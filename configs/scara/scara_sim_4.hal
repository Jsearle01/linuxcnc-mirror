# core HAL config file for simulation - 4 axis

# load RT modules
loadrt [KINS]KINEMATICS
loadrt [EMCMOT]EMCMOT servo_period_nsec=[EMCMOT]SERVO_PERIOD num_joints=[KINS]JOINTS
loadrt ddt count=8

# add motion controller functions to servo thread
addf motion-command-handler servo-thread
addf motion-controller servo-thread
addf ddt.0 servo-thread
addf ddt.1 servo-thread
addf ddt.2 servo-thread
addf ddt.3 servo-thread
addf ddt.4 servo-thread
addf ddt.5 servo-thread
addf ddt.6 servo-thread
addf ddt.7 servo-thread

<<<<<<< HEAD
# create HAL signals for position loopback
net J0pos joint.0.motor-pos-cmd => joint.0.motor-pos-fb ddt.0.in
net J1pos joint.1.motor-pos-cmd => joint.1.motor-pos-fb ddt.2.in
net J2pos joint.2.motor-pos-cmd => joint.2.motor-pos-fb ddt.4.in
net J3pos joint.3.motor-pos-cmd => joint.3.motor-pos-fb ddt.6.in
=======
# create HAL signals for position commands from motion module
net J0pos <= axis.0.motor-pos-cmd
net J1pos <= axis.1.motor-pos-cmd
net J2pos <= axis.2.motor-pos-cmd
net J3pos <= axis.3.motor-pos-cmd


# loop position commands back to motion module feedback
net J0pos => axis.0.motor-pos-fb
net J1pos => axis.1.motor-pos-fb
net J2pos => axis.2.motor-pos-fb
net J3pos => axis.3.motor-pos-fb
>>>>>>> 68462e54

# send the position commands thru differentiators to
# generate velocity and accel signals
# define the signals, and hook them up
<<<<<<< HEAD
net J0vel ddt.0.out => ddt.1.in
net J0acc ddt.1.out

net J1vel ddt.2.out => ddt.3.in
net J1acc ddt.3.out

net J2vel ddt.4.out => ddt.5.in
net J2acc ddt.5.out

net J3vel ddt.6.out => ddt.7.in
net J3acc ddt.7.out
=======
net J0pos => ddt.0.in
net J0vel <= ddt.0.out
net J0vel => ddt.1.in
net J0acc <= ddt.1.out

net J1pos => ddt.2.in
net J1vel <= ddt.2.out
net J1vel => ddt.3.in
net J1acc <= ddt.3.out

net J2pos => ddt.4.in
net J2vel <= ddt.4.out
net J2vel => ddt.5.in
net J2acc <= ddt.5.out

net J3pos => ddt.6.in
net J3vel <= ddt.6.out
net J3vel => ddt.7.in
net J3acc <= ddt.7.out
>>>>>>> 68462e54

# estop loopback
net estop-loop iocontrol.0.user-enable-out iocontrol.0.emc-enable-in

# create signals for tool loading loopback
net tool-prep-loop iocontrol.0.tool-prepare iocontrol.0.tool-prepared
net tool-change-loop iocontrol.0.tool-change iocontrol.0.tool-changed

# amp control
<<<<<<< HEAD
net xena joint.0.amp-enable-out
net yena joint.1.amp-enable-out
net zena joint.2.amp-enable-out
net cena joint.3.amp-enable-out
=======
net xena axis.0.amp-enable-out
net yena axis.1.amp-enable-out
net zena axis.2.amp-enable-out
net aena axis.3.amp-enable-out

net xflt axis.0.amp-fault-in
net yflt axis.1.amp-fault-in
net zflt axis.2.amp-fault-in
net aflt axis.3.amp-fault-in
>>>>>>> 68462e54

loadusr -W scaragui

net j0 joint.0.pos-fb scaragui.joint0
net j1 joint.1.pos-fb scaragui.joint1
net j2 joint.2.pos-fb scaragui.joint2
net j3 joint.3.pos-fb scaragui.joint3<|MERGE_RESOLUTION|>--- conflicted
+++ resolved
@@ -17,43 +17,22 @@
 addf ddt.6 servo-thread
 addf ddt.7 servo-thread
 
-<<<<<<< HEAD
-# create HAL signals for position loopback
-net J0pos joint.0.motor-pos-cmd => joint.0.motor-pos-fb ddt.0.in
-net J1pos joint.1.motor-pos-cmd => joint.1.motor-pos-fb ddt.2.in
-net J2pos joint.2.motor-pos-cmd => joint.2.motor-pos-fb ddt.4.in
-net J3pos joint.3.motor-pos-cmd => joint.3.motor-pos-fb ddt.6.in
-=======
 # create HAL signals for position commands from motion module
-net J0pos <= axis.0.motor-pos-cmd
-net J1pos <= axis.1.motor-pos-cmd
-net J2pos <= axis.2.motor-pos-cmd
-net J3pos <= axis.3.motor-pos-cmd
+net J0pos <= joint.0.motor-pos-cmd
+net J1pos <= joint.1.motor-pos-cmd
+net J2pos <= joint.2.motor-pos-cmd
+net J3pos <= joint.3.motor-pos-cmd
 
 
 # loop position commands back to motion module feedback
-net J0pos => axis.0.motor-pos-fb
-net J1pos => axis.1.motor-pos-fb
-net J2pos => axis.2.motor-pos-fb
-net J3pos => axis.3.motor-pos-fb
->>>>>>> 68462e54
+net J0pos => joint.0.motor-pos-fb
+net J1pos => joint.1.motor-pos-fb
+net J2pos => joint.2.motor-pos-fb
+net J3pos => joint.3.motor-pos-fb
 
 # send the position commands thru differentiators to
 # generate velocity and accel signals
 # define the signals, and hook them up
-<<<<<<< HEAD
-net J0vel ddt.0.out => ddt.1.in
-net J0acc ddt.1.out
-
-net J1vel ddt.2.out => ddt.3.in
-net J1acc ddt.3.out
-
-net J2vel ddt.4.out => ddt.5.in
-net J2acc ddt.5.out
-
-net J3vel ddt.6.out => ddt.7.in
-net J3acc ddt.7.out
-=======
 net J0pos => ddt.0.in
 net J0vel <= ddt.0.out
 net J0vel => ddt.1.in
@@ -73,7 +52,6 @@
 net J3vel <= ddt.6.out
 net J3vel => ddt.7.in
 net J3acc <= ddt.7.out
->>>>>>> 68462e54
 
 # estop loopback
 net estop-loop iocontrol.0.user-enable-out iocontrol.0.emc-enable-in
@@ -83,22 +61,15 @@
 net tool-change-loop iocontrol.0.tool-change iocontrol.0.tool-changed
 
 # amp control
-<<<<<<< HEAD
 net xena joint.0.amp-enable-out
 net yena joint.1.amp-enable-out
 net zena joint.2.amp-enable-out
-net cena joint.3.amp-enable-out
-=======
-net xena axis.0.amp-enable-out
-net yena axis.1.amp-enable-out
-net zena axis.2.amp-enable-out
-net aena axis.3.amp-enable-out
+net aena joint.3.amp-enable-out
 
-net xflt axis.0.amp-fault-in
-net yflt axis.1.amp-fault-in
-net zflt axis.2.amp-fault-in
-net aflt axis.3.amp-fault-in
->>>>>>> 68462e54
+net xflt joint.0.amp-fault-in
+net yflt joint.1.amp-fault-in
+net zflt joint.2.amp-fault-in
+net aflt joint.3.amp-fault-in
 
 loadusr -W scaragui
 
