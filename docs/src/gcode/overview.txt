= G Code Overview

[[cha:g-code-overview]] (((G Code Overview)))

:ini: {basebackend@docbook:'':ini}
:hal: {basebackend@docbook:'':hal}
:ngc: {basebackend@docbook:'':ngc}
// begin a listing of ini/hal/ngc files like so:
//[source,{ini}]
//[source,{hal}]
//[source,{ngc}]

== Overview

The LinuxCNC G Code language is based on the RS274/NGC language. The G
Code language is based on lines of code. Each line (also called a
'block') may include commands to do several different things. Lines of
code may be collected in a file to make a program.

A typical line of code consists of an optional line number at the
beginning followed by one or more 'words'. A word consists of a letter
followed by a number (or something that evaluates to a number). A word
may either give a command or provide an argument to a command. For
example, 'G1 X3' is a valid line of code with two words. 'G1' is a
command meaning 'move in a straight line at the programmed feed
rate to the programmed end point', and 'X3' provides an argument
value (the value of X should be 3 at the end of the move).
Most LinuxCNC G Code commands start with either G or M (for
General and Miscellaneous). The words for these commands are called 'G
codes' and 'M codes.'

The LinuxCNC language has no indicator for the start of a program. The
Interpreter, however, deals with files. A single program may be in a
single file, or a program may be spread across several files. A file
may demarcated with percents in the following way. The first non-blank
line of a file may contain nothing but a percent sign, '%', possibly
surrounded by white space, and later in the file (normally at the end
of the file) there may be a similar line. Demarcating a file with
percents is optional if the file has an 'M2' or 'M30' in it, but is
required if not. An error will be signaled if a file
has a percent line at the beginning but not at the end. The useful
contents of a file demarcated by percents stop after the second percent
line. Anything after that is ignored.

The LinuxCNC G Code language has two commands ('M2' or 'M30'), either of
which ends a program. A program may end before the end of
a file. Lines of a file that occur after the end of a program are not
to be executed. The interpreter does not even read them.

== Format of a line

A permissible line of input code consists of the following, in order,
with the restriction that there is a maximum (currently 256) to the
number of characters allowed on a line.

. an optional block delete character, which is a slash '/'.
. an optional line number.
. any number of words, parameter settings, and comments.
. an end of line marker (carriage return or line feed or both).

Any input not explicitly allowed is illegal and will cause the
Interpreter to signal an error.

Spaces and tabs are allowed anywhere on a line of code and do not
change the meaning of the line, except inside comments. This makes some
strange-looking input legal. The line 'G0X +0. 12 34Y 7' is
equivalent to 'G0 x+0.1234 Y7', for example.

Blank lines are allowed in the input. They are to be ignored.

Input is case insensitive, except in comments, i.e., any letter
outside a comment may be in upper or lower case without changing the
meaning of a line.

== Block Delete [[sub:block-delete]] (((Block Delete)))

The optional block delete character the slash '/' when placed first on a line
can be used by some user interfaces to skip lines of code when needed. In Axis
the key combination Alt-m-/ toggles block delete on and off. When block delete
is on any lines starting with the slash '/' are skipped.

== Line Number
(((Line Number)))

A line number is the letter N followed by an unsigned integer,
optionally followed by a period and another unsigned integer. For
example, `N1234` and `N56.78` are valid line numbers. They may be
repeated or used out of order, although normal practice is to avoid
such usage. Line numbers may also be skipped, and that is normal
practice. A line number is not required to be used, but must be in the
proper place if used.

== Word
(((Word)))

A word is a letter other than N followed by a real value.

Words may begin with any of the letters shown in the following Table.
The table includes N for completeness, even
though, as defined above, line numbers are not words. Several letters
(I, J, K, L, P, R) may have different meanings in different contexts.
Letters which refer to axis names are not valid on a machine which does
not have the corresponding axis.

.Words and their meanings[[cap:Words-and-their]]

[width="75%", options="header", cols="^1,<5"]
|========================================
|Letter | Meaning
|A | A axis of machine
|B | B axis of machine
|C | C axis of machine
|D | Tool radius compensation number
|F | Feed rate
|G | General function (See table  <<cap:Modal-Groups,Modal Groups>>)
|H | Tool length offset index
|I | X offset for arcs and G87 canned cycles
|J | Y offset for arcs and G87 canned cycles
.2+|K | Z offset for arcs and G87 canned cycles.
<| Spindle-Motion Ratio for G33 synchronized movements.
|L | generic parameter word for G10, M66 and others
|M | Miscellaneous function (See table  <<cap:Modal-Groups,Modal Groups>>)
|N | Line number
.2+|P | Dwell time in canned cycles and with G4.
<| Key used with G10.
|Q | Feed increment in G73, G83 canned cycles
|R | Arc radius or canned cycle plane
|S | Spindle speed
|T | Tool selection
|U | U axis of machine
|V | V axis of machine
|W | W axis of machine
|X | X axis of machine
|Y | Y axis of machine
|Z | Z axis of machine
|========================================

[[sub:Number]]
== Number

The following rules are used for (explicit) numbers. In these rules a
digit is a single character between 0 and 9.

* A number consists of (1) an optional plus or minus sign, followed by
   (2) zero to many digits, followed, possibly, by (3) one decimal point,
   followed by (4) zero to many digits - provided that there is at least
   one digit somewhere in the number.
* There are two kinds of numbers: integers and decimals. An integer does
   not have a decimal point in it; a decimal does.
* Numbers may have any number of digits, subject to the limitation on
   line length. Only about seventeen significant figures will be retained,
   however (enough for all known applications).
* A non-zero number with no sign as the first character is assumed to be
   positive.

Notice that initial (before the decimal point and the first non-zero
digit) and trailing (after the decimal point and the last non-zero
digit) zeros are allowed but not required. A number written with
initial or trailing zeros will have the same value when it is read as
if the extra zeros were not there.

Numbers used for specific purposes in RS274/NGC are often restricted
to some finite set of values or some to some range of values. In many
uses, decimal numbers must be close to integers; this includes the
values of indexes (for parameters and carousel slot numbers, for
example), M codes, and G codes multiplied by ten. A decimal number
which is supposed be close to an integer is considered close enough if
it is within 0.0001 of an integer.


[[sec:parameters]]
== Parameters
(Variables)
(((Parameters)))

The RS274/NGC language supports 'parameters' - what in other
programming languages would be called 'variables'. There are several
types of parameter of different purpose and appearance, each described
in the following sections. The only value type supported by parameters
is floating-point; there are no string, boolean or integer types in
G-code like in other programming languages. However, logic expressions
can be formulated with <<sub:Binary-Operators,boolean operators>>
( 'AND', 'OR', 'XOR', and the comparison operators
'EQ','NE','GT','GE','LT','LE'), and the 'MOD', 'ROUND', 'FUP' and
'FIX' <<cap:Functions,operators>> support integer arithmetic.

Parameters differ in syntax, scope, behavior when not yet
initialized, mode, persistence and intended use.

Syntax:: There are three kinds of syntactic appearance:
* 'numbered' -  #4711
* 'named local' -  #<localvalue>
* 'named global' - #<_globalvalue>

Scope:: The scope of a parameter is either global, or local within a
subroutine. Subroutine parameters and local named variables have local
scope. Global named parameters and numbered parameters starting from
number 31 are global in scope. RS274/NGC uses 'lexical scoping' -
in a subroutine only the local variables defined therein, and any
global variables are visible. The local variables of a
calling procedure are not visible in a called procedure.

Behavior of uninitialized parameters::
 . unitialized global parameters, and unused subroutine parameters 
   return the value zero when used in an expression.
 . unitialized named parameters signal an error when used in an expression.

Mode:: Most parameters are read/write and may be assigned to
within an assignment statement.  However, for many predefined
parameters this does not make sense, so they are are read-only - they
may appear in expressions, but not on the left-hand side of an
assignment statement.

Persistence:: When LinuxCNC is shut down, volatile parameters lose their
values. All parameters except numbered parameters in the current
persistent range footnoteref:[persistent_range,The range of persistent
parameters may change as development progresses. This range is
currently 5161- 5390. It is defined in the '_required_parameters array'
in file the src/emc/rs274ngc/interp_array.cc .]  are volatile.
Persistent parameters are saved in the .var file and
restored to their previous values when LinuxCNC is started again. Volatile
numbered parameters are reset to zero.

Intended Use::
 . user parameters:: numbered parameters in the range 31..5000, and named
global and local parameters except predefined parameters. These are
available for general-purpose storage of floating-point values, like
intermediate results, flags etc, throughout program execution.  They
are read/write (can be assigned a value).
 . <<sub:subroutine-parameters,subroutine parameters>> - these are used to hold the actual parameters
passed to a subroutine. 
 . <<sub:numbered-parameters,numbered parameters>> - most of these are used to access offsets of
coordinate systems.
 . <<sub:system-parameters,system parameters>> - used to determine the current
   running version. They are read-only.


=== Numbered Parameters [[sub:numbered-parameters]]

A numbered parameter is the pound character '#' followed by an
integer between 1 and (currently) 5602 footnote:[The RS274/NGC interpreter
maintains an array of numbered parameters. Its size is defined by the
symbol `RS274NGC_MAX_PARAMETERS` in the file
src/emc/rs274ngc/interp_internal.hh). This number of numerical
parameters may also increase as development adds support for new
parameters.  ].  The parameter is referred
to by this integer, and its value is whatever number is stored in the
parameter.

A value is stored in a parameter with the = operator; for example:
----
#3 = 15 (set parameter 3 to 15)
----

A parameter setting does not take
effect until after all parameter values on the same line have been
found. For example, if parameter 3 has been previously set to 15 and
 the line '#3=6 G1 X#3' is interpreted, a straight move to a point
where X equals 15 will
occur and the value of parameter 3 will be 6.

The '\#'  character takes precedence over other operations, so that, for
 example, '\#1+2' means the number found by adding 2 to the value of
parameter 1, not 
 the value found in parameter 3. Of course, '\#[1+2]' does mean the
value found in parameter 3. The '\#' character may be repeated; for
example '##2'  means the value of the parameter whose index is the
(integer) value of parameter 2.

<<<<<<< HEAD

31-5000::
    G-Code user parameters. These parameters are global in the G Code file,
    and available for general use. Volatile.

5061-5069::
    Coordinates of a "G38.2" Probe result - X, Y, Z, A, B, C, U, V & W.
    Volatile.

5070::
    "G38" probe result - 1 if success, 0 if probe failed to close. 
    Used with G38.3 and G38.5. Volatile.

5161-5169::
    "G28" Home for X, Y, Z, A, B, C, U, V & W. Persistent.

5181-5189::
    "G30" Home for X, Y, Z, A, B, C, U, V & W. Persistent.

5211-5219::
    "G92" offset for X, Y, Z, A, B, C, U, V & W. Persistent.

5210::
    1 if "G92" offset is currently applied, 0 otherwise. Persistent.

5220::
    Coordinate System number 1 - 9 for G54 - G59.3. Persistent.

5221-5230::
    Coordinate System 1, G54 for X, Y, Z, A, B, C, U, V, W & R. R denotes the XY rotation angle around the Z axis. Persistent.

5241-5250::
    Coordinate System 2, G55 for X, Y, Z, A, B, C, U, V, W & R. Persistent.

5261-5270::
    Coordinate System 3, G56 for X, Y, Z, A, B, C, U, V, W & R. Persistent.

5281-5290::
    Coordinate System 4, G57 for X, Y, Z, A, B, C, U, V, W & R. Persistent.

5301-5310::
    Coordinate System 5, G58 for X, Y, Z, A, B, C, U, V, W & R. Persistent.

5321-5330::
    Coordinate System 6, G59 for X, Y, Z, A, B, C, U, V, W & R. Persistent.

5341-5350::
    Coordinate System 7, G59.1 for X, Y, Z, A, B, C, U, V, W & R. Persistent.

5361-5370::
    Coordinate System 8, G59.2 for X, Y, Z, A, B, C, U, V, W & R. Persistent.

5381-5390::
    Coordinate System 9, G59.3 for X, Y, Z, A, B, C, U, V, W & R. Persistent.

5399::
    Result of M66 - Check or wait for input. Volatile.

5400::
    Tool Number. Volatile.

5401-5409::
    Tool Offsets for X, Y, Z, A, B, C, U, V & W. Volatile.

5410::
    Tool Diameter. Volatile.

5411::
    Tool Front Angle. Volatile.

5412::
    Tool Back Angle. Volatile.

5413::
    Tool Orientation. Volatile.

5420-5428::
     Current Position including all offsets and in the current program
    units for X, Y, Z, A, B, C, U, V & W. In absolute machine coordinates, 
    volatile.

5599::
   flag for controlling the output of (DEBUG,) statements.
   1=output, 0=no output; default=1. Volatile.

5600:: 
   toolchanger fault indicator. Used with the iocontrol-v2 component.
   1: toolchanger faulted, 0: normal. Volatile.

5601::
   toolchanger fault code. Used with the iocontrol-v2 component.
   Reflects the value of the `toolchanger-reason` HAL pin if a fault occured. 
   Volatile.

=== Subroutine Parameters [[sub:Subroutine-Parameters]]

1-30::
     Subroutine local parameters of call arguments. These parameters are
    local to the subroutine. Volatile. See also the chapter on <<cha:O-Codes,O-Codes>>.


=======
The interpreter maintains a number of read-only parameters for a loaded
tool:

* '1-30' - Subroutine local parameters of call arguments. These parameters are
    local to the subroutine. See the <<cha:O-Codes,O Codes>> Section.
* '1-5000' - G-Code user parameters. These parameters are global in the G Code file.
* '5061-5070' - Result of 'G38.2' Probe (X Y Z A B C U V W)
* '5161-5169' - 'G28' Home for (X Y Z A B C U V W)
* '5181-5189' - 'G30' Home for (X Y Z A B C U V W)
* '5210'      - 1 if 'G92' offsets are active, 0 if not
* '5211-5219' - 'G92' offset (X Y Z A B C U V W)
* '5220' - Current Coordinate System number 1 - 9 for G54 - G59.3
* '5221-5230' - Coordinate System 1, G54 (X Y Z A B C U V W R) - R denotes the XY rotation angle around the Z axis
* '5241-5250' - Coordinate System 2, G55 (X Y Z A B C U V W R)
* '5261-5270' - Coordinate System 3, G56 (X Y Z A B C U V W R)
* '5281-5290' - Coordinate System 4, G57 (X Y Z A B C U V W R)
* '5301-5310' - Coordinate System 5, G58 (X Y Z A B C U V W R)
* '5321-5330' - Coordinate System 6, G59 (X Y Z A B C U V W R)
* '5341-5350' - Coordinate System 7, G59.1 (X Y Z A B C U V W R)
* '5361-5370' - Coordinate System 8, G59.2 (X Y Z A B C U V W R)
* '5381-5390' - Coordinate System 9, G59.3 (X Y Z A B C U V W R)
* '5399' - Result of M66 - Check or wait for input
* '5400' - Current Tool Number
* '5401-5409' - Tool Offset (X Y Z A B C U V W)
* '5410' - Current Tool Diameter
* '5411' - Current Tool Front Angle
* '5412' - Current Tool Back Angle
* '5413' - Current Tool Orientation
* '5420-5428' - Current Position including offsets in current program
    units (X Y Z A B C U V W)
>>>>>>> 94e681c1

=== Subroutine Parameters [[sub:subroutine-parameters]]

1-30::
     Subroutine local parameters of call arguments. These parameters are
    local to the subroutine. Volatile. See also the chapter on <<cha:O-Codes,O-Codes>>.


[[sub:Named-Parameters]]
=== Named Parameters

Named parameters work like numbered parameters but are easier to read.
All parameter names are converted to lower case and have spaces and
tabs removed, so '#<param>' and '#<P a R am >' refer to the same
parameter. Named parameters must be enclosed with `< >` marks.

'#<named parameter here>'  is a local named parameter. By default, a
named parameter is local to 
the scope in which it is assigned. You can't access a local parameter
outside of its subroutine - this is so that two subroutines can use the
same parameter names without fear of one subroutine overwriting the
values in another.

'#<_global named parameter here>'  is a global named parameter. They
are accessible from within called 
subroutines and may set values within subroutines that are accessible
to the caller. As far as scope is concerned, they act just like regular
numeric parameters. They are not stored in files.

Examples:

* Declaration of named global variable

----
#<_endmill_dia> = 0.049 
----

* Reference to previously declared global variable

----
#<_endmill_rad> = [#<_endmill_dia>/2.0] 
----

* Mixed literal and named parameters

----
o100 call [0.0] [0.0] [#<_inside_cutout>-#<_endmill_dia>] [#<_Zcut>] [#<_feedrate>]
----

Named parameters spring into existence when they are assigned a value
for the first time. Local named parameters vanish when their scope is
left: when a subroutine returns, all its local parameters are deleted
and cannot be referred to anymore.

It is an error to use a non-existent named paramater within an
expression, or at the right-hand side of an assignment. Printing the
value of a non-existent named parameter with a DEBUG statement - like
'(DEBUG, #<no_such_parameter>)' will display the string +++######+++.

Global parameters, as well as local parameters assigned to at the
global level, retain their value once assigned even when the program
ends, and have these  values when the program is run again.

The <<EXISTS-Function,'EXISTS' function>> tests whether a given named parameter exists.

=== Predefined Named Parameters [[sec:Predefined-Named-Parameters]]

The following global read only named parameters are available to
access internal state of the interpreter and machine state. They can
be used in arbitrary expressions, for instance to control flow of the
program with if-then-else statements. Note that <<sec:Adding-Predefined-Named-Parameters,new predefined named
parameters>> can be added easily without changes to the source code.

* `#<_vmajor>` - Major package version. If current version was 2.5.2 would return 2.5.

* `#<_vminor>` - Minor package version. If current version was 2.6.2 it would return 0.2.

* `#<_line>` -
    Sequence number. If running a G-Code file, this returns the current line number.

* `#<_motion_mode>` -
    Return the interpreter's current motion mode:
[width="20%",options="header"]
|========================================
|Motion mode | return value
|G1| 10
|G2| 20
|G3| 30
|G33| 330
|G38.2| 382
|G38.3| 383
|G38.4| 384
|G38.5| 385
|G5.2| 52
|G73| 730
|G76| 760
|G80| 800
|G81| 810
|G82| 820
|G83| 830
|G84| 840
|G85| 850
|G86| 860
|G87| 870
|G88| 880
|G89| 890
|========================================
* `#<_plane>` -
    returns the value designating the current plane:
[width="20%",options="header"]
|========================================
|Plane | return value
|G17| 170
|G18| 180
|G19| 190
|G17.1| 171
|G18.1| 181
|G19.1| 191
|========================================


* `#<_ccomp>` -
    Status of cutter compensation. Return values:
[width="20%",options="header"]
|========================================
|Mode | return value
|G40 | 400
|G41 | 410
|G41.1| 411
|G41 | 410
|G42 | 420
|G42.1 | 421
|========================================

* `#<_metric>` -
    Return 1 if G21 is on, else 0.

* `#<_imperial>` -
    Return 1 if G20 is on, else 0.

* `#<_absolute>` -
    Return 1 if G90 is on, else 0.

* `#<_incremental>` -
    Return 1 if G91 is on, else 0.

* `#<_inverse_time>` -
    Return 1 if inverse feed mode (G93) is on, else 0.

* `#<_units_per_minute>` -
    Return 1 if Units/minute feed mode (G94) is on, else 0.

* `#<_units_per_rev>` -
    Return 1 if Units/revolution mode (G95) is on, else 0.

* `#<_coord_system>` -
    Return index of the current coordinate system (G54..G59.3)
[width="20%",options="header"]
|========================================
|Mode | return value
|G54| 0
|G55| 1
|G56| 2
|G57| 3
|G58| 4
|G59| 5
|G59.1|6
|G59.2|7
|G59.3|8
|========================================

* `#<_tool_offset>` -
    Return 1 if tool offset (G43) is on, else 0.

* `#<_retract_r_plane>` -
    Return 1 if G98 is set, else 0.

* `#<_retract_old_z>` -
    Return 1 if G99 is on, else 0.

[[sub:system-parameters]]
=== System Parameters

* `#<_spindle_rpm_mode>` -
    Return 1 if spindle rpm mode (G97) is on, else 0.

* `#<_spindle_css_mode>` -
    Return 1 if constant surface speed mode (G96) is on, else 0.

* `#<_ijk_absolute_mode>` -
    Return 1 if Absolute Arc distance mode (G90.1) is on, else 0.

* `#<_lathe_diameter_mode>` -
    Return 1 if this is a lathe configuration and diameter (G7) mode is on, else 0.

* `#<_lathe_radius_mode>` -
    Return 1 if this is a lathe configuration and radius (G8) mode is on, else 0.

* `#<_spindle_on>` -
    Return 1 if spindle currently running (M3 or M4) else 0.

* `#<_spindle_cw>` -
    Return 1 if spindle direction is clockwise (M3) else 0.

* `#<_mist>` -
    Return 1 if mist (M7) is on.

* `#<_flood>` -
    Return 1 if flood (M8) is on.

* `#<_speed_override>` -
    Return 1 if feed override (M48 or M50 P1) is on, else 0.

* `#<_feed_override>` -
    Return 1 if feed override (M48 or M51 P1) is on, else 0.

* `#<_adaptive_feed>` -
    Return 1 if adaptive feed (M52 or M52 P1) is on, else 0.

* `#<_feed_hold>` -
    Return 1 if feed hold switch is enabled (M53 P1), else 0.

* `#<_feed>` -
    Return the current feed value (F).

* `#<_rpm>` -
    Return the current spindle speed (S).

* `#<_x>` -
    Return absolute machine X coordinate. Same as #5420.

* `#<_y>` -
    Return absolute machine Y coordinate. Same as #5421.

* `#<_z>` -
    Return absolute machine Z coordinate. Same as #5422.

* `#<_a>` -
    Return absolute machine A coordinate. Same as #5423.

* `#<_b>` -
    Return absolute machine B coordinate. Same as #5424.

* `#<_c>` -
    Return absolute machine C coordinate. Same as #5425.

* `#<_u>` -
    Return absolute machine U coordinate. Same as #5426.

* `#<_v>` -
    Return absolute machine V coordinate. Same as #5427.

* `#<_w>` -
    Return absolute machine W coordinate. Same as #5428.

* `#<_current_tool>` -
    Return number of the current tool in spindle. Same as #5400.

* `#<_current_pocket>` -
    Return pocket number of the current tool.

* `#<_selected_tool>` -
    Return number of the selected tool post a T code. Default -1.

* `#<_selected_pocket>` -
    Return number of the selected pocket post a T code. Default -1
    (no pocket selected).

* `#<_value>` -  [[param:_value]]
    Return value from the last O-word `return` or `endsub`.  Default
    value 0 if no expression after `return` or `endsub`.  Initialized
    to 0 on program start.  See also
    <<sec:Subroutine-return-values,Subroutine return values>>.

* `#<_value_returned>` -
    1.0 if the last O-word `return` or `endsub` returned a value, 0
    otherwise. Cleared by the next O-word call.

* `#<_task>` -
    1.0 if the executing interpreter instance is part of milltask, 0.0
    otherwise. Sometimes it is necessary to treat this case specially
    to retain proper preview, for instance when testing the success of 
    a probe (G38.x) by inspecting #5070, which will always fail in the
    preview interpreter (e.g. Axis).

* `#<_call_level>` -
    current nesting level of O-word procedures. For debugging.

* `#<_remap_level>` -
    current level of the remap stack. Each remap in a block adds one
    to the remap level. For debugging.

[[sec:Expressions]]
== Expressions

An expression is a set of characters starting with a left bracket '['
and ending with a balancing right bracket ']' . In between the brackets
are numbers, parameter values, mathematical
operations, and other expressions. An expression is evaluated to
produce a number. The expressions on a line are evaluated when the line
is read, before anything on the line is executed. An example of an
expression is '[1 + acos[0] - [#3 ** [4.0/2]]]'.

[[sec:Binary-Operators]]
== Binary Operators

Binary operators only appear inside expressions. There are four basic
mathematical operations: addition ('+'), subtraction ('-'),
multiplication ('\*'), and division ('/'). There are three logical
operations: non-exclusive or ('OR'), exclusive or ('XOR'), and logical
and ('AND'). The eighth operation is the modulus operation ('MOD'). The
ninth operation is the 'power' operation ('**') of raising the number
on the left of the operation to the power on 
 the right. The relational operators are equality ('EQ'), inequality
('NE'), strictly greater than ('GT'), greater than or equal to ('GE'),
strictly less than ('LT'), and less than or equal to ('LE').

The binary operations are divided into several groups according to
their precedence. (see table  <<cap:Operator-Precedence>>) If
operations in different precedence groups are strung together (for
example in the expression '[2.0 / 3 * 1.5 - 5.5 / 11.0]'), operations
in a higher group are to be performed before operations
in a lower group. If an expression contains more than one operation
 from the same group (such as the first '/' and '*'  in the example),
the operation on the left is performed first. Thus,
 the example is equivalent to: '[ [ [2.0 / 3] * 1.5] - [5.5 / 11.0] ]' ,
which is equivalent to to '[1.0 - 0.5]' , which is '0.5'.

The logical operations and modulus are to be performed on any real
numbers, not just on integers. The number zero is equivalent to logical
false, and any non-zero number is equivalent to logical true.

.Operator Precedence[[cap:Operator-Precedence]](((operator precedence)))

[width="60%", options="header", cols="2*^"]
|========================================
|Operators | Precedence
|** | 'highest'
|* / MOD | 
|+ - | 
|EQ NE GT GE LT LE | 
|AND OR XOR | 'lowest'
|========================================

=== Equality and floating-point values

The RS274/NGC language only supports floating-point values of finite
precision.  Therefore, testing for equality or inequality of two
floating-point values is inherently problematic. The interpreter
solves this problem by considering values equal if their absolute
difference is less than 0.0001 (this value is defined as
`TOLERANCE_EQUAL` in src/emc/rs274ngc/interp_internal.hh).

[[sub:Unary-Operation-Value]]
== Functions[[sub:functions]]

A function is either 'ATAN' followed by one expression divided by
another expression (for
 example 'ATAN[2]/[1+3]') or any other function name followed by an
expression (for example 'SIN[90]'). The available functions are
shown in table  <<cap:Functions>>.
 Arguments to unary operations which take angle measures ('COS', 'SIN',
and 'TAN' ) are in degrees. Values returned by unary operations which
return
angle measures ('ACOS', 'ASIN', and 'ATAN') are also in degrees.

.Functions[[cap:Functions]]

[width="75%", options="header", cols="^,<"]
|========================================
|Function Name | Function result
|ATAN[Y]/[X] | Four quadrant inverse tangent
|ABS[arg] | Absolute value
|ACOS[arg] | Inverse cosine
|ASIN[arg] | Inverse sine
|COS[arg] | Cosine
|EXP[arg] | e raised to the given power
|FIX[arg] | Round down to integer
|FUP[arg] | Round up to integer
|ROUND[arg] | Round to nearest integer
|LN[arg] | Base-e logarithm
|SIN[arg] | Sine
|SQRT[arg] | Square Root
|TAN[arg] | Tangent
|EXISTS[arg] | Check named Parameter
|========================================

The 'FIX' function rounds towards the left (less positive or more
negative) on 
a number line, so that 'FIX[2.8] =2' and 'FIX[-2.8] = -3', for
example. The 'FUP'  operation rounds towards the right (more positive
or less negative)
on a number line; 'FUP[2.8] = 3' and 'FUP[-2.8] = -2', for example.

[[EXISTS-Function]]The `EXISTS` function checks for the existence of a single named
parameter. It takes only one named parameter and returns 1 if it
exists and 0 if it does not exist. It is an error if you use a
numbered parameter or an expression. Here is an example for the usage
of the EXISTS function:

[source,{ngc}]
---------------------------------------------------------------------
o<test> sub
o10 if [EXISTS[#<_global>]]
    (debug, _global exists and has the value #<_global>)
o10 else
    (debug, _global does not exist)
o10 endif
o<test> endsub

o<test> call
#<_global> = 4711
o<test> call
m2
---------------------------------------------------------------------

== Repeated Items

A line may have any number of G words, but two G words from the same
modal group may not appear on the
same line See the <<sec:Modal-Groups,Modal Groups>> Section for more information.

A line may have zero to four M words. Two M words from the same modal
group may not appear on the same line.

For all other legal letters, a line may have only one word beginning
with that letter.

If a parameter setting of the same parameter is repeated on a line,
'#3=15 #3=6', for example, only the last setting will take effect.
It is silly,
but not illegal, to set the same parameter twice on the same line.

If more than one comment appears on a line, only the last one will be
used; each of the other comments will be read and its format will be
checked, but it will be ignored thereafter. It is expected that putting
more than one comment on a line will be very rare.

== Item order

The three types of item whose order may vary on a line (as given at
the beginning of this section) are word, parameter setting, and
comment. Imagine that these three types of item are divided into three
groups by type.

The first group (the words) may be reordered in any way without
changing the meaning of the line.

If the second group (the parameter settings) is reordered, there will
be no change in the meaning of the line unless the same parameter is
set more than once. In this case, only the last setting of the
parameter will take effect. For example, after the line '#3=15 #3=6'
has been interpreted, the value of parameter 3 will be 6. If the
 order is reversed to '#3=6 #3=15' and the line is interpreted, the
value of parameter 3 will be 15.

If the third group (the comments) contains more than one comment and
is reordered, only the last comment will be used.

If each group is kept in order or reordered without changing the
meaning of the line, then the three groups may be interleaved in any
way without changing the meaning of the line. For example, the line
'g40 g1 #3=15 (foo) #4=-7.0' has five items and means exactly the
same thing in any of the 120
 possible orders (such as '#4=-7.0 g1 #3=15 g40 (foo)') for the five
items.

== Commands and Machine Modes

Many commands cause the controller to change from one mode to another,
and the mode stays active until some other command changes it
implicitly or explicitly. Such commands are called 'modal'. For
example, if coolant is turned on, it stays on until it is explicitly
turned off. The G codes for motion are also modal. If a G1 (straight
move) command is given on one line, for example, it will be executed
again on the next line if one or more axis words is available on the
line, unless an explicit command is given on that next line using the
axis words or canceling motion.

'Non-modal' codes have effect only on the lines on which they occur.
For example, G4 (dwell) is non-modal.

== Polar Coordinates
(((Polar Coordinates)))

Polar Coordinates can be used to specify the XY coordinate of a move.
The @n is the distance and ^n is the angle. The advantage of this is
for things like bolt hole circles which can be done very simply by
moving to a point in the center of the circle, setting the offset and
then moving out to the first hole then run the drill cycle. 
Polar Coordinates always are from the current XY zero position. 
To shift the Polar Coordinates from machine zero use an offset 
or select a coordinate system.

In Absolute Mode the distance and angle is from the XY zero position
and the angle starts with 0 on the X Positive axis and increases in a CCW
direction about the Z axis. The code G1 @1^90 is the same as G1 Y1.

In Relative Mode the distance and angle is also from the XY zero
position but it is cumulative. 
This can be confusing at first how this works in incremental mode.

For example if you have the following program you might expect it to
be a square pattern.

----
F100 G1 @.5 ^90 
G91 @.5 ^90 
@.5 ^90
@.5 ^90
@.5 ^90
G90 G0 X0 Y0 M2
----

You can see from the following figure that the output is not what you
might expect. Because we added 0.5 to the distance each time the 
distance from the XY zero position increased with each line.

.Polar Spiral[[fig:Polar-Spiral]]

image::images/polar01.png[align="center"]

The following code will produce our square pattern.

----
F100 G1 @.5 ^90 
G91 ^90
^90
^90
^90
G90 G0 X0 Y0 M2
----

As you can see by only adding to the angle by 90 degrees each time the
end point distance is the same for each line.

.Polar Square[[fig:Polar-Square]]

image::images/polar02.png[align="center"]

It is an error if:

* An incremental move is started at the origin
* A mix of Polar and and X or Y words are used


[[sec:Modal-Groups]]
== Modal Groups
(((Modal Groups)))

Modal commands are arranged in sets called 'modal groups', and only
one member of a modal group may be in force at any given time. In
general, a modal group contains commands for which it is logically
impossible for two members to be in effect at the same time - like
measure in inches vs. measure in millimeters. A machining center may be
in many modes at the same time, with one mode from each modal group
being in effect. The modal groups are shown in the following Table.

.G-Code Modal Groups[[cap:Modal-Groups]]

[width="100%", cols="4,6", options="header"]
|========================================
|Modal Group Meaning                   | Member Words
|Non-modal codes (Group 0)             | G4, G10 G28, G30, G53 G92, G92.1, G92.2, G92.3, 
.2+|Motion (Group 1)                   | G0, G1, G2, G3, G33, G38.x, G73, G76, G80, G81
                                       | G82, G83, G84, G85, G86, G87, G88, G89
|Plane selection (Group 2)             | G17, G18, G19, G17.1, G18.1, G19.1
|Distance Mode (Group 3)               | G90, G91
|Arc IJK Distance Mode (Group 4)       | G90.1, G91.1
|Feed Rate Mode (Group 5)              | G93, G94, G95
|Units (Group 6)                       | G20, G21
|Cutter Diameter Compensation (Group 7)| G40, G41, G42, G41.1, G42.1
|Tool Length Offset (Group 8)          | G43, G43.1, G49
|Canned Cycles Return Mode (Group 10)  | G98, G99
|Coordinate System (Group 12)          | G54, G55, G56, G57, G58, G59, G59.1, G59.2, G59.3
|Control Mode (Group 13)               | G61, G61.1, G64
|Spindle Speed Mode (Group 14)         | G96, G97
|Lathe Diameter Mode (Group 15)        | G7, G8
|========================================

.M-Code Modal Groups[[tbl:m-modal-groups]]

[width="80%", cols="4,6", options="header"]
|========================================
|Modal Group Meaning           | Member Words
|Stopping (Group 4)            | M0, M1, M2, M30, M60
|I/O on/off (Group 5)          | M6 Tn
|Tool Change (Group 6)         | M6 Tn
|Spindle (Group 7)             | M3, M4, M5
|Coolant (Group 8)             | (M7 M8 can both be on), M9
|Override Switches (Group 9)   | M48, M49
|User Defined (Group 10)       |M100-M199
|========================================

For several modal groups, when a machining center is ready to accept
commands, one member of the group must be in effect. There are default
settings for these modal groups. When the machining center is turned on
or otherwise re-initialized, the default values are automatically in
effect.

Group 1, the first group on the table, is a group of G codes for
motion. One of these is always in effect. That one is called the
current motion mode.

It is an error to put a G-code from group 1 and a G-code from group 0
on the same line if both of them use axis words. If an axis word-using
G-code from group 1 is implicitly in effect on a line (by having been
activated on an earlier line), and a group 0 G-code that uses axis
words appears on the line, the activity of the group 1 G-code is
suspended for that line. The axis word-using G-codes from group 0 are
G10, G28, G30, and G92.

It is an error to include any unrelated words on a line with 'O-' flow
control.

[[sec:comments]]
== Comments

Comments can be added to lines of G code to help clear up the
intention of the programmer. Comments can be embedded in a line using
parentheses () or for the remainder of a line using a semi-colon. The
semi-colon is not treated as the start of a comment when enclosed in
parentheses.

Comments may appear between words, but not between words and their
corresponding parameter. So, 'S100(set speed)F200(feed)' is OK while
'S(speed)100F(feed)' is not.

[source,{ngc}]
---------------------------------------------------------------------
G0 (Rapid to start) X1 Y1
G0 X1 Y1 (Rapid to start; but don't forget the coolant)
M2 ; End of program.
---------------------------------------------------------------------

There are several 'active' comments which look like comments but cause
some action, like '(debug,..)' or '(print,..)'. If there are
several comments on a line, only the last comment will be interpreted
according to these rules. Hence, a normal comment following an active
comment will in effect disable the active comment. For example, '(foo)
(debug,#1)' will print the value of parameter '#1', however
'(debug,#1)(foo)' will not.

A comment introduced by a semicolon is by definition the last comment
on that line, and will always be interpreted for active comment syntax.

[[sec:messages]]
== Messages
(((Messages)))

* '(MSG,)' - displays message if 'MSG' appears after the left
             parenthesis and before any other printing characters.
             Variants of 'MSG' which include white space and lower case
             characters are allowed. The rest of the characters before
             the right parenthesis are considered to be a message.
             Messages should be displayed on the message display device
             of the user interface if provided.

.Message Example
----
(MSG, This is a message)
----

[[sec:probe-logging]]
== Probe Logging
(((Probe Logging)))

* '(PROBEOPEN filename.txt)' - will open filename.txt and store the 9-number
                               coordinate consisting of XYZABCUVW of each
                               successful straight probe in it.
* '(PROBECLOSE)' - will close the open probelog file.

For more information on probing see the <<sec:G38-probe,G38>> Section.

[[sec:log]]
== Logging
(((Logging)))

* '(LOGOPEN,filename.txt)' - opens the named log file. If the file
                             already exists, it is truncated.

* '(LOGAPPEND,filename)' - opens the named log file. If the file already
                           exists, the data is appended.

* '(LOGCLOSE)' - closes an open log file.

* '(LOG,)' - everything past the ',' is written to the log file if it is open.
             Supports expansion of parameters as described below.

[[sec:debug-messages]]
== Debug Messages
(((Debug Messages)))

* '(DEBUG,)' - displays a message like '(MSG,)' with the addition of
              special handling for comment parameters as described below.

[[sec:print-messages]]
== Print Messages
(((Print Messages)))

* '(PRINT,)' - messages are output to 'stderr' with special handling
               for comment parameters as described below.

== Comment Parameters

In the DEBUG, PRINT and LOG comments, the values of parameters in the
message are expanded.

For example: to print a named global variable to stderr (the default
console window) add a line to your G code like...

.Parameters Example
----
(print,endmill dia = #<_endmill_dia>)
(print,value of variable 123 is: #123)
----

Inside the above types of comments, sequences like '\#123' are replaced
by the value of the parameter 123. Sequences like '\#<named parameter>'
are replaced by the value of the named parameter. Named parameters
will have white space removed from them. So, '\#<named parameter>'
will be converted to '#<namedparameter>'.

== File Requirements

A G code file must contain one or more lines of G code and be terminated
with a <<sec:M2-M30,Program End>>. Any G code past the program end
is not evaluated. 

If a program end code is not used a pair of percent signs '%' with the first
percent sign on the first line of the file followed by one or more lines of
G code and a second percent sign. Any code past the second percent sign is not
evaluated.

[NOTE]
The file must be created with a text editor like Gedit and not a word
processor like Open Office Word Processor.

== File Size

The interpreter and task are carefully written so that the only limit
on part program size is disk capacity. The TkLinuxCNC and Axis interface
both load the program text to display it to the user, though, so RAM
becomes a limiting factor. In Axis, because the preview plot is drawn
by default, the redraw time also becomes a practical limit on program
size. The preview can be turned off in Axis to speed up loading large
part programs. In Axis sections of the preview can be turned off using
<<sub:axis-preview-control,preview control>> comments.

[[sec:Order-of-Execution]]
== G Code Order of Execution
(((G Code Order of Execution)))

The order of execution of items on a line is defined not by the
position of each item on the line, but by the following list:

* O-word commands (optionally followed by a comment but no other words allowed on the same line)
* Comment (including message)
* Set feed rate mode (G93, G94). 
* Set feed rate (F). 
* Set spindle speed (S). 
* Select tool (T). 
* HAL pin I/O (M62-M68).
* Change tool (M6) and Set Tool Number (M61).
* Spindle on or off (M3, M4, M5).
* Save State (M70, M73), Restore State (M72), Invalidate State (M71).
* Coolant on or off (M7, M8, M9).
* Enable or disable overrides (M48, M49,M50,M51,M52,M53).
* User-defined Commands (M100-M199).
* Dwell (G4). 
* Set active plane (G17, G18, G19). 
* Set length units (G20, G21).
* Cutter radius compensation on or off (G40, G41, G42) 
* Cutter length compensation on or off (G43, G49) 
* Coordinate system selection (G54, G55, G56, G57, G58, G59, G59.1, G59.2, G59.3). 
* Set path control mode (G61, G61.1, G64)
* Set distance mode (G90, G91). 
* Set retract mode (G98, G99).
* Go to reference location (G28, G30) or change coordinate system 
   data (G10) or set axis offsets (G92, G92.1, G92.2, G94). 
* Perform motion (G0 to G3, G33, G38.x, G73, G76, G80 to G89), as modified (possibly) by G53. 
* Stop (M0, M1, M2, M30, M60).

== G Code Best Practices
(((G Code Best Practices)))

=== Use an appropriate decimal precision

Use at least 3 digits after the decimal when milling in millimeters,
and at least 4 digits after the decimal when milling in inches.

=== Use consistent white space

G-code is most legible when at least one space appears before words.
While it is permitted to insert white space in the middle of numbers,
there is no reason to do so.

=== Use Center-format arcs

Center-format arcs (which use 'I- J- K-' instead of 'R-' ) behave more
consistently than R-format arcs, particularly for
included angles near 180 or 360 degrees.

=== Put important modal settings at the top of the file

When correct execution of your program depends on modal settings, be
sure to set them at the beginning of the part program. Modes can carry
over from previous programs and from the MDI commands.

As a good preventative measure, put a line similar to the following at
the top of all your programs:

[source,{ngc}]
---------------------------------------------------------------------
    G17 G20 G40 G49 G54 G80 G90 G94 
---------------------------------------------------------------------

(XY plane, inch mode, cancel diameter compensation, cancel length
offset, coordinate system 1, cancel motion, non-incremental motion,
feed/minute mode)

Perhaps the most critical modal setting is the distance units--If you
do not include G20 or G21, then different machines will mill the
program at different scales. Other settings, such as the return mode in
canned cycles may also be important.

=== Don't put too many things on one line

Ignore everything in Section <<sec:Order-of-Execution,Order of Execution>>, and instead
write no line of code that is the slightest bit ambiguous.

=== Don't set & use a parameter on the same line

Don't use and set a parameter on the same line, even though the
semantics are well defined. Updating a variable to a new value, such as
'#1=[#1+#2]' is OK.

=== Don't use line numbers

Line numbers offer no benefits. When line numbers are reported in
error messages, the numbers refer to the line number in the file, not
the N-word value.

== Linear and Rotary Axis

Because the meaning of an F-word in feed-per-minute mode varies
depending on which axes are commanded to move, and because the amount
of material removed does not depend only on the feed rate, it may be
easier to use G93 inverse time feed mode to achieve the desired
material removal rate.


== Common Error Messages

* 'G code out of range' - A G code greater than G99 was used, the scope of G
   codes in LinuxCNC is 0 - 99. Not every number between 0 and 99 is a valid
   G code.
* 'Unknown g code used' - A G code was used that is not part of the LinuxCNC
   G code language.
* 'i,j,k word with no Gx to use it' - i, j and k words must be used on the same
   line as the G code.
* 'Cannot use axis values without a g code that uses them' - Axis values can
   not be used on a line without either a modal G code in effect or a G code
   on the same line.
* 'File ended with no percent sign or program end' - Every G code file must
   end in a M2 or M30 or be wrapped with the percent sign %.

[appendix]
= Numbered Parameters persistence
[[var_file_format]]

The values of parameters in the persistent range are retained over
time, even if the machining center is powered down.  EMC2 uses a
parameter file to ensure persistence. It is managed by the
Interpreter. The Interpreter reads the file when it starts up, and
writes the file when it exits.

The format of a parameter file is shown in Table
<<cap:Parameter-File-Format,Parameter File Format>>. 

The Interpreter expects the file to have two colums. It skips any
lines which do not contain exactly two numeric values. The first
column is expected to contain an integer value (the parameter's
number). The second column contains a floating point number (this
parameter's last value). The value is represented as a
double-precision floating point number inside the Interpreter, but a
decimal point is not required in the file.

Parameters in the user-defined range (31-5000) may be added to this
file. Such parameters will be read by the Interpreter and written to
the file as it exits.

Missing Parameters in the persistent range will be initialized to zero
and written with their current values on the next save operation.

The parameter numbers must be arranged in ascending order. An
`Parameter file out of order` error  will be signalled if they are  not in
ascending order. 

The original file is saved as a backup file when the new file
is written. 

.Parameter File Format[[cap:Parameter-File-Format]]

[width="90%", options="header"]
|========================================
|Parameter Number | Parameter Value 
|5161 | 0.0 
|5162 | 0.0 
|========================================










<|MERGE_RESOLUTION|>--- conflicted
+++ resolved
@@ -267,7 +267,6 @@
 example '##2'  means the value of the parameter whose index is the
 (integer) value of parameter 2.
 
-<<<<<<< HEAD
 
 31-5000::
     G-Code user parameters. These parameters are global in the G Code file,
@@ -369,38 +368,6 @@
     local to the subroutine. Volatile. See also the chapter on <<cha:O-Codes,O-Codes>>.
 
 
-=======
-The interpreter maintains a number of read-only parameters for a loaded
-tool:
-
-* '1-30' - Subroutine local parameters of call arguments. These parameters are
-    local to the subroutine. See the <<cha:O-Codes,O Codes>> Section.
-* '1-5000' - G-Code user parameters. These parameters are global in the G Code file.
-* '5061-5070' - Result of 'G38.2' Probe (X Y Z A B C U V W)
-* '5161-5169' - 'G28' Home for (X Y Z A B C U V W)
-* '5181-5189' - 'G30' Home for (X Y Z A B C U V W)
-* '5210'      - 1 if 'G92' offsets are active, 0 if not
-* '5211-5219' - 'G92' offset (X Y Z A B C U V W)
-* '5220' - Current Coordinate System number 1 - 9 for G54 - G59.3
-* '5221-5230' - Coordinate System 1, G54 (X Y Z A B C U V W R) - R denotes the XY rotation angle around the Z axis
-* '5241-5250' - Coordinate System 2, G55 (X Y Z A B C U V W R)
-* '5261-5270' - Coordinate System 3, G56 (X Y Z A B C U V W R)
-* '5281-5290' - Coordinate System 4, G57 (X Y Z A B C U V W R)
-* '5301-5310' - Coordinate System 5, G58 (X Y Z A B C U V W R)
-* '5321-5330' - Coordinate System 6, G59 (X Y Z A B C U V W R)
-* '5341-5350' - Coordinate System 7, G59.1 (X Y Z A B C U V W R)
-* '5361-5370' - Coordinate System 8, G59.2 (X Y Z A B C U V W R)
-* '5381-5390' - Coordinate System 9, G59.3 (X Y Z A B C U V W R)
-* '5399' - Result of M66 - Check or wait for input
-* '5400' - Current Tool Number
-* '5401-5409' - Tool Offset (X Y Z A B C U V W)
-* '5410' - Current Tool Diameter
-* '5411' - Current Tool Front Angle
-* '5412' - Current Tool Back Angle
-* '5413' - Current Tool Orientation
-* '5420-5428' - Current Position including offsets in current program
-    units (X Y Z A B C U V W)
->>>>>>> 94e681c1
 
 === Subroutine Parameters [[sub:subroutine-parameters]]
 
