--- conflicted
+++ resolved
@@ -642,12 +642,8 @@
 Because only X and Y are specified, the origin point is only moved in X and Y;
 the other coordinates are not changed.
 
-<<<<<<< HEAD
-.G2 L2 Example Line
+.G10 L2 Example Line
 [source,{ngc}]
-=======
-.G10 L2 Example Line
->>>>>>> 21efd0d5
 ----
 G10 L2 P1 X0 Y0 Z0 (clear offsets for X,Y & Z axes in coordinate system 1)
 ----
