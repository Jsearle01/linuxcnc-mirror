#LyX 1.5.3 created this file. For more info see http://www.lyx.org/
\lyxformat 276
\begin_document
\begin_header
\textclass book
\language english
\inputencoding default
\font_roman bookman
\font_sans default
\font_typewriter default
\font_default_family default
\font_sc false
\font_osf false
\font_sf_scale 100
\font_tt_scale 100
\graphics default
\float_placement !!h
\paperfontsize 10
\spacing single
\papersize custom
\use_geometry true
\use_amsmath 1
\use_esint 0
\cite_engine basic
\use_bibtopic false
\paperorientation portrait
\paperwidth 8.5in
\paperheight 11in
\leftmargin 1.2in
\topmargin 1in
\rightmargin 0.6in
\bottommargin 0.6in
\secnumdepth 5
\tocdepth 5
\paragraph_separation skip
\defskip smallskip
\quotes_language english
\papercolumns 1
\papersides 2
\paperpagestyle default
\tracking_changes false
\output_changes false
\author "" 
\author "" 
\end_header

\begin_body

\begin_layout Chapter
G Code Reference
\begin_inset LatexCommand index
name "G Codes"

\end_inset


\end_layout

\begin_layout Standard
Conventions used in this section
\end_layout

\begin_layout Standard
In the G Code prototypes the hyphen (
\family typewriter
-
\family default
) stands for a real value.
 
\end_layout

\begin_layout Standard
A real value may be :
\end_layout

\begin_layout Itemize
An explicit number, 
\family typewriter
4
\end_layout

\begin_layout Itemize
An expression, 
\family typewriter
[2+2]
\family default
 
\end_layout

\begin_layout Itemize
A parameter value, 
\family typewriter
#88
\family default
 
\end_layout

\begin_layout Itemize
A unary function value, 
\family typewriter
acos[0]
\end_layout

\begin_layout Standard
In most cases, if axis words (any or all of 
\family typewriter
X-
\family default
, 
\family typewriter
Y-
\family default
, 
\family typewriter
Z-
\family default
, 
\family typewriter
A-
\family default
, 
\family typewriter
B-
\family default
, 
\family typewriter
C-
\family default
, 
\family typewriter
U-
\family default
, 
\family typewriter
V-
\family default
, 
\family typewriter
W-
\family default
) are given, they specify a destination point.
 
\end_layout

\begin_layout Standard
Axis numbers are in the currently active coordinate system, unless explicitly
 described as being in the absolute coordinate system.
 Where axis words are optional, any omitted axes will have their current
 value.
 
\end_layout

\begin_layout Standard
Any items in the G Code prototypes not explicitly described as optional
 are required.
 
\end_layout

\begin_layout Standard
The values following letters are often given as explicit numbers.
 Unless stated otherwise, the explicit numbers can be real values.
 For example, 
\family typewriter
G10 L2
\family default
 could equally well be written 
\family typewriter
G[2*5] L[1+1]
\family default
.
 If the value of parameter 100 were 2, 
\family typewriter
G10 L#100
\family default
 would also mean the same.
 
\end_layout

\begin_layout Standard
If 
\family typewriter
L-
\family default
 is written in a prototype the 
\family typewriter
"-
\family default
" will often be referred to as the "L number", and so on for any other letter.
 
\end_layout

\begin_layout Section
Polar Coordinates
\begin_inset LatexCommand index
name "Polar Coordinates"

\end_inset


\end_layout

\begin_layout Standard
Polar Coordinates can be used to specify the XY coordinate of a move.
 The @n is the distance and ^n is the angle.
 The advantage of this is for things like bolt hole circles which can be
 done very simply by moving to a point in the center of the circle, setting
 the offset and then moving out to the first hole then run the drill cycle.
 Polar Coordinates always are from the current XY zero position.
 To shift the Polar Coordinates from machine zero use an offset or select
 a coordinate system.
\end_layout

\begin_layout Standard
In Absolute Mode the distance and angle is from the XY zero position and
 the angle starts with 0 on the X Positive axis and rotates in a CCW direction
 about the Z axis.
 The code G1 @1^90 is the same as G1 Y1.
\end_layout

\begin_layout Standard
In Relative Mode the distance and angle is also from the XY zero position
 but it is cumulative.
 This can be confusing at first how this works in incremental mode.
 
\end_layout

\begin_layout Standard
For example if you have the following program you might expect it to be
 a square pattern.
\end_layout

\begin_layout LyX-Code
F100 G1 @.5 ^90 
\end_layout

\begin_layout LyX-Code
G91 @.5 ^90 
\end_layout

\begin_layout LyX-Code
@.5 ^90
\end_layout

\begin_layout LyX-Code
@.5 ^90
\end_layout

\begin_layout LyX-Code
@.5 ^90
\end_layout

\begin_layout LyX-Code
G90 G0 X0 Y0 M2
\end_layout

\begin_layout Standard
You can see from the following figure that the output is not what you might
 expect.
 Because we added .5 to the distance each time the distance from the XY zero
 position increased with each line.
\end_layout

\begin_layout Standard
\begin_inset Float figure
placement H
wide false
sideways false
status open

\begin_layout Standard

\end_layout

\begin_layout Standard
\begin_inset Caption

\begin_layout Standard
Polar Spiral
\begin_inset LatexCommand label
name "fig:Polar-Spiral"

\end_inset


\end_layout

\end_inset


\end_layout

\begin_layout Standard
\noindent
\align center
\begin_inset Graphics
	filename images/polar01.png

\end_inset


\end_layout

\begin_layout Standard

\end_layout

\end_inset


\end_layout

\begin_layout Standard
The following code will produce our square pattern.
\end_layout

\begin_layout LyX-Code
F100 G1 @.5 ^90 
\end_layout

\begin_layout LyX-Code
G91 ^90
\end_layout

\begin_layout LyX-Code
^90
\end_layout

\begin_layout LyX-Code
^90
\end_layout

\begin_layout LyX-Code
^90
\end_layout

\begin_layout LyX-Code
G90 G0 X0 Y0 M2
\end_layout

\begin_layout Standard
As you can see by only adding to the angle by 90 degrees each time the end
 point distance is the same for each line.
\end_layout

\begin_layout Standard
\begin_inset Float figure
placement H
wide false
sideways false
status open

\begin_layout Standard

\end_layout

\begin_layout Standard
\begin_inset Caption

\begin_layout Standard
Polar Square
\begin_inset LatexCommand label
name "fig:Polar-Square"

\end_inset


\end_layout

\end_inset


\end_layout

\begin_layout Standard
\noindent
\align center
\begin_inset Graphics
	filename images/polar02.png

\end_inset


\end_layout

\begin_layout Standard

\end_layout

\end_inset


\end_layout

\begin_layout Standard
It is an error if:
\end_layout

\begin_layout Itemize
An incremental move is started at the origin
\end_layout

\begin_layout Itemize
A mix of Polar and and X or Y words are used
\end_layout

\begin_layout Section
Quick Reference Table
\begin_inset LatexCommand label
name "sec:Quick-Reference-Table"

\end_inset


\begin_inset LatexCommand index
name "G Code Table"

\end_inset


\end_layout

\begin_layout Standard
\begin_inset Tabular
<lyxtabular version="3" rows="41" columns="3">
<features>
<column alignment="center" valignment="top" leftline="true" width="0">
<column alignment="center" valignment="top" leftline="true" width="0">
<column alignment="center" valignment="top" leftline="true" rightline="true" width="0">
<row topline="true" bottomline="true">
<cell alignment="center" valignment="top" topline="true" leftline="true" usebox="none">
\begin_inset Text

\begin_layout Standard
Code
\end_layout

\end_inset
</cell>
<cell alignment="center" valignment="top" topline="true" leftline="true" usebox="none">
\begin_inset Text

\begin_layout Standard
Description
\end_layout

\end_inset
</cell>
<cell alignment="center" valignment="top" topline="true" leftline="true" rightline="true" usebox="none">
\begin_inset Text

\begin_layout Standard
Section
\end_layout

\end_inset
</cell>
</row>
<row topline="true">
<cell alignment="center" valignment="top" topline="true" leftline="true" usebox="none">
\begin_inset Text

\begin_layout Standard
G0
\end_layout

\end_inset
</cell>
<cell alignment="center" valignment="top" topline="true" leftline="true" usebox="none">
\begin_inset Text

\begin_layout Standard
Coordinated Straight Motion Rapid
\end_layout

\end_inset
</cell>
<cell alignment="center" valignment="top" topline="true" leftline="true" rightline="true" usebox="none">
\begin_inset Text

\begin_layout Standard
\begin_inset LatexCommand ref
reference "sec:G0:-Rapid-Linear"

\end_inset


\end_layout

\end_inset
</cell>
</row>
<row topline="true">
<cell alignment="center" valignment="top" topline="true" leftline="true" usebox="none">
\begin_inset Text

\begin_layout Standard
G1
\end_layout

\end_inset
</cell>
<cell alignment="center" valignment="top" topline="true" leftline="true" usebox="none">
\begin_inset Text

\begin_layout Standard
Coordinated Straight Motion Feed Rate
\end_layout

\end_inset
</cell>
<cell alignment="center" valignment="top" topline="true" leftline="true" rightline="true" usebox="none">
\begin_inset Text

\begin_layout Standard
\begin_inset LatexCommand ref
reference "sec:G1:-Linear-Motion"

\end_inset


\end_layout

\end_inset
</cell>
</row>
<row topline="true">
<cell alignment="center" valignment="top" topline="true" leftline="true" usebox="none">
\begin_inset Text

\begin_layout Standard
G2, G3
\end_layout

\end_inset
</cell>
<cell alignment="center" valignment="top" topline="true" leftline="true" usebox="none">
\begin_inset Text

\begin_layout Standard
Coordinated Helical Motion Feed Rate
\end_layout

\end_inset
</cell>
<cell alignment="center" valignment="top" topline="true" leftline="true" rightline="true" usebox="none">
\begin_inset Text

\begin_layout Standard
\begin_inset LatexCommand ref
reference "sub:G2,-G3:-Arc"

\end_inset


\end_layout

\end_inset
</cell>
</row>
<row topline="true">
<cell alignment="center" valignment="top" topline="true" leftline="true" usebox="none">
\begin_inset Text

\begin_layout Standard
G4
\end_layout

\end_inset
</cell>
<cell alignment="center" valignment="top" topline="true" leftline="true" usebox="none">
\begin_inset Text

\begin_layout Standard
Dwell
\end_layout

\end_inset
</cell>
<cell alignment="center" valignment="top" topline="true" leftline="true" rightline="true" usebox="none">
\begin_inset Text

\begin_layout Standard
\begin_inset LatexCommand ref
reference "sec:G4:-Dwell"

\end_inset


\end_layout

\end_inset
</cell>
</row>
<row topline="true">
<cell alignment="center" valignment="top" topline="true" leftline="true" usebox="none">
\begin_inset Text

\begin_layout Standard
G5.2, G5.3
\end_layout

\end_inset
</cell>
<cell alignment="center" valignment="top" topline="true" leftline="true" usebox="none">
\begin_inset Text

\begin_layout Standard
NURBs Block
\end_layout

\end_inset
</cell>
<cell alignment="center" valignment="top" topline="true" leftline="true" usebox="none">
\begin_inset Text

\begin_layout Standard
\begin_inset LatexCommand ref
reference "sec:G5.2-G5.3-NURBs"

\end_inset


\end_layout

\end_inset
</cell>
</row>
<row topline="true">
<cell alignment="center" valignment="top" topline="true" leftline="true" usebox="none">
\begin_inset Text

\begin_layout Standard
G7, G8
\end_layout

\end_inset
</cell>
<cell alignment="center" valignment="top" topline="true" leftline="true" usebox="none">
\begin_inset Text

\begin_layout Standard
Diameter or Radius Mode
\end_layout

\end_inset
</cell>
<cell alignment="center" valignment="top" topline="true" leftline="true" rightline="true" usebox="none">
\begin_inset Text

\begin_layout Standard
\begin_inset LatexCommand ref
reference "sec:G7-Diameter-Mode"

\end_inset


\end_layout

\end_inset
</cell>
</row>
<row topline="true">
<cell alignment="center" valignment="top" topline="true" leftline="true" usebox="none">
\begin_inset Text

\begin_layout Standard
G10 L1
\end_layout

\end_inset
</cell>
<cell alignment="center" valignment="top" topline="true" leftline="true" usebox="none">
\begin_inset Text

\begin_layout Standard
Set Tool Table Entry
\end_layout

\end_inset
</cell>
<cell alignment="center" valignment="top" topline="true" leftline="true" rightline="true" usebox="none">
\begin_inset Text

\begin_layout Standard
\begin_inset LatexCommand ref
reference "sec:G10-L1-Set-Tool-Table"

\end_inset


\end_layout

\end_inset
</cell>
</row>
<row topline="true">
<cell alignment="center" valignment="top" topline="true" leftline="true" usebox="none">
\begin_inset Text

\begin_layout Standard
G10 L10
\end_layout

\end_inset
</cell>
<cell alignment="center" valignment="top" topline="true" leftline="true" usebox="none">
\begin_inset Text

\begin_layout Standard
Set Tool Table Entry Calculated
\end_layout

\end_inset
</cell>
<cell alignment="center" valignment="top" topline="true" leftline="true" rightline="true" usebox="none">
\begin_inset Text

\begin_layout Standard
\begin_inset LatexCommand ref
reference "sec:G10-L10"

\end_inset


\end_layout

\end_inset
</cell>
</row>
<row topline="true">
<cell alignment="center" valignment="top" topline="true" leftline="true" usebox="none">
\begin_inset Text

\begin_layout Standard
G10 L2
\end_layout

\end_inset
</cell>
<cell alignment="center" valignment="top" topline="true" leftline="true" usebox="none">
\begin_inset Text

\begin_layout Standard
Coordinate System Origin Setting
\end_layout

\end_inset
</cell>
<cell alignment="center" valignment="top" topline="true" leftline="true" rightline="true" usebox="none">
\begin_inset Text

\begin_layout Standard
\begin_inset LatexCommand ref
reference "sub:G10:-Set-Coordinate"

\end_inset


\end_layout

\end_inset
</cell>
</row>
<row topline="true">
<cell alignment="center" valignment="top" topline="true" leftline="true" usebox="none">
\begin_inset Text

\begin_layout Standard
G10 L20
\end_layout

\end_inset
</cell>
<cell alignment="center" valignment="top" topline="true" leftline="true" usebox="none">
\begin_inset Text

\begin_layout Standard
Coordinate System Origin Setting Calculated
\end_layout

\end_inset
</cell>
<cell alignment="center" valignment="top" topline="true" leftline="true" rightline="true" usebox="none">
\begin_inset Text

\begin_layout Standard
\begin_inset LatexCommand ref
reference "sec:G10-L20"

\end_inset


\end_layout

\end_inset
</cell>
</row>
<row topline="true">
<cell alignment="center" valignment="top" topline="true" leftline="true" usebox="none">
\begin_inset Text

\begin_layout Standard
G17 - G19.1
\end_layout

\end_inset
</cell>
<cell alignment="center" valignment="top" topline="true" leftline="true" usebox="none">
\begin_inset Text

\begin_layout Standard
Plane Select
\end_layout

\end_inset
</cell>
<cell alignment="center" valignment="top" topline="true" leftline="true" rightline="true" usebox="none">
\begin_inset Text

\begin_layout Standard
\begin_inset LatexCommand ref
reference "sub:G17,-G18,-G19:"

\end_inset


\end_layout

\end_inset
</cell>
</row>
<row topline="true">
<cell alignment="center" valignment="top" topline="true" leftline="true" usebox="none">
\begin_inset Text

\begin_layout Standard
G20, G21
\end_layout

\end_inset
</cell>
<cell alignment="center" valignment="top" topline="true" leftline="true" usebox="none">
\begin_inset Text

\begin_layout Standard
Units of Measure
\end_layout

\end_inset
</cell>
<cell alignment="center" valignment="top" topline="true" leftline="true" rightline="true" usebox="none">
\begin_inset Text

\begin_layout Standard
\begin_inset LatexCommand ref
reference "sec:G20,-G21:-Length"

\end_inset


\end_layout

\end_inset
</cell>
</row>
<row topline="true">
<cell alignment="center" valignment="top" topline="true" leftline="true" usebox="none">
\begin_inset Text

\begin_layout Standard
G28 - G30.1
\end_layout

\end_inset
</cell>
<cell alignment="center" valignment="top" topline="true" leftline="true" usebox="none">
\begin_inset Text

\begin_layout Standard
Go to Predefined Position
\end_layout

\end_inset
</cell>
<cell alignment="center" valignment="top" topline="true" leftline="true" rightline="true" usebox="none">
\begin_inset Text

\begin_layout Standard
\begin_inset LatexCommand ref
reference "sub:G28,-G30:-Return"

\end_inset


\end_layout

\end_inset
</cell>
</row>
<row topline="true">
<cell alignment="center" valignment="top" topline="true" leftline="true" usebox="none">
\begin_inset Text

\begin_layout Standard
G33
\end_layout

\end_inset
</cell>
<cell alignment="center" valignment="top" topline="true" leftline="true" usebox="none">
\begin_inset Text

\begin_layout Standard
Spindle Synchronized Motion
\end_layout

\end_inset
</cell>
<cell alignment="center" valignment="top" topline="true" leftline="true" rightline="true" usebox="none">
\begin_inset Text

\begin_layout Standard
\begin_inset LatexCommand ref
reference "sec:G33,-G33.1:-Spindle-Synchronized"

\end_inset


\end_layout

\end_inset
</cell>
</row>
<row topline="true">
<cell alignment="center" valignment="top" topline="true" leftline="true" usebox="none">
\begin_inset Text

\begin_layout Standard
G33.1
\end_layout

\end_inset
</cell>
<cell alignment="center" valignment="top" topline="true" leftline="true" usebox="none">
\begin_inset Text

\begin_layout Standard
Rigid Tapping
\end_layout

\end_inset
</cell>
<cell alignment="center" valignment="top" topline="true" leftline="true" rightline="true" usebox="none">
\begin_inset Text

\begin_layout Standard
\begin_inset LatexCommand ref
reference "sec:G33,-G33.1:-Spindle-Synchronized"

\end_inset


\end_layout

\end_inset
</cell>
</row>
<row topline="true">
<cell alignment="center" valignment="top" topline="true" leftline="true" usebox="none">
\begin_inset Text

\begin_layout Standard
G38.2 - G38.5
\end_layout

\end_inset
</cell>
<cell alignment="center" valignment="top" topline="true" leftline="true" usebox="none">
\begin_inset Text

\begin_layout Standard
Probing
\end_layout

\end_inset
</cell>
<cell alignment="center" valignment="top" topline="true" leftline="true" rightline="true" usebox="none">
\begin_inset Text

\begin_layout Standard
\begin_inset LatexCommand ref
reference "sub:G38.2:-Straight-Probe"

\end_inset


\end_layout

\end_inset
</cell>
</row>
<row topline="true">
<cell alignment="center" valignment="top" topline="true" leftline="true" usebox="none">
\begin_inset Text

\begin_layout Standard
G40
\end_layout

\end_inset
</cell>
<cell alignment="center" valignment="top" topline="true" leftline="true" usebox="none">
\begin_inset Text

\begin_layout Standard
Cancel Cutter Compensation
\end_layout

\end_inset
</cell>
<cell alignment="center" valignment="top" topline="true" leftline="true" rightline="true" usebox="none">
\begin_inset Text

\begin_layout Standard
\begin_inset LatexCommand ref
reference "sec:G40"

\end_inset


\end_layout

\end_inset
</cell>
</row>
<row topline="true">
<cell alignment="center" valignment="top" topline="true" leftline="true" usebox="none">
\begin_inset Text

\begin_layout Standard
G41, G42
\end_layout

\end_inset
</cell>
<cell alignment="center" valignment="top" topline="true" leftline="true" usebox="none">
\begin_inset Text

\begin_layout Standard
Cutter Compensation 
\end_layout

\end_inset
</cell>
<cell alignment="center" valignment="top" topline="true" leftline="true" rightline="true" usebox="none">
\begin_inset Text

\begin_layout Standard
\begin_inset LatexCommand ref
reference "sec:G41,-G42"

\end_inset


\end_layout

\end_inset
</cell>
</row>
<row topline="true">
<cell alignment="center" valignment="top" topline="true" leftline="true" usebox="none">
\begin_inset Text

\begin_layout Standard
G41.1, G42.1
\end_layout

\end_inset
</cell>
<cell alignment="center" valignment="top" topline="true" leftline="true" usebox="none">
\begin_inset Text

\begin_layout Standard
Cutter Compensation Transient 
\end_layout

\end_inset
</cell>
<cell alignment="center" valignment="top" topline="true" leftline="true" rightline="true" usebox="none">
\begin_inset Text

\begin_layout Standard
\begin_inset LatexCommand ref
reference "sec:G41.1,-G42.1"

\end_inset


\end_layout

\end_inset
</cell>
</row>
<row topline="true">
<cell alignment="center" valignment="top" topline="true" leftline="true" usebox="none">
\begin_inset Text

\begin_layout Standard
G43, G43.1
\end_layout

\end_inset
</cell>
<cell alignment="center" valignment="top" topline="true" leftline="true" usebox="none">
\begin_inset Text

\begin_layout Standard
Use Tool Length Offset from Tool Table
\end_layout

\end_inset
</cell>
<cell alignment="center" valignment="top" topline="true" leftline="true" rightline="true" usebox="none">
\begin_inset Text

\begin_layout Standard
\begin_inset LatexCommand ref
reference "sub:G43,-G49:-Tool"

\end_inset


\end_layout

\end_inset
</cell>
</row>
<row topline="true">
<cell alignment="center" valignment="top" topline="true" leftline="true" usebox="none">
\begin_inset Text

\begin_layout Standard
G49
\end_layout

\end_inset
</cell>
<cell alignment="center" valignment="top" topline="true" leftline="true" usebox="none">
\begin_inset Text

\begin_layout Standard
Cancel Tool Length Offset
\end_layout

\end_inset
</cell>
<cell alignment="center" valignment="top" topline="true" leftline="true" rightline="true" usebox="none">
\begin_inset Text

\begin_layout Standard
\begin_inset LatexCommand ref
reference "sub:G43,-G49:-Tool"

\end_inset


\end_layout

\end_inset
</cell>
</row>
<row topline="true">
<cell alignment="center" valignment="top" topline="true" leftline="true" usebox="none">
\begin_inset Text

\begin_layout Standard
G53
\end_layout

\end_inset
</cell>
<cell alignment="center" valignment="top" topline="true" leftline="true" usebox="none">
\begin_inset Text

\begin_layout Standard
Motion in Machine Coordinate System
\end_layout

\end_inset
</cell>
<cell alignment="center" valignment="top" topline="true" leftline="true" rightline="true" usebox="none">
\begin_inset Text

\begin_layout Standard
\begin_inset LatexCommand ref
reference "sub:G53:-Move-in"

\end_inset


\end_layout

\end_inset
</cell>
</row>
<row topline="true">
<cell alignment="center" valignment="top" topline="true" leftline="true" usebox="none">
\begin_inset Text

\begin_layout Standard
G54-G59
\end_layout

\end_inset
</cell>
<cell alignment="center" valignment="top" topline="true" leftline="true" usebox="none">
\begin_inset Text

\begin_layout Standard
Select Coordinate System
\end_layout

\end_inset
</cell>
<cell alignment="center" valignment="top" topline="true" leftline="true" rightline="true" usebox="none">
\begin_inset Text

\begin_layout Standard
\begin_inset LatexCommand ref
reference "sub:G54-to-G59.3:"

\end_inset


\end_layout

\end_inset
</cell>
</row>
<row topline="true">
<cell alignment="center" valignment="top" topline="true" leftline="true" usebox="none">
\begin_inset Text

\begin_layout Standard
G59.1-G59.3
\end_layout

\end_inset
</cell>
<cell alignment="center" valignment="top" topline="true" leftline="true" usebox="none">
\begin_inset Text

\begin_layout Standard
Select Coordinate System
\end_layout

\end_inset
</cell>
<cell alignment="center" valignment="top" topline="true" leftline="true" rightline="true" usebox="none">
\begin_inset Text

\begin_layout Standard
\begin_inset LatexCommand ref
reference "sub:G54-to-G59.3:"

\end_inset


\end_layout

\end_inset
</cell>
</row>
<row topline="true">
<cell alignment="center" valignment="top" topline="true" leftline="true" usebox="none">
\begin_inset Text

\begin_layout Standard
G61, G61.1
\end_layout

\end_inset
</cell>
<cell alignment="center" valignment="top" topline="true" leftline="true" usebox="none">
\begin_inset Text

\begin_layout Standard
Path Control Mode 
\end_layout

\end_inset
</cell>
<cell alignment="center" valignment="top" topline="true" leftline="true" rightline="true" usebox="none">
\begin_inset Text

\begin_layout Standard
\begin_inset LatexCommand ref
reference "sub:G61,-G61.1,-G64:"

\end_inset


\end_layout

\end_inset
</cell>
</row>
<row topline="true">
<cell alignment="center" valignment="top" topline="true" leftline="true" usebox="none">
\begin_inset Text

\begin_layout Standard
G64
\end_layout

\end_inset
</cell>
<cell alignment="center" valignment="top" topline="true" leftline="true" usebox="none">
\begin_inset Text

\begin_layout Standard
Path Control Mode with Optional Tolerance
\end_layout

\end_inset
</cell>
<cell alignment="center" valignment="top" topline="true" leftline="true" rightline="true" usebox="none">
\begin_inset Text

\begin_layout Standard
\begin_inset LatexCommand ref
reference "sub:G61,-G61.1,-G64:"

\end_inset


\end_layout

\end_inset
</cell>
</row>
<row topline="true">
<cell alignment="center" valignment="top" topline="true" leftline="true" usebox="none">
\begin_inset Text

\begin_layout Standard
G73
\end_layout

\end_inset
</cell>
<cell alignment="center" valignment="top" topline="true" leftline="true" usebox="none">
\begin_inset Text

\begin_layout Standard
Drilling Cycle with Chip Breaking
\end_layout

\end_inset
</cell>
<cell alignment="center" valignment="top" topline="true" leftline="true" rightline="true" usebox="none">
\begin_inset Text

\begin_layout Standard
\begin_inset LatexCommand ref
reference "sub:G73:-Drilling-Cycle"

\end_inset


\end_layout

\end_inset
</cell>
</row>
<row topline="true">
<cell alignment="center" valignment="top" topline="true" leftline="true" usebox="none">
\begin_inset Text

\begin_layout Standard
G76
\end_layout

\end_inset
</cell>
<cell alignment="center" valignment="top" topline="true" leftline="true" usebox="none">
\begin_inset Text

\begin_layout Standard
Multipass Threading Cycle (Lathe)
\end_layout

\end_inset
</cell>
<cell alignment="center" valignment="top" topline="true" leftline="true" rightline="true" usebox="none">
\begin_inset Text

\begin_layout Standard
\begin_inset LatexCommand ref
reference "sec:G76:-Threading-Canned"

\end_inset


\end_layout

\end_inset
</cell>
</row>
<row topline="true">
<cell alignment="center" valignment="top" topline="true" leftline="true" usebox="none">
\begin_inset Text

\begin_layout Standard
G80
\end_layout

\end_inset
</cell>
<cell alignment="center" valignment="top" topline="true" leftline="true" usebox="none">
\begin_inset Text

\begin_layout Standard
Cancel Motion Modes
\end_layout

\end_inset
</cell>
<cell alignment="center" valignment="top" topline="true" leftline="true" rightline="true" usebox="none">
\begin_inset Text

\begin_layout Standard
\begin_inset LatexCommand ref
reference "sec:G80:-Cancel-Modal"

\end_inset


\end_layout

\end_inset
</cell>
</row>
<row topline="true">
<cell alignment="center" valignment="top" topline="true" leftline="true" usebox="none">
\begin_inset Text

\begin_layout Standard
G81
\end_layout

\end_inset
</cell>
<cell alignment="center" valignment="top" topline="true" leftline="true" usebox="none">
\begin_inset Text

\begin_layout Standard
Canned Drilling Cycle
\end_layout

\end_inset
</cell>
<cell alignment="center" valignment="top" topline="true" leftline="true" rightline="true" usebox="none">
\begin_inset Text

\begin_layout Standard
\begin_inset LatexCommand ref
reference "sub:G81-to-G89:"

\end_inset


\end_layout

\end_inset
</cell>
</row>
<row topline="true">
<cell alignment="center" valignment="top" topline="true" leftline="true" usebox="none">
\begin_inset Text

\begin_layout Standard
G82-G89
\end_layout

\end_inset
</cell>
<cell alignment="center" valignment="top" topline="true" leftline="true" usebox="none">
\begin_inset Text

\begin_layout Standard
Other Canned Cycles
\end_layout

\end_inset
</cell>
<cell alignment="center" valignment="top" topline="true" leftline="true" rightline="true" usebox="none">
\begin_inset Text

\begin_layout Standard
\begin_inset LatexCommand ref
reference "sub:G82:-Drilling-Cycle"

\end_inset


\end_layout

\end_inset
</cell>
</row>
<row topline="true">
<cell alignment="center" valignment="top" topline="true" leftline="true" usebox="none">
\begin_inset Text

\begin_layout Standard
G90, G91
\end_layout

\end_inset
</cell>
<cell alignment="center" valignment="top" topline="true" leftline="true" usebox="none">
\begin_inset Text

\begin_layout Standard
Distance Mode 
\end_layout

\end_inset
</cell>
<cell alignment="center" valignment="top" topline="true" leftline="true" rightline="true" usebox="none">
\begin_inset Text

\begin_layout Standard
\begin_inset LatexCommand ref
reference "sub:G90,-G91:-Set"

\end_inset


\end_layout

\end_inset
</cell>
</row>
<row topline="true">
<cell alignment="center" valignment="top" topline="true" leftline="true" usebox="none">
\begin_inset Text

\begin_layout Standard
G90.1, G91.1
\end_layout

\end_inset
</cell>
<cell alignment="center" valignment="top" topline="true" leftline="true" usebox="none">
\begin_inset Text

\begin_layout Standard
Arc Distance Mode
\end_layout

\end_inset
</cell>
<cell alignment="center" valignment="top" topline="true" leftline="true" rightline="true" usebox="none">
\begin_inset Text

\begin_layout Standard
\begin_inset LatexCommand ref
reference "sec:G90.1,-G91.1"

\end_inset


\end_layout

\end_inset
</cell>
</row>
<row topline="true">
<cell alignment="center" valignment="top" topline="true" leftline="true" usebox="none">
\begin_inset Text

\begin_layout Standard
G92
\end_layout

\end_inset
</cell>
<cell alignment="center" valignment="top" topline="true" leftline="true" usebox="none">
\begin_inset Text

\begin_layout Standard
Offset Coordinate Systems & Set Parameters
\end_layout

\end_inset
</cell>
<cell alignment="center" valignment="top" topline="true" leftline="true" rightline="true" usebox="none">
\begin_inset Text

\begin_layout Standard
\begin_inset LatexCommand ref
reference "sub:G92,-G92.1,-G92.2,"

\end_inset


\end_layout

\end_inset
</cell>
</row>
<row topline="true">
<cell alignment="center" valignment="top" topline="true" leftline="true" usebox="none">
\begin_inset Text

\begin_layout Standard
G92.1, G92.2
\end_layout

\end_inset
</cell>
<cell alignment="center" valignment="top" topline="true" leftline="true" usebox="none">
\begin_inset Text

\begin_layout Standard
Cancel Offsets 
\end_layout

\end_inset
</cell>
<cell alignment="center" valignment="top" topline="true" leftline="true" rightline="true" usebox="none">
\begin_inset Text

\begin_layout Standard
\begin_inset LatexCommand ref
reference "sub:G92,-G92.1,-G92.2,"

\end_inset


\end_layout

\end_inset
</cell>
</row>
<row topline="true">
<cell alignment="center" valignment="top" topline="true" leftline="true" usebox="none">
\begin_inset Text

\begin_layout Standard
G92.3
\end_layout

\end_inset
</cell>
<cell alignment="center" valignment="top" topline="true" leftline="true" usebox="none">
\begin_inset Text

\begin_layout Standard
Apply Parameters to Offset Coordinate Systems
\end_layout

\end_inset
</cell>
<cell alignment="center" valignment="top" topline="true" leftline="true" rightline="true" usebox="none">
\begin_inset Text

\begin_layout Standard
\begin_inset LatexCommand ref
reference "sub:G92,-G92.1,-G92.2,"

\end_inset


\end_layout

\end_inset
</cell>
</row>
<row topline="true">
<cell alignment="center" valignment="top" topline="true" leftline="true" usebox="none">
\begin_inset Text

\begin_layout Standard
G93, G94, G95
\end_layout

\end_inset
</cell>
<cell alignment="center" valignment="top" topline="true" leftline="true" usebox="none">
\begin_inset Text

\begin_layout Standard
Feed Modes
\end_layout

\end_inset
</cell>
<cell alignment="center" valignment="top" topline="true" leftline="true" rightline="true" usebox="none">
\begin_inset Text

\begin_layout Standard
\begin_inset LatexCommand ref
reference "sub:G93,-G94:-Set"

\end_inset


\end_layout

\end_inset
</cell>
</row>
<row topline="true">
<cell alignment="center" valignment="top" topline="true" leftline="true" usebox="none">
\begin_inset Text

\begin_layout Standard
G96
\end_layout

\end_inset
</cell>
<cell alignment="center" valignment="top" topline="true" leftline="true" usebox="none">
\begin_inset Text

\begin_layout Standard
Constant Surface Speed 
\end_layout

\end_inset
</cell>
<cell alignment="center" valignment="top" topline="true" leftline="true" rightline="true" usebox="none">
\begin_inset Text

\begin_layout Standard
\begin_inset LatexCommand ref
reference "sec:G96,-G97:-Spindle"

\end_inset


\end_layout

\end_inset
</cell>
</row>
<row topline="true">
<cell alignment="center" valignment="top" topline="true" leftline="true" usebox="none">
\begin_inset Text

\begin_layout Standard
G97
\end_layout

\end_inset
</cell>
<cell alignment="center" valignment="top" topline="true" leftline="true" usebox="none">
\begin_inset Text

\begin_layout Standard
RPM Mode
\end_layout

\end_inset
</cell>
<cell alignment="center" valignment="top" topline="true" leftline="true" rightline="true" usebox="none">
\begin_inset Text

\begin_layout Standard
\begin_inset LatexCommand ref
reference "sec:G96,-G97:-Spindle"

\end_inset


\end_layout

\end_inset
</cell>
</row>
<row topline="true" bottomline="true">
<cell alignment="center" valignment="top" topline="true" leftline="true" usebox="none">
\begin_inset Text

\begin_layout Standard
G98, G99
\end_layout

\end_inset
</cell>
<cell alignment="center" valignment="top" topline="true" leftline="true" usebox="none">
\begin_inset Text

\begin_layout Standard
Canned Cycle Z Retract Mode 
\end_layout

\end_inset
</cell>
<cell alignment="center" valignment="top" topline="true" leftline="true" rightline="true" usebox="none">
\begin_inset Text

\begin_layout Standard
\begin_inset LatexCommand ref
reference "sub:G98,-G99:-Set"

\end_inset


\end_layout

\end_inset
</cell>
</row>
</lyxtabular>

\end_inset


\end_layout

\begin_layout Standard

\family roman
\series medium
\shape up
\size normal
\emph off
\bar no
\noun off
\color none
\begin_inset Tabular
<lyxtabular version="3" rows="17" columns="3">
<features>
<column alignment="center" valignment="top" leftline="true" width="0">
<column alignment="center" valignment="top" leftline="true" width="0">
<column alignment="center" valignment="top" leftline="true" rightline="true" width="0">
<row topline="true" bottomline="true">
<cell alignment="center" valignment="top" topline="true" leftline="true" usebox="none">
\begin_inset Text

\begin_layout Standard
Code
\end_layout

\end_inset
</cell>
<cell alignment="center" valignment="top" topline="true" leftline="true" usebox="none">
\begin_inset Text

\begin_layout Standard
Description
\end_layout

\end_inset
</cell>
<cell alignment="center" valignment="top" topline="true" leftline="true" rightline="true" usebox="none">
\begin_inset Text

\begin_layout Standard
Section
\end_layout

\end_inset
</cell>
</row>
<row topline="true">
<cell alignment="center" valignment="top" topline="true" leftline="true" usebox="none">
\begin_inset Text

\begin_layout Standard
M0, M1, M2
\end_layout

\end_inset
</cell>
<cell alignment="center" valignment="top" topline="true" leftline="true" usebox="none">
\begin_inset Text

\begin_layout Standard
Program Control
\end_layout

\end_inset
</cell>
<cell alignment="center" valignment="top" topline="true" leftline="true" rightline="true" usebox="none">
\begin_inset Text

\begin_layout Standard
\begin_inset LatexCommand ref
reference "sub:M0,-M1,-M2,"

\end_inset


\end_layout

\end_inset
</cell>
</row>
<row topline="true">
<cell alignment="center" valignment="top" topline="true" leftline="true" usebox="none">
\begin_inset Text

\begin_layout Standard
M3, M4, M5
\end_layout

\end_inset
</cell>
<cell alignment="center" valignment="top" topline="true" leftline="true" usebox="none">
\begin_inset Text

\begin_layout Standard
Spindle Control 
\end_layout

\end_inset
</cell>
<cell alignment="center" valignment="top" topline="true" leftline="true" rightline="true" usebox="none">
\begin_inset Text

\begin_layout Standard
\begin_inset LatexCommand ref
reference "sub:M3,-M4,-M5:"

\end_inset


\end_layout

\end_inset
</cell>
</row>
<row topline="true">
<cell alignment="center" valignment="top" topline="true" leftline="true" usebox="none">
\begin_inset Text

\begin_layout Standard
M6
\end_layout

\end_inset
</cell>
<cell alignment="center" valignment="top" topline="true" leftline="true" usebox="none">
\begin_inset Text

\begin_layout Standard
Tool Change
\end_layout

\end_inset
</cell>
<cell alignment="center" valignment="top" topline="true" leftline="true" rightline="true" usebox="none">
\begin_inset Text

\begin_layout Standard
\begin_inset LatexCommand ref
reference "sub:M6:-Tool-Change"

\end_inset


\end_layout

\end_inset
</cell>
</row>
<row topline="true">
<cell alignment="center" valignment="top" topline="true" leftline="true" usebox="none">
\begin_inset Text

\begin_layout Standard
M7, M8, M9
\end_layout

\end_inset
</cell>
<cell alignment="center" valignment="top" topline="true" leftline="true" usebox="none">
\begin_inset Text

\begin_layout Standard
Coolant Control 
\end_layout

\end_inset
</cell>
<cell alignment="center" valignment="top" topline="true" leftline="true" rightline="true" usebox="none">
\begin_inset Text

\begin_layout Standard
\begin_inset LatexCommand ref
reference "sub:M7,-M8,-M9:"

\end_inset


\end_layout

\end_inset
</cell>
</row>
<row topline="true">
<cell alignment="center" valignment="top" topline="true" leftline="true" usebox="none">
\begin_inset Text

\begin_layout Standard
M30, M60
\end_layout

\end_inset
</cell>
<cell alignment="center" valignment="top" topline="true" leftline="true" usebox="none">
\begin_inset Text

\begin_layout Standard
Pallet Shuttle
\end_layout

\end_inset
</cell>
<cell alignment="center" valignment="top" topline="true" leftline="true" rightline="true" usebox="none">
\begin_inset Text

\begin_layout Standard
\begin_inset LatexCommand ref
reference "sub:M0,-M1,-M2,"

\end_inset


\end_layout

\end_inset
</cell>
</row>
<row topline="true">
<cell alignment="center" valignment="top" topline="true" leftline="true" usebox="none">
\begin_inset Text

\begin_layout Standard
M48 - M53
\end_layout

\end_inset
</cell>
<cell alignment="center" valignment="top" topline="true" leftline="true" usebox="none">
\begin_inset Text

\begin_layout Standard
Override Controls
\end_layout

\end_inset
</cell>
<cell alignment="center" valignment="top" topline="true" leftline="true" rightline="true" usebox="none">
\begin_inset Text

\begin_layout Standard
\begin_inset LatexCommand ref
reference "sec:Overrides"

\end_inset


\end_layout

\end_inset
</cell>
</row>
<row topline="true">
<cell alignment="center" valignment="top" topline="true" leftline="true" usebox="none">
\begin_inset Text

\begin_layout Standard
M61
\end_layout

\end_inset
</cell>
<cell alignment="center" valignment="top" topline="true" leftline="true" usebox="none">
\begin_inset Text

\begin_layout Standard
Set Current Tool Number
\end_layout

\end_inset
</cell>
<cell alignment="center" valignment="top" topline="true" leftline="true" rightline="true" usebox="none">
\begin_inset Text

\begin_layout Standard
\begin_inset LatexCommand ref
reference "sec:M66-Input-Control"

\end_inset


\end_layout

\end_inset
</cell>
</row>
<row topline="true">
<cell alignment="center" valignment="top" topline="true" leftline="true" usebox="none">
\begin_inset Text

\begin_layout Standard
M62-65
\end_layout

\end_inset
</cell>
<cell alignment="center" valignment="top" topline="true" leftline="true" usebox="none">
\begin_inset Text

\begin_layout Standard
Output Control
\end_layout

\end_inset
</cell>
<cell alignment="center" valignment="top" topline="true" leftline="true" rightline="true" usebox="none">
\begin_inset Text

\begin_layout Standard
\begin_inset LatexCommand ref
reference "sec:M62-to-M65"

\end_inset


\end_layout

\end_inset
</cell>
</row>
<row topline="true">
<cell alignment="center" valignment="top" topline="true" leftline="true" usebox="none">
\begin_inset Text

\begin_layout Standard
M66
\end_layout

\end_inset
</cell>
<cell alignment="center" valignment="top" topline="true" leftline="true" usebox="none">
\begin_inset Text

\begin_layout Standard
Input Control
\end_layout

\end_inset
</cell>
<cell alignment="center" valignment="top" topline="true" leftline="true" rightline="true" usebox="none">
\begin_inset Text

\begin_layout Standard
\begin_inset LatexCommand ref
reference "sec:M66-Input-Control"

\end_inset


\end_layout

\end_inset
</cell>
</row>
<row topline="true">
<cell alignment="center" valignment="top" topline="true" leftline="true" usebox="none">
\begin_inset Text

\begin_layout Standard
M67
\end_layout

\end_inset
</cell>
<cell alignment="center" valignment="top" topline="true" leftline="true" usebox="none">
\begin_inset Text

\begin_layout Standard
Analog Output Control
\end_layout

\end_inset
</cell>
<cell alignment="center" valignment="top" topline="true" leftline="true" rightline="true" usebox="none">
\begin_inset Text

\begin_layout Standard
\begin_inset LatexCommand ref
reference "sec:M67-Analog-Output"

\end_inset


\end_layout

\end_inset
</cell>
</row>
<row topline="true">
<cell alignment="center" valignment="top" topline="true" leftline="true" usebox="none">
\begin_inset Text

\begin_layout Standard
M68
\end_layout

\end_inset
</cell>
<cell alignment="center" valignment="top" topline="true" leftline="true" usebox="none">
\begin_inset Text

\begin_layout Standard
Analog Output Control
\end_layout

\end_inset
</cell>
<cell alignment="center" valignment="top" topline="true" leftline="true" rightline="true" usebox="none">
\begin_inset Text

\begin_layout Standard
\begin_inset LatexCommand ref
reference "sec:M68-Analog-Output"

\end_inset


\end_layout

\end_inset
</cell>
</row>
<row topline="true">
<cell alignment="center" valignment="top" topline="true" leftline="true" usebox="none">
\begin_inset Text

\begin_layout Standard
M100-M199
\end_layout

\end_inset
</cell>
<cell alignment="center" valignment="top" topline="true" leftline="true" usebox="none">
\begin_inset Text

\begin_layout Standard
User Defined M-Codes
\end_layout

\end_inset
</cell>
<cell alignment="center" valignment="top" topline="true" leftline="true" rightline="true" usebox="none">
\begin_inset Text

\begin_layout Standard
\begin_inset LatexCommand ref
reference "sec:M100-to-M199:"

\end_inset


\end_layout

\end_inset
</cell>
</row>
<row topline="true">
<cell alignment="center" valignment="top" topline="true" leftline="true" usebox="none">
\begin_inset Text

\begin_layout Standard
O
\end_layout

\end_inset
</cell>
<cell alignment="center" valignment="top" topline="true" leftline="true" usebox="none">
\begin_inset Text

\begin_layout Standard
O Codes
\end_layout

\end_inset
</cell>
<cell alignment="center" valignment="top" topline="true" leftline="true" rightline="true" usebox="none">
\begin_inset Text

\begin_layout Standard
\begin_inset LatexCommand ref
reference "cha:O-Codes"

\end_inset


\end_layout

\end_inset
</cell>
</row>
<row topline="true">
<cell alignment="center" valignment="top" topline="true" leftline="true" usebox="none">
\begin_inset Text

\begin_layout Standard
F
\end_layout

\end_inset
</cell>
<cell alignment="center" valignment="top" topline="true" leftline="true" usebox="none">
\begin_inset Text

\begin_layout Standard
Feed
\end_layout

\end_inset
</cell>
<cell alignment="center" valignment="top" topline="true" leftline="true" rightline="true" usebox="none">
\begin_inset Text

\begin_layout Standard
\begin_inset LatexCommand ref
reference "sub:F:-Set-Feed"

\end_inset


\end_layout

\end_inset
</cell>
</row>
<row topline="true">
<cell alignment="center" valignment="top" topline="true" leftline="true" usebox="none">
\begin_inset Text

\begin_layout Standard
S
\end_layout

\end_inset
</cell>
<cell alignment="center" valignment="top" topline="true" leftline="true" usebox="none">
\begin_inset Text

\begin_layout Standard
Spindle Speed
\end_layout

\end_inset
</cell>
<cell alignment="center" valignment="top" topline="true" leftline="true" rightline="true" usebox="none">
\begin_inset Text

\begin_layout Standard
\begin_inset LatexCommand ref
reference "sub:S:-Set-Spindle"

\end_inset


\end_layout

\end_inset
</cell>
</row>
<row topline="true" bottomline="true">
<cell alignment="center" valignment="top" topline="true" leftline="true" usebox="none">
\begin_inset Text

\begin_layout Standard
T
\end_layout

\end_inset
</cell>
<cell alignment="center" valignment="top" topline="true" leftline="true" usebox="none">
\begin_inset Text

\begin_layout Standard
Tool Select
\end_layout

\end_inset
</cell>
<cell alignment="center" valignment="top" topline="true" leftline="true" rightline="true" usebox="none">
\begin_inset Text

\begin_layout Standard
\begin_inset LatexCommand ref
reference "sub:T:-Select-Tool"

\end_inset


\end_layout

\end_inset
</cell>
</row>
</lyxtabular>

\end_inset


\end_layout

\begin_layout Section
G0 Rapid Linear Motion
\begin_inset LatexCommand index
name "G0 Rapid"

\end_inset


\begin_inset LatexCommand label
name "sec:G0:-Rapid-Linear"

\end_inset


\end_layout

\begin_layout Quote
G0 
\shape slanted
axes
\end_layout

\begin_layout Standard
For rapid linear (straight line) motion, program 
\family typewriter
G0
\family default
 
\family typewriter
\emph on
axes
\family default
\emph default
, where all the axis words are optional.
 The 
\family typewriter
G0
\family default
 is optional if the current motion mode is 
\family typewriter
G0
\family default
.
 This will produce coordinated linear motion to the destination point at
 the current traverse rate (or slower if the machine will not go that fast).
 It is expected that cutting will not take place when a 
\family typewriter
G0
\family default
 command is executing.
\end_layout

\begin_layout Standard
If cutter radius compensation is active, the motion will differ from the
 above; see Section 
\begin_inset LatexCommand ref
reference "sec:Cutter-Radius-Compensation"

\end_inset

.
 
\end_layout

\begin_layout Standard
If 
\family typewriter
G53
\family default
 is programmed on the same line, the motion will also differ; see Section
 
\begin_inset LatexCommand ref
reference "sub:G53:-Move-in"

\end_inset

.
 
\end_layout

\begin_layout Standard
It is an error if:
\end_layout

\begin_layout Itemize
An axis letter is without a real value.
\end_layout

\begin_layout Section
G1 Linear Motion
\begin_inset LatexCommand index
name "G1 Linear Motion"

\end_inset


\begin_inset LatexCommand label
name "sec:G1:-Linear-Motion"

\end_inset


\end_layout

\begin_layout Quote
G1 
\shape slanted
axes
\end_layout

\begin_layout Standard
For linear (straight line) motion at programed feed rate (for cutting or
 not), program 
\family typewriter
G1
\family default
 
\family typewriter
\emph on
axes
\family default
\emph default
, where all the axis words are optional.
 The 
\family typewriter
G1
\family default
 is optional if the current motion mode is 
\family typewriter
G1
\family default
.
 This will produce coordinated linear motion to the destination point at
 the current feed rate (or slower if the machine will not go that fast).
\end_layout

\begin_layout Standard
If cutter radius compensation is active, the motion will differ from the
 above; see Section 
\begin_inset LatexCommand ref
reference "sec:Cutter-Radius-Compensation"

\end_inset

.
 
\end_layout

\begin_layout Standard
If 
\family typewriter
G53
\family default
 is programmed on the same line, the motion will also differ; see Section
 
\begin_inset LatexCommand ref
reference "sub:G53:-Move-in"

\end_inset

.
\end_layout

\begin_layout Standard
It is an error if: 
\end_layout

\begin_layout Itemize
No feed rate has been set.
\end_layout

\begin_layout Section
G2, G3 Arc
\begin_inset LatexCommand index
name "G2, G3 Arc"

\end_inset


\begin_inset LatexCommand label
name "sub:G2,-G3:-Arc"

\end_inset


\end_layout

\begin_layout Standard
A circular or helical arc is specified using either 
\family typewriter
G2
\family default
 (clockwise arc) or 
\family typewriter
G3
\family default
 (counterclockwise arc).
 The direction (CW, CCW) is as viewed from the positive end of the axis
 about which the rotation occours.
 The axis of the circle or helix must be parallel to the X, Y, or Z-axis
 of the machine coordinate system.
 The axis (or, equivalently, the plane perpendicular to the axis) is selected
 with 
\family typewriter
G17
\family default
 (Z-axis, XY-plane), 
\family typewriter
G18
\family default
 (Y-axis, XZ-plane), or 
\family typewriter
G19
\family default
 (X-axis, YZ-plane).
 Planes 
\family typewriter
17.1
\family default
, 
\family typewriter
18.1
\family default
, and 
\family typewriter
19.1
\family default
 are not currently supported.
 If the arc is circular, it lies in a plane parallel to the selected plane.
\end_layout

\begin_layout Standard
If a line of code makes an arc and includes rotational axis motion, the
 rotational axes turn at a constant rate so that the rotational motion starts
 and finishes when the XYZ motion starts and finishes.
 Lines of this sort are hardly ever programmed.
\end_layout

\begin_layout Standard
If cutter radius compensation is active, the motion will differ from what
 is described here.
 See Section 
\begin_inset LatexCommand ref
reference "sec:Cutter-Radius-Compensation"

\end_inset

.
\end_layout

\begin_layout Standard
Two formats are allowed for specifying an arc: Center Format and Radius
 Format.
 
\end_layout

\begin_layout Standard
It is an error if:
\end_layout

\begin_layout Itemize
No feed rate has been set.
\end_layout

\begin_layout Subsection
Center format arcs (preferred format)
\end_layout

\begin_layout Standard
In the center format, the coordinates of the end point of the arc in the
 selected plane are specified along with the offsets of the center of the
 arc from the current location.
 In this format, it is OK if the end point of the arc is the same as the
 current point.
 
\end_layout

\begin_layout Standard
It is an error if:
\end_layout

\begin_layout Itemize
When the arc is projected on the selected plane, the distance from the current
 point to the center differs from the distance from the end point to the
 center by more than 0.0002 inch (if inches are being used) or 0.002 millimeter
 (if millimeters are being used).
\end_layout

\begin_layout Standard
When the XY-plane is selected program:
\end_layout

\begin_layout Quote

\family typewriter
G2 or G3
\family default
 
\family typewriter
\emph on
axes
\family default
\emph default
 
\family typewriter
I- J-
\end_layout

\begin_layout Standard
The axis words are all optional except that at least one of X and Y must
 be used to program an arc of less than 360 degrees.
 I and J are the offsets from the current location (in the X and Y directions,
 respectively) of the center of the circle.
 I and J are optional except that at least one of the two must be used.
 If only one is specified, the value of the other is taken as 0.
 If you include the Z word it will spiral.
 
\end_layout

\begin_layout Standard
It is an error if: 
\end_layout

\begin_layout Itemize
I and J are both omitted.
\end_layout

\begin_layout Standard
When the XZ-plane is selected program:
\end_layout

\begin_layout Quote

\family typewriter
G2 or G3
\family default
 
\family typewriter
\emph on
axes
\family default
\emph default
 
\family typewriter
I- K-
\end_layout

\begin_layout Standard
The axis words are all optional except that at least one of X and Z must
 be used to program an arc of less than 360 degrees.
 I and K are the offsets from the current location (in the X and Z directions,
 respectively) of the center of the circle.
 I and K are optional except that at least one of the two must be used.
 If only one is specified, the value of the other is taken as 0.
 In Diameter Mode G7 I & K are still radius dimensions.
\end_layout

\begin_layout Standard
It is an error if: 
\end_layout

\begin_layout Itemize
I and K are both omitted.
\end_layout

\begin_layout Standard
When the YZ-plane is selected program:
\end_layout

\begin_layout Quote

\family typewriter
G2 or G3
\family default
 
\family typewriter
\emph on
axes
\family default
\emph default
 
\family typewriter
J- K-
\family default
 
\end_layout

\begin_layout Standard
The axis words are all optional except that at least one of Y and Z must
 be used to program an arc of less than 360 degrees.
 J and K are the offsets from the current location (in the Y and Z directions,
 respectively) of the center of the circle.
 J and K are optional except that at least one of the two must be used.
 If only one is specified, the value of the other is taken as 0.
 
\end_layout

\begin_layout Standard
It is an error if: 
\end_layout

\begin_layout Itemize
J and K are both omitted.
\end_layout

\begin_layout Subsection*
Examples
\end_layout

\begin_layout Standard
Calculating arcs by hand can be difficult at times.
 One option is to draw the arc with a cad program to get the coordinates
 and offsets.
 Keep in mind the tolerance mentioned above, you may have to change the
 precision of your cad program to get the desired results.
 Another option is to calculate the coordinates and offset using formulas.
 As you can see in the following figures a triangle can be formed from the
 current position the end position and the arc center.
\end_layout

\begin_layout Standard
In the following figure you can see the start position is X0 Y0, the end
 position is X1 Y1.
 The arc center position is at X1 Y0.
 This gives us an offset from the start position of 1 in the X axis and
 0 in the Y axis.
 In this case only an I offset is needed.
\end_layout

\begin_layout Standard
The code for the example:
\end_layout

\begin_layout LyX-Code
G2 X1 Y1 I1 F10
\end_layout

\begin_layout Standard
\begin_inset Float figure
wide false
sideways false
status open

\begin_layout Standard

\end_layout

\begin_layout Standard
\begin_inset Caption

\begin_layout Standard
\begin_inset LatexCommand label
name "fig:G2-Example"

\end_inset


\end_layout

\end_inset


\end_layout

\begin_layout Standard
\noindent
\align center
\begin_inset Graphics
	filename images/g2.png
	scale 60

\end_inset


\end_layout

\begin_layout Standard

\end_layout

\end_inset


\end_layout

\begin_layout Standard
In the next example we see the difference between the offsets for Y if we
 are doing a G2 or a G3 move.
 For the G2 move the start position is X0 Y0, for the G3 move it is X0 Y1.
 The arc center is at X1 Y0.5 for both moves.
 The G2 move the J offset is 0.5 and the G3 move the J offset is -0.5.
\end_layout

\begin_layout Standard
The g code for the following example:
\end_layout

\begin_layout LyX-Code
G2 X0 Y1 I1 J0.5 F25
\end_layout

\begin_layout LyX-Code
G3 X0 Y0 I1 J-0.5 F25
\end_layout

\begin_layout Standard
\begin_inset Float figure
wide false
sideways false
status open

\begin_layout Standard

\end_layout

\begin_layout Standard
\begin_inset Caption

\begin_layout Standard
\begin_inset LatexCommand label
name "fig:G2/3-Example"

\end_inset


\end_layout

\end_inset


\end_layout

\begin_layout Standard
\noindent
\align center
\begin_inset Graphics
	filename images/g2-3.png
	scale 60

\end_inset


\end_layout

\begin_layout Standard

\end_layout

\end_inset


\end_layout

\begin_layout Standard
Here is an example of a center format command to mill a spiral arc: 
\end_layout

\begin_layout LyX-Code

\family typewriter
G17 G2 X10 Y16 I3 J4 Z9
\family default
.
\end_layout

\begin_layout Standard
That means to make a clockwise (as viewed from the positive z-axis) circular
 or helical arc whose axis is parallel to the Z-axis, ending where X=10,
 Y=16, and Z=9, with its center offset in the X direction by 3 units from
 the current X location and offset in the Y direction by 4 units from the
 current Y location.
 If the current location has X=7, Y=7 at the outset, the center will be
 at X=10, Y=11.
 If the starting value of Z is 9, this is a circular arc; otherwise it is
 a helical arc.
 The radius of this arc would be 5.
\end_layout

\begin_layout Standard
In the center format, the radius of the arc is not specified, but it may
 be found easily as the distance from the center of the circle to either
 the current point or the end point of the arc.
 
\end_layout

\begin_layout Subsection
Full Circles
\end_layout

\begin_layout Quote
G2 or G3 I- J- K-
\end_layout

\begin_layout Standard
To do a full 360 circle from the current location only program the I, J
 or K offset from the current location for the G2/3.
 To program a 360 degree spiral in the XY plane just include the Z word.
\end_layout

\begin_layout Standard
It is an error if:
\end_layout

\begin_layout Itemize
The K offset is used in the XY plane
\end_layout

\begin_layout Itemize
The J offset is used in the XZ plane
\end_layout

\begin_layout Itemize
the I offset is used in the YZ plane
\end_layout

\begin_layout Subsection
Radius format arcs (discouraged format)
\end_layout

\begin_layout Standard
In the radius format, the coordinates of the end point of the arc in the
 selected plane are specified along with the radius of the arc.
 Program 
\family typewriter
G2
\family default
 
\family typewriter
\emph on
axes
\family default
\emph default
 
\family typewriter
R-
\family default
 (or use 
\family typewriter
G3
\family default
 instead of 
\family typewriter
G2
\family default
).
 R is the radius.
 The axis words are all optional except that at least one of the two words
 for the axes in the selected plane must be used.
 The R number is the radius.
 A positive radius indicates that the arc turns through less than 180 degrees,
 while a negative radius indicates a turn of more than 180 degrees.
 If the arc is helical, the value of the end point of the arc on the coordinate
 axis parallel to the axis of the helix is also specified.
\end_layout

\begin_layout Standard
It is an error if: 
\end_layout

\begin_layout Itemize
both of the axis words for the axes of the selected plane are omitted
\end_layout

\begin_layout Itemize
the end point of the arc is the same as the current point.
\end_layout

\begin_layout Standard
It is not good practice to program radius format arcs that are nearly full
 circles or nearly semicircles because a small change in the location of
 the end point will produce a much larger change in the location of the
 center of the circle (and, hence, the middle of the arc).
 The magnification effect is large enough that rounding error in a number
 can produce out-of-tolerance cuts.
 For instance, a 1% displacement of the endpoint of a 180 degree arc produced
 a 7% displacement of the point 90 degrees along the arc.
 Nearly full circles are even worse.
 Other size arcs (in the range tiny to 165 degrees or 195 to 345 degrees)
 are OK.
\end_layout

\begin_layout Standard
Here is an example of a radius format command to mill an arc: 
\family typewriter
G17 G2 x 10 y 15 r 20 z 5.
\end_layout

\begin_layout Standard
That means to make a clockwise (as viewed from the positive Z-axis) circular
 or helical arc whose axis is parallel to the Z-axis, ending where X=10,
 Y=15, and Z=5, with a radius of 20.
 If the starting value of Z is 5, this is an arc of a circle parallel to
 the XY-plane; otherwise it is a helical arc.
\end_layout

\begin_layout Section
G4 Dwell
\begin_inset LatexCommand index
name "G4 Dwell"

\end_inset


\begin_inset LatexCommand label
name "sec:G4:-Dwell"

\end_inset


\end_layout

\begin_layout Quote
G4 P[seconds]
\end_layout

\begin_layout Standard
For a dwell, program G4 P- .
 This will keep the axes unmoving for the period of time in seconds specified
 by the P number.
 
\end_layout

\begin_layout Standard
It is an error if: 
\end_layout

\begin_layout Itemize
the P number is negative.
\end_layout

\begin_layout Section
G5.1 Quadratic B-spline
\end_layout

\begin_layout LyX-Code
G5.1 Xn Yn I[X offset] J[Y offset]
\end_layout

\begin_layout Standard
G5.1 creates a quadratic B-spline in the XY plane with the X and Y axis only.
\end_layout

\begin_layout Standard
It is an error if:
\end_layout

\begin_layout Itemize
I and J offset is not specified
\end_layout

\begin_layout Itemize
An axis other than X or Y is specified
\end_layout

\begin_layout Itemize
The active plane is not G17
\end_layout

\begin_layout Section
G5.2 G5.3 NURBs Block
\begin_inset LatexCommand index
name "G5.2 G5.3 NURBs Block"

\end_inset


\begin_inset LatexCommand label
name "sec:G5.2-G5.3-NURBs"

\end_inset


\end_layout

\begin_layout Standard
Warning: G5.2, G5.3 is experimental and not fully tested.
\end_layout

\begin_layout Standard
G5.2 is for opening the data block defining a NURBs and G5.3 for closing the
 data block.
 In the lines between these two codes the curve control points are defined
 with both their related "weights" (P) and their parameter (L) which determines
 the order of the curve (k) and subsequently its degree (k-1).
\end_layout

\begin_layout Standard
Using this curve definition the knots of the NURBs curve are not defined
 by the user they are calculated by the inside algorithm, in the same way
 as it happens in a great number of graphic applications, where the curve
 shape can be modified only acting on either control points or weights.
\end_layout

\begin_layout Standard
Sample NURBs Code
\end_layout

\begin_layout LyX-Code
G0 X0 Y0
\end_layout

\begin_layout LyX-Code
F10 
\end_layout

\begin_layout LyX-Code
G5.2 X0 Y1 P1 L3
\end_layout

\begin_layout LyX-Code
     X2 Y2 P1
\end_layout

\begin_layout LyX-Code
     X2 Y0 P1
\end_layout

\begin_layout LyX-Code
     X0 Y0 P2
\end_layout

\begin_layout LyX-Code
G5.3
\end_layout

\begin_layout LyX-Code
/ The rapid moves show the same path without the NURBs Block
\end_layout

\begin_layout LyX-Code
G0 X0 Y1
\end_layout

\begin_layout LyX-Code
   X2 Y2
\end_layout

\begin_layout LyX-Code
   X2 Y0
\end_layout

\begin_layout LyX-Code
   X0 Y0
\end_layout

\begin_layout LyX-Code
M2
\end_layout

\begin_layout Standard
\begin_inset Float figure
placement H
wide false
sideways false
status open

\begin_layout Standard

\end_layout

\begin_layout Standard
\begin_inset Caption

\begin_layout Standard
Sample NURBs Output
\end_layout

\end_inset


\end_layout

\begin_layout Standard
\noindent
\align center
\begin_inset Graphics
	filename images/nurbs01.png
	scale 60

\end_inset


\end_layout

\begin_layout Standard

\end_layout

\end_inset


\end_layout

\begin_layout Standard
More information on NURBs can be found here:
\end_layout

\begin_layout Standard
\begin_inset LatexCommand url
target "http://wiki.linuxcnc.org/cgi-bin/emcinfo.pl?NURBS"

\end_inset


\end_layout

\begin_layout Section
G7 Diameter Mode
\begin_inset LatexCommand index
name "G7 Diameter Mode"

\end_inset


\begin_inset LatexCommand label
name "sec:G7-Diameter-Mode"

\end_inset


\end_layout

\begin_layout Standard
Program G7 to enter the diameter mode for axis X on a lathe.
 When in the Diameter mode the X axis moves on a lathe will be 1/2 the distance
 to the center of the lathe.
 For example X1 would move the cutter to 0.500
\begin_inset Quotes erd
\end_inset

 from the center of the lathe thus giving a 1
\begin_inset Quotes erd
\end_inset

 diameter part.
 
\end_layout

\begin_layout Section
G8 Radius Mode
\begin_inset LatexCommand index
name "G8 Radius Mode"

\end_inset


\begin_inset LatexCommand label
name "sec:G8-Radius-Mode"

\end_inset


\end_layout

\begin_layout Standard
Program G8 to enter the radius mode for axis X on a lathe.
 When in Radius mode the X axis moves on a lathe will be the distance from
 the center.
 Thus a cut at X1 would result in a part that is 2" in diameter.
 G8 is default at power up.
\end_layout

\begin_layout Section
G10 L1 Set Tool Table
\begin_inset LatexCommand index
name "G10 L1 Tool Table"

\end_inset


\begin_inset LatexCommand label
name "sec:G10-L1-Set-Tool-Table"

\end_inset


\end_layout

\begin_layout LyX-Code
G10 L1 P[tool number] R[radius] X[offset] Y[offset] Z[offset] A[offset]
 B[offset] C[offset] U[offset] V[offset] W[offset] I[frontangle] J[backangle]
 Q[orientation] 
\end_layout

\begin_layout Standard
Program a G10 L1 to set a tool table entry from a program or the MDI window.
  G10 L1 reloads the tool table.
 
\end_layout

\begin_layout Standard
It is an error if:
\end_layout

\begin_layout Itemize
Cutter Compensation is on
\end_layout

\begin_layout Standard
For more information on tool orientation see figure (
\begin_inset LatexCommand ref
reference "cap:Tool-Orientations"

\end_inset

)
\end_layout

\begin_layout Section
G10 L2 Set Coordinate System
\begin_inset LatexCommand index
name "G10 L2 Coordinate System"

\end_inset


\begin_inset LatexCommand label
name "sub:G10:-Set-Coordinate"

\end_inset


\end_layout

\begin_layout LyX-Code
G10 L2 P[coordinate system] R[rotation about Z] 
\family typewriter
\emph on
axes...
\end_layout

\begin_layout Standard
The coordinate system is described in Section
\begin_inset LatexCommand ref
reference "cha:Coordinate-System"

\end_inset

.
\end_layout

\begin_layout Standard
To set the origin of a coordinate system, program 
\family typewriter
G10 L2 P- R-
\family default
 
\family typewriter
\emph on
axes
\family default
\emph default
, where the P number is in the range 1 to 9 (corresponding to 
\family typewriter
G54
\family default
 to 
\family typewriter
G59.3
\family default
) and optionally R to indicate the rotation of the XY axis around the Z
 and all axis words are optional.
 The origin of the coordinate system specified by the P number is set to
 the given values (in terms of the not offset machine coordinate system).
 Only those coordinates for which an axis word is included on the line will
 be set.
 Being in incremental distance mode (
\family typewriter
G91
\family default
) has no effect on 
\family typewriter
G10 L2
\family default
.
 The direction of rotation is CCW as viewed from the Top View.
\end_layout

\begin_layout Standard
Important Concepts:
\end_layout

\begin_layout Itemize
G10 L2 Pn does not change from the current coordinate system to the one
 specified by P, you have to use G54-59.3 to select a coordinate system.
\end_layout

\begin_layout Itemize
When a rotation is in effect jogging an axis will only move that axis in
 a positive or negative direction and not along the rotated axis.
 
\end_layout

\begin_layout Standard
It is an error if: 
\end_layout

\begin_layout Itemize
The P number does not evaluate to an integer in the range 1 to 9.
\end_layout

\begin_layout Itemize
An axis is programmed that is not defined in the configuration.
\end_layout

\begin_layout Standard
If a 
\family typewriter
G92
\family default
 origin offset was in effect before 
\family typewriter
G10 L2
\family default
, it will continue to be in effect afterwards.
\end_layout

\begin_layout Standard
The coordinate system whose origin is set by a 
\family typewriter
G10
\family default
 command may be active or inactive at the time the 
\family typewriter
G10
\family default
 is executed.
 If it is currently active, the new coordinates take effect immediately.
\end_layout

\begin_layout Standard
Examples:
\end_layout

\begin_layout Description

\family typewriter
G10\InsetSpace ~
L2\InsetSpace ~
P1\InsetSpace ~
X\InsetSpace ~
3.5\InsetSpace ~
Y\InsetSpace ~
17.2
\family default
 sets the origin of the first coordinate system (the one selected by 
\family typewriter
G54
\family default
) to be X=3.5 and Y=17.2.
 Because only X and Y are specified, the origin point is only moved in X
 and Y; the other coordinates are not changed.
\end_layout

\begin_layout Description
G10\InsetSpace ~
L2\InsetSpace ~
P1\InsetSpace ~
X0\InsetSpace ~
Y0\InsetSpace ~
Z0 sets the G54 coordinate back to the origin.
\end_layout

\begin_layout Standard
\begin_inset Float table
placement H
wide false
sideways false
status open

\begin_layout Standard
\begin_inset Caption

\begin_layout Standard
Set Coordinate System
\begin_inset LatexCommand label
name "cap:Set-Coordinate-System"

\end_inset


\end_layout

\end_inset


\end_layout

\begin_layout Standard
\align center
\begin_inset Tabular
<lyxtabular version="3" rows="10" columns="3">
<features>
<column alignment="center" valignment="top" leftline="true" width="0">
<column alignment="center" valignment="top" leftline="true" rightline="true" width="0">
<column alignment="center" valignment="top" rightline="true" width="0">
<row topline="true" bottomline="true">
<cell alignment="center" valignment="top" topline="true" leftline="true" usebox="none">
\begin_inset Text

\begin_layout Standard
P Value
\end_layout

\end_inset
</cell>
<cell alignment="center" valignment="top" topline="true" leftline="true" rightline="true" usebox="none">
\begin_inset Text

\begin_layout Standard
Coordinate System
\end_layout

\end_inset
</cell>
<cell alignment="center" valignment="top" topline="true" leftline="true" rightline="true" usebox="none">
\begin_inset Text

\begin_layout Standard
G Code
\end_layout

\end_inset
</cell>
</row>
<row topline="true">
<cell alignment="center" valignment="top" topline="true" leftline="true" usebox="none">
\begin_inset Text

\begin_layout Standard
1
\end_layout

\end_inset
</cell>
<cell alignment="center" valignment="top" topline="true" leftline="true" rightline="true" usebox="none">
\begin_inset Text

\begin_layout Standard
1
\end_layout

\end_inset
</cell>
<cell alignment="center" valignment="top" topline="true" leftline="true" rightline="true" usebox="none">
\begin_inset Text

\begin_layout Standard
54
\end_layout

\end_inset
</cell>
</row>
<row topline="true">
<cell alignment="center" valignment="top" topline="true" leftline="true" usebox="none">
\begin_inset Text

\begin_layout Standard
2
\end_layout

\end_inset
</cell>
<cell alignment="center" valignment="top" topline="true" leftline="true" rightline="true" usebox="none">
\begin_inset Text

\begin_layout Standard
2
\end_layout

\end_inset
</cell>
<cell alignment="center" valignment="top" topline="true" leftline="true" rightline="true" usebox="none">
\begin_inset Text

\begin_layout Standard
55
\end_layout

\end_inset
</cell>
</row>
<row topline="true">
<cell alignment="center" valignment="top" topline="true" leftline="true" usebox="none">
\begin_inset Text

\begin_layout Standard
3
\end_layout

\end_inset
</cell>
<cell alignment="center" valignment="top" topline="true" leftline="true" rightline="true" usebox="none">
\begin_inset Text

\begin_layout Standard
3
\end_layout

\end_inset
</cell>
<cell alignment="center" valignment="top" topline="true" leftline="true" rightline="true" usebox="none">
\begin_inset Text

\begin_layout Standard
56
\end_layout

\end_inset
</cell>
</row>
<row topline="true">
<cell alignment="center" valignment="top" topline="true" leftline="true" usebox="none">
\begin_inset Text

\begin_layout Standard
4
\end_layout

\end_inset
</cell>
<cell alignment="center" valignment="top" topline="true" leftline="true" rightline="true" usebox="none">
\begin_inset Text

\begin_layout Standard
4
\end_layout

\end_inset
</cell>
<cell alignment="center" valignment="top" topline="true" leftline="true" rightline="true" usebox="none">
\begin_inset Text

\begin_layout Standard
57
\end_layout

\end_inset
</cell>
</row>
<row topline="true">
<cell alignment="center" valignment="top" topline="true" leftline="true" usebox="none">
\begin_inset Text

\begin_layout Standard
5
\end_layout

\end_inset
</cell>
<cell alignment="center" valignment="top" topline="true" leftline="true" rightline="true" usebox="none">
\begin_inset Text

\begin_layout Standard
5
\end_layout

\end_inset
</cell>
<cell alignment="center" valignment="top" topline="true" leftline="true" rightline="true" usebox="none">
\begin_inset Text

\begin_layout Standard
58
\end_layout

\end_inset
</cell>
</row>
<row topline="true">
<cell alignment="center" valignment="top" topline="true" leftline="true" usebox="none">
\begin_inset Text

\begin_layout Standard
6
\end_layout

\end_inset
</cell>
<cell alignment="center" valignment="top" topline="true" leftline="true" rightline="true" usebox="none">
\begin_inset Text

\begin_layout Standard
6
\end_layout

\end_inset
</cell>
<cell alignment="center" valignment="top" topline="true" leftline="true" rightline="true" usebox="none">
\begin_inset Text

\begin_layout Standard
59
\end_layout

\end_inset
</cell>
</row>
<row topline="true">
<cell alignment="center" valignment="top" topline="true" leftline="true" usebox="none">
\begin_inset Text

\begin_layout Standard
7
\end_layout

\end_inset
</cell>
<cell alignment="center" valignment="top" topline="true" leftline="true" rightline="true" usebox="none">
\begin_inset Text

\begin_layout Standard
7
\end_layout

\end_inset
</cell>
<cell alignment="center" valignment="top" topline="true" leftline="true" rightline="true" usebox="none">
\begin_inset Text

\begin_layout Standard
59.1
\end_layout

\end_inset
</cell>
</row>
<row topline="true">
<cell alignment="center" valignment="top" topline="true" leftline="true" usebox="none">
\begin_inset Text

\begin_layout Standard
8
\end_layout

\end_inset
</cell>
<cell alignment="center" valignment="top" topline="true" leftline="true" rightline="true" usebox="none">
\begin_inset Text

\begin_layout Standard
8
\end_layout

\end_inset
</cell>
<cell alignment="center" valignment="top" topline="true" leftline="true" rightline="true" usebox="none">
\begin_inset Text

\begin_layout Standard
59.2
\end_layout

\end_inset
</cell>
</row>
<row topline="true" bottomline="true">
<cell alignment="center" valignment="top" topline="true" leftline="true" usebox="none">
\begin_inset Text

\begin_layout Standard
9
\end_layout

\end_inset
</cell>
<cell alignment="center" valignment="top" topline="true" leftline="true" rightline="true" usebox="none">
\begin_inset Text

\begin_layout Standard
9
\end_layout

\end_inset
</cell>
<cell alignment="center" valignment="top" topline="true" leftline="true" rightline="true" usebox="none">
\begin_inset Text

\begin_layout Standard
59.3
\end_layout

\end_inset
</cell>
</row>
</lyxtabular>

\end_inset


\end_layout

\end_inset


\end_layout

\begin_layout Section
G10 L10 Set Tool Table
\begin_inset LatexCommand index
name "G10 L10 Set Tool Table"

\end_inset


\begin_inset LatexCommand label
name "sec:G10-L10"

\end_inset


\end_layout

\begin_layout LyX-Code
G10 L10 P[tool number] R[radius] X[offset] Z[offset] Q[orientation]
\end_layout

\begin_layout Standard
G10 L10 is just like G10 L1 except that instead of setting the offset/entry
 to the given value, it is set to a calculated value that makes the current
 coordinates become the given value.
\end_layout

\begin_layout Standard
It is an error if:
\end_layout

\begin_layout Itemize
Cutter Compensation is on
\end_layout

\begin_layout Section
G10 L20 Set Coordinate System
\begin_inset LatexCommand index
name "G10 L20 Set Coordinate System"

\end_inset


\begin_inset LatexCommand label
name "sec:G10-L20"

\end_inset


\end_layout

\begin_layout LyX-Code
G10 L20 P[coordinate system] 
\family typewriter
\emph on
axes...
\end_layout

\begin_layout Standard
G10 L20 is similar to G10 L2 except that instead of setting the offset/entry
 to the given value, it is set to a calculated value that makes the current
 coordinates become the given value.
\end_layout

\begin_layout Standard
It is an error if: 
\end_layout

\begin_layout Itemize
The P number does not evaluate to an integer in the range 1 to 9.
\end_layout

\begin_layout Itemize
An axis is programmed that is not defined in the configuration.
\end_layout

\begin_layout Section
G17, G18, G19, G17.1, G18.1, G19.1 Plane Selection
\begin_inset LatexCommand index
name "G17, G18, G19 Plane Selection"

\end_inset


\begin_inset LatexCommand label
name "sub:G17,-G18,-G19:"

\end_inset


\end_layout

\begin_layout Standard
These codes set the current plane as follows:
\end_layout

\begin_layout Standard
\align center
\begin_inset Tabular
<lyxtabular version="3" rows="6" columns="2">
<features>
<column alignment="left" valignment="top" leftline="true" width="0">
<column alignment="left" valignment="top" leftline="true" rightline="true" width="0">
<row topline="true">
<cell alignment="center" valignment="top" topline="true" leftline="true" usebox="none">
\begin_inset Text

\begin_layout Standard
G17
\end_layout

\end_inset
</cell>
<cell alignment="center" valignment="top" topline="true" leftline="true" rightline="true" usebox="none">
\begin_inset Text

\begin_layout Standard
XY (default)
\end_layout

\end_inset
</cell>
</row>
<row topline="true">
<cell alignment="center" valignment="top" topline="true" leftline="true" usebox="none">
\begin_inset Text

\begin_layout Standard
G18
\end_layout

\end_inset
</cell>
<cell alignment="center" valignment="top" topline="true" leftline="true" rightline="true" usebox="none">
\begin_inset Text

\begin_layout Standard
ZX
\end_layout

\end_inset
</cell>
</row>
<row topline="true">
<cell alignment="center" valignment="top" topline="true" leftline="true" usebox="none">
\begin_inset Text

\begin_layout Standard
G19
\end_layout

\end_inset
</cell>
<cell alignment="center" valignment="top" topline="true" leftline="true" rightline="true" usebox="none">
\begin_inset Text

\begin_layout Standard
YZ
\end_layout

\end_inset
</cell>
</row>
<row topline="true">
<cell alignment="center" valignment="top" topline="true" leftline="true" usebox="none">
\begin_inset Text

\begin_layout Standard
G17.1
\end_layout

\end_inset
</cell>
<cell alignment="center" valignment="top" topline="true" leftline="true" rightline="true" usebox="none">
\begin_inset Text

\begin_layout Standard
UV
\end_layout

\end_inset
</cell>
</row>
<row topline="true">
<cell alignment="center" valignment="top" topline="true" leftline="true" usebox="none">
\begin_inset Text

\begin_layout Standard
G18.1
\end_layout

\end_inset
</cell>
<cell alignment="center" valignment="top" topline="true" leftline="true" rightline="true" usebox="none">
\begin_inset Text

\begin_layout Standard
WU
\end_layout

\end_inset
</cell>
</row>
<row topline="true" bottomline="true">
<cell alignment="center" valignment="top" topline="true" leftline="true" usebox="none">
\begin_inset Text

\begin_layout Standard
G19.1
\end_layout

\end_inset
</cell>
<cell alignment="center" valignment="top" topline="true" leftline="true" rightline="true" usebox="none">
\begin_inset Text

\begin_layout Standard
VW
\end_layout

\end_inset
</cell>
</row>
</lyxtabular>

\end_inset


\end_layout

\begin_layout Standard
The effects of having a plane selected are discussed in Section 
\begin_inset LatexCommand ref
reference "sub:G2,-G3:-Arc"

\end_inset

 and Section 
\begin_inset LatexCommand ref
reference "sub:G81-to-G89:"

\end_inset


\end_layout

\begin_layout Section
G20, G21 Length Units
\begin_inset LatexCommand index
name "G20, G21 Length Units"

\end_inset


\begin_inset LatexCommand label
name "sec:G20,-G21:-Length"

\end_inset


\end_layout

\begin_layout Standard
Program G20 to use inches for length units.
 
\end_layout

\begin_layout Standard
Program G21 to use millimeters for lenght units.
\end_layout

\begin_layout Standard
It is usually a good idea to program either G20 or G21 near the beginning
 of a program before any motion occurs, and not to use either one anywhere
 else in the program.
 
\end_layout

\begin_layout Section
G28, G28.1 Go to Predefined Position
\begin_inset LatexCommand index
name "G28, G28.1"

\end_inset


\begin_inset LatexCommand label
name "sub:G28,-G30:-Return"

\end_inset


\end_layout

\begin_layout Standard
G28 uses the values in parameters 5161-5166 as the absolute values to make
 a rapid traverse move to from the current position.
 The parameter values are in terms of the absolute coordinate system and
 the machine's native coordinate system.
\end_layout

\begin_layout Standard
G28 
\family typewriter
\emph on
axes
\family default
\emph default
 will make a rapid traverse move to the position specified by 
\family typewriter
\emph on
axes
\family default
\emph default
, then will make a rapid traverse move to the predefined position in parameters
 5161-5166.
 
\end_layout

\begin_layout Standard
G28.1 stores the current absolute position into parameters 5161-5166.
\end_layout

\begin_layout Standard
It is an error if :
\end_layout

\begin_layout Itemize
Radius compensation is turned on
\end_layout

\begin_layout Section
G30, G30.1 Go to Predefined Position
\begin_inset LatexCommand index
name "G30, G30.1"

\end_inset


\begin_inset LatexCommand label
name "sec:G30,-G30.1"

\end_inset


\end_layout

\begin_layout Standard
G30 uses the values in parameters 5181-5186 as the absolute values to make
 a rapid traverse move to from the current position.
 The parameter values are in terms of the absolute coordinate system and
 the machine's native coordinate system.
\end_layout

\begin_layout Standard
G30 
\family typewriter
\emph on
axes
\family default
\emph default
 will make a rapid traverse move to the position specified by 
\family typewriter
\emph on
axes
\family default
\emph default
, then will make a rapid traverse move to the predefined position in parameters
 5181-5186.
 
\end_layout

\begin_layout Standard
G30.1 stores the current absolute position into parameters 5181-5186.
\end_layout

\begin_layout Standard
G30 parameters will be used to move the tool when a M6 is programmed if
 [TOOL_CHANGE_AT_G30]=1 is in the [EMCIO] section of the ini file.
\end_layout

\begin_layout Standard
It is an error if :
\end_layout

\begin_layout Itemize
Radius compensation is turned on
\end_layout

\begin_layout Section
G33 Spindle-Synchronized Motion
\begin_inset LatexCommand index
name "G33, G33.1 Spindle-Synchronized Motion"

\end_inset


\begin_inset LatexCommand label
name "sec:G33,-G33.1:-Spindle-Synchronized"

\end_inset


\end_layout

\begin_layout LyX-Code
G33 X- Y- Z- K-
\end_layout

\begin_layout Standard
For spindle-synchronized motion in one direction, code 
\family typewriter
G33 X- Y- Z- K-
\family default
 where K gives the distance moved in XYZ for each revolution of the spindle.
 For instance, if starting at 
\family typewriter
Z=0
\family default
, 
\family typewriter
G33 Z-1 K.0625
\family default
 produces a 1 inch motion in Z over 16 revolutions of the spindle.
 This command might be part of a program to produce a 16TPI thread.
 
\end_layout

\begin_layout Standard
Note: K follows the drive line described by 
\family typewriter
X- Y- Z-
\family default
 and is not parallel to the Z axis.
\end_layout

\begin_layout Standard
Spindle-synchronized motions wait for spindle index, so multiple passes
 line up.
 
\family typewriter
G33
\family default
 moves end at the programmed endpoint.
\end_layout

\begin_layout Standard
All the axis words are optional, except that at least one must be used.
 
\end_layout

\begin_layout Standard
It is an error if: 
\end_layout

\begin_layout Itemize
All axis words are omitted.
\end_layout

\begin_layout Itemize
The spindle is not turning when this command is executed
\end_layout

\begin_layout Itemize
The requested linear motion exceeds machine velocity limits due to the spindle
 speed
\end_layout

\begin_layout Section
G33.1 Rigid Tapping
\begin_inset LatexCommand label
name "sec:G33.1-Rigid-Tapping"

\end_inset


\begin_inset LatexCommand index
name "G33.1 Rigid Tapping"

\end_inset


\end_layout

\begin_layout LyX-Code
G33.1 X- Y- Z- K-
\end_layout

\begin_layout Standard
For rigid tapping (spindle synchronized motion with return) code 
\family typewriter
G33.1 X- Y- Z- K-
\family default
 where 
\family typewriter
K-
\family default
 gives the distance moved for each revolution of the spindle.
 A rigid tapping move consists of the following sequence:
\end_layout

\begin_layout Itemize
A move to the specified coordinate, synchronized with the spindle at the
 given ratio and starting with a spindle index pulse
\end_layout

\begin_layout Itemize
When reaching the endpoint, a command to reverse the spindle (e.g., from 300
 RPM clockwise to 300RPM counterclockwise)
\end_layout

\begin_layout Itemize
Continued synchronized motion 
\series bold
beyond
\series default
 the specified end coordinate until the spindle actually stops and reverses
\end_layout

\begin_layout Itemize
Continued synchronized motion back to the original coordinate
\end_layout

\begin_layout Itemize
When reaching the original coordinate, a command to reverse the spindle
 a second time (e.g., from 300RPM counterclockwise to 300RPM clockwise)
\end_layout

\begin_layout Itemize
Continued synchronized motion 
\series bold
beyond
\series default
 the original coordinate until the spindle actually stops and reverses
\end_layout

\begin_layout Itemize
An 
\series bold
unsynchronized
\series default
 move back to the original coordinate.
\end_layout

\begin_layout Standard
Spindle-synchronized motions wait for spindle index, so multiple passes
 line up.
 
\family typewriter
G33.1
\family default
 moves end at the original coordinate.
\end_layout

\begin_layout Standard
All the axis words are optional, except that at least one must be used.
 
\end_layout

\begin_layout Standard
It is an error if: 
\end_layout

\begin_layout Itemize
All axis words are omitted.
\end_layout

\begin_layout Itemize
The spindle is not turning when this command is executed
\end_layout

\begin_layout Itemize
The requested linear motion exceeds machine velocity limits due to the spindle
 speed
\end_layout

\begin_layout Section
G38.x Straight Probe
\begin_inset LatexCommand index
name "G38.x Straight Probe"

\end_inset


\begin_inset LatexCommand label
name "sub:G38.2:-Straight-Probe"

\end_inset


\end_layout

\begin_layout Standard
Program 
\family typewriter
G38.2
\family default
 
\family typewriter
\emph on
axes
\family default
,
\emph default
 
\family typewriter
G38.3
\family default
 
\family typewriter
\emph on
axes
\family default
,
\emph default
 
\family typewriter
G38.4
\family default
 
\family typewriter
\emph on
axes
\family default
,
\emph default
 or 
\family typewriter
G38.5
\family default
 
\family typewriter
\emph on
axes
\family default
\emph default
 to perform a straight probe operation.
 The axis words are optional, except that at least one of them must be used.
 The tool in the spindle must be a probe.
\end_layout

\begin_layout Standard
It is an error if:
\end_layout

\begin_layout Itemize
the current point is the same as the programmed point.
\end_layout

\begin_layout Itemize
no axis word is used
\end_layout

\begin_layout Itemize
cutter radius compensation is enabled
\end_layout

\begin_layout Itemize
the feed rate is zero
\end_layout

\begin_layout Itemize
the probe is already in the target state
\end_layout

\begin_layout Standard
In response to this command, the machine moves the controlled point (which
 should be at the end of the probe tip) in a straight line at the current
 feed rate toward the programmed point.
 In inverse time feed mode, the feed rate is such that the whole motion
 from the current point to the programmed point would take the specified
 time.
 The move stops (within machine acceleration limits) when the programmed
 point is reached, or when the requested change in the probe input takes
 place.
 
\end_layout

\begin_layout Standard
\begin_inset Float table
placement H
wide false
sideways false
status open

\begin_layout Standard
\begin_inset Caption

\begin_layout Standard
Probing codes
\begin_inset LatexCommand label
name "cap:Probing-codes"

\end_inset


\end_layout

\end_inset


\end_layout

\begin_layout Standard
\align center
\begin_inset Tabular
<lyxtabular version="3" rows="5" columns="4">
<features>
<column alignment="center" valignment="top" leftline="true" width="0">
<column alignment="center" valignment="top" leftline="true" width="0">
<column alignment="center" valignment="top" leftline="true" width="0">
<column alignment="center" valignment="top" leftline="true" rightline="true" width="0">
<row topline="true" bottomline="true">
<cell alignment="center" valignment="top" topline="true" leftline="true" usebox="none">
\begin_inset Text

\begin_layout Standard
Code
\end_layout

\end_inset
</cell>
<cell alignment="center" valignment="top" topline="true" leftline="true" usebox="none">
\begin_inset Text

\begin_layout Standard
Target state
\end_layout

\end_inset
</cell>
<cell alignment="center" valignment="top" topline="true" leftline="true" usebox="none">
\begin_inset Text

\begin_layout Standard
Direction
\end_layout

\end_inset
</cell>
<cell alignment="center" valignment="top" topline="true" leftline="true" usebox="none">
\begin_inset Text

\begin_layout Standard
Signal Error
\end_layout

\end_inset
</cell>
</row>
<row topline="true">
<cell alignment="center" valignment="top" topline="true" leftline="true" usebox="none">
\begin_inset Text

\begin_layout Standard
G38.2
\end_layout

\end_inset
</cell>
<cell alignment="center" valignment="top" topline="true" leftline="true" usebox="none">
\begin_inset Text

\begin_layout Standard
Contact
\end_layout

\end_inset
</cell>
<cell alignment="center" valignment="top" topline="true" leftline="true" usebox="none">
\begin_inset Text

\begin_layout Standard
Toward workpiece
\end_layout

\end_inset
</cell>
<cell alignment="center" valignment="top" topline="true" leftline="true" usebox="none">
\begin_inset Text

\begin_layout Standard
Yes
\end_layout

\end_inset
</cell>
</row>
<row topline="true">
<cell alignment="center" valignment="top" topline="true" leftline="true" usebox="none">
\begin_inset Text

\begin_layout Standard
G38.3
\end_layout

\end_inset
</cell>
<cell alignment="center" valignment="top" topline="true" leftline="true" usebox="none">
\begin_inset Text

\begin_layout Standard
Contact
\end_layout

\end_inset
</cell>
<cell alignment="center" valignment="top" topline="true" leftline="true" usebox="none">
\begin_inset Text

\begin_layout Standard
Toward workpiece
\end_layout

\end_inset
</cell>
<cell alignment="center" valignment="top" topline="true" leftline="true" usebox="none">
\begin_inset Text

\begin_layout Standard
No
\end_layout

\end_inset
</cell>
</row>
<row topline="true">
<cell alignment="center" valignment="top" topline="true" leftline="true" usebox="none">
\begin_inset Text

\begin_layout Standard
G38.4
\end_layout

\end_inset
</cell>
<cell alignment="center" valignment="top" topline="true" leftline="true" usebox="none">
\begin_inset Text

\begin_layout Standard
No Contact
\end_layout

\end_inset
</cell>
<cell alignment="center" valignment="top" topline="true" leftline="true" usebox="none">
\begin_inset Text

\begin_layout Standard
Away from workpiece
\end_layout

\end_inset
</cell>
<cell alignment="center" valignment="top" topline="true" leftline="true" usebox="none">
\begin_inset Text

\begin_layout Standard
Yes
\end_layout

\end_inset
</cell>
</row>
<row topline="true" bottomline="true">
<cell alignment="center" valignment="top" topline="true" leftline="true" usebox="none">
\begin_inset Text

\begin_layout Standard
G38.5
\end_layout

\end_inset
</cell>
<cell alignment="center" valignment="top" topline="true" leftline="true" usebox="none">
\begin_inset Text

\begin_layout Standard
No Contact
\end_layout

\end_inset
</cell>
<cell alignment="center" valignment="top" topline="true" leftline="true" usebox="none">
\begin_inset Text

\begin_layout Standard
Away from workpiece
\end_layout

\end_inset
</cell>
<cell alignment="center" valignment="top" topline="true" leftline="true" usebox="none">
\begin_inset Text

\begin_layout Standard
No
\end_layout

\end_inset
</cell>
</row>
</lyxtabular>

\end_inset


\end_layout

\end_inset


\end_layout

\begin_layout Standard
After successful probing, parameters 5061 to 5069 will be set to the coordinates
 of X, Y, Z, A, B, C, U, V, W of the location of the controlled point at
 the time the probe changed state.
 After unsuccessful probing, they are set to the coordinates of the programmed
 point.
 Parameter 5070 is set to 1 if the probe succeeded and 0 if the probe failed.
 If the probe failed, G38.2 and G38.4 will signal an error.
\end_layout

\begin_layout Standard
A comment of the form 
\family typewriter
(PROBEOPEN
\family default
 
\family typewriter
\emph on
filename.txt
\emph default
)
\family default
 will open 
\emph on
filename.txt
\emph default
 and store the 9-number coordinate consisting of X, Y, Z, A, B, C, U, V,
 W of each successful straight probe in it.
 The file must be closed with 
\family typewriter
(PROBECLOSE)
\family default
.
\end_layout

\begin_layout Section
G40 Compensation Off
\begin_inset LatexCommand index
name "Compensation Off"

\end_inset


\begin_inset LatexCommand label
name "sec:G40"

\end_inset


\end_layout

\begin_layout Standard
Program G40 to turn cutter radius compensation off.
 The next move must be a straight move.
 It is OK to turn compensation off when it is already off.
 
\end_layout

\begin_layout Standard
It is an error if:
\end_layout

\begin_layout Itemize
A G2/3 arc move is programmed next after a G40.
\end_layout

\begin_layout Section
G41, G42 Cutter Radius Compensation
\begin_inset LatexCommand index
name "G40, G41, G41.1, G42, G42.1 Cutter Compensation"

\end_inset


\begin_inset LatexCommand label
name "sec:G41,-G42"

\end_inset


\end_layout

\begin_layout Quote
G41 or G42 D[tool]
\end_layout

\begin_layout Standard
G41 start cutter radius compensation to the left of the programmed line
 as viewed from the positive end of the axis perpendicular to the plane.
 
\end_layout

\begin_layout Standard
G42 start cutter radius compensation to the right of the programmed line
 as viewed from the positive end of the axis perpendicular to the plane.
 
\end_layout

\begin_layout Standard
The lead in move must be at least as long as the tool radius and can be
 a rapid move.
\end_layout

\begin_layout Standard
Cutter radius compensation may be performed if the XY-plane or XZ-plane
 is active.
\end_layout

\begin_layout Standard
User M100- commands are allowed when Cutter Compensation is on.
\end_layout

\begin_layout Standard
The behavior of the machining center when cutter radius compensation is
 on is described in Section 
\begin_inset LatexCommand ref
reference "sec:Cutter-Radius-Compensation"

\end_inset


\end_layout

\begin_layout Subsection*
Cutter Radius Compensation from Tool Table
\end_layout

\begin_layout Standard
To turn cutter radius compensation on left (i.e., the cutter stays to the
 left of the programmed path when the tool radius is positive), program
 
\family typewriter
G41 D-
\family default
 .
 To turn cutter radius compensation on right (i.e., the cutter stays to the
 right of the programmed path when the tool radius is positive), program
 
\family typewriter
G42 D-
\family default
 .
 The D word is optional; if there is no D word, the radius of the tool currently
 in the spindle will be used.
 If used, the D number should normally be the slot number of the tool in
 the spindle, although this is not required.
 It is OK for the D number to be zero; a radius value of zero will be used.
\end_layout

\begin_layout Standard
It is an error if: 
\end_layout

\begin_layout Itemize
the D number is not an integer, is negative or is larger than the number
 of carousel slots, 
\end_layout

\begin_layout Itemize
the YZ plane is active,
\end_layout

\begin_layout Itemize
or cutter radius compensation is commanded to turn on when it is already
 on.
\end_layout

\begin_layout Section
G41.1, G42.1 Dynamic Cutter Radius Compensation
\begin_inset LatexCommand index
name "Dynamic Cutter Radius Compensation"

\end_inset


\begin_inset LatexCommand label
name "sec:G41.1,-G42.1"

\end_inset


\end_layout

\begin_layout Quote
G41.1 or G42.1 D[diameter] <L[orientation]>
\end_layout

\begin_layout Standard
To turn cutter radius compensation on left, program 
\family typewriter
G41.1 D- L-
\family default
.
 
\end_layout

\begin_layout Standard
To turn cutter compensation on right, program 
\family typewriter
G42.1 D- L-
\family default
.
 
\end_layout

\begin_layout Standard
The D word specifies the cutter diameter.
 The L word specifies the cutter orientation, and defaults to 0 if unspecified.
 For more information on cutter orientation see Section (
\begin_inset LatexCommand ref
reference "cap:Tool-Orientations"

\end_inset

).
\end_layout

\begin_layout Standard
It is an error if:
\end_layout

\begin_layout Itemize
the YZ plane is active,
\end_layout

\begin_layout Itemize
the L number is not in the range from 0 to 9 inclusive.
\end_layout

\begin_layout Itemize
or cutter compensation is commanded to turn on when it is already on
\end_layout

\begin_layout Section
G43, G43.1, G49 Tool Length Offsets
\begin_inset LatexCommand index
name "G43, G43.1, G49 Tool Length Offsets"

\end_inset


\begin_inset LatexCommand label
name "sub:G43,-G49:-Tool"

\end_inset


\end_layout

\begin_layout Subsection
G43
\begin_inset LatexCommand label
name "sub:G43"

\end_inset

, G43.1: Activate Tool length compensation
\end_layout

\begin_layout Standard
G43 and G43.1 change subsequent motions by offsetting the Z and/or X coordinates
 by the length of the tool.
 G43 and G43.1 do not cause any motion.
 The next time a compensated axis is moved, that axis's endpoint is the
 compensated location.
\end_layout

\begin_layout Subsubsection
G43: Use current tool loaded
\end_layout

\begin_layout Standard
To use the currently loaded tool from the last Tn M6 program a G43
\end_layout

\begin_layout Subsubsection
G43 Hn: Offsets from tool table
\end_layout

\begin_layout Standard
To use a tool length offset from the tool table, program 
\family typewriter
G43 H
\family default
n, where the n number is the desired index in the tool table.
 The H number will typically be, but does not have to be, the same as the
 slot number of the tool currently in the spindle.
 It is OK for the H number to be zero; an offset value of zero will be used.
\end_layout

\begin_layout Standard
It is an error if: 
\end_layout

\begin_layout Itemize
the H number is not an integer, is negative, or is larger than the number
 of carousel slots.
\end_layout

\begin_layout Subsubsection
G43.1: Dynamic tool compensation
\end_layout

\begin_layout Standard
To use a tool length offset from the program, use 
\family typewriter
G43.1 Xn Yn
\family default
 ...
 Wn to set any axis tlo at run time.
 
\end_layout

\begin_layout Standard
It is an error if:
\end_layout

\begin_layout Itemize
motion is commanded on the same line as 
\family typewriter
G43.1
\end_layout

\begin_layout Subsection
G49
\begin_inset LatexCommand label
name "sub:G49"

\end_inset

: Cancel tool length compensation
\end_layout

\begin_layout Standard
To use no tool length offset, program G49.
\end_layout

\begin_layout Standard
It is OK to program using the same offset already in use.
 It is also OK to program using no tool length offset if none is currently
 being used.
 
\end_layout

\begin_layout Section
G53 Move in Absolute Coordinates
\begin_inset LatexCommand index
name "G53 Absolute Coordinates"

\end_inset


\begin_inset LatexCommand label
name "sub:G53:-Move-in"

\end_inset


\end_layout

\begin_layout Standard
To move in absolute coordinates from the machine origin, program 
\family typewriter
G53
\family default
 on the same line as a linear move.
 
\family typewriter
G53
\family default
 is not modal and must be programmed on each line.
 
\family typewriter
G0
\family default
 or 
\family typewriter
G1
\family default
 does not have to be programmed on the same line if one is currently active.
 For example 
\family typewriter
G53 G0 X0 Y0 Z0
\family default
 will move the axes to the home position even if the currently selected
 coordinate system has offsets in effect.
\end_layout

\begin_layout Standard
It is an error if: 
\end_layout

\begin_layout Itemize
G53 is used without G0 or G1 being active, 
\end_layout

\begin_layout Itemize
or G53 is used while cutter radius compensation is on.
\end_layout

\begin_layout Section
G54 G59.3 Select Coordinate System
\begin_inset LatexCommand index
name "G54 - G59.3 Select Coordinate System"

\end_inset


\begin_inset LatexCommand label
name "sub:G54-to-G59.3:"

\end_inset


\end_layout

\begin_layout Standard
To select coordinate system 1, program G54, and similarly for other coordinate
 systems.
 The system-number-G-code pairs are: (1-
\family typewriter
G54
\family default
), (2-
\family typewriter
G55
\family default
), (3-
\family typewriter
G56
\family default
), (4-
\family typewriter
G57
\family default
), (5-
\family typewriter
G58
\family default
), (6-
\family typewriter
G59
\family default
), (7-
\family typewriter
G59.1
\family default
), (8-
\family typewriter
G59.2
\family default
), and (9-
\family typewriter
G59.3
\family default
).
 The coordinate systems store the values for each system in the variables
 shown in the following table.
\end_layout

\begin_layout Standard
\begin_inset Float table
placement H
wide false
sideways false
status open

\begin_layout Standard
\begin_inset Caption

\begin_layout Standard
Coordinate Systems
\begin_inset LatexCommand label
name "cap:Coordinate-Systems"

\end_inset


\end_layout

\end_inset


\end_layout

\begin_layout Standard
\align center
\begin_inset Tabular
<lyxtabular version="3" rows="10" columns="11">
<features>
<column alignment="center" valignment="top" leftline="true" rightline="true" width="0">
<column alignment="center" valignment="top" leftline="true" rightline="true" width="0">
<column alignment="center" valignment="top" leftline="true" width="0">
<column alignment="center" valignment="top" leftline="true" width="0">
<column alignment="center" valignment="top" leftline="true" width="0">
<column alignment="center" valignment="top" leftline="true" width="0">
<column alignment="center" valignment="top" leftline="true" width="0">
<column alignment="center" valignment="top" leftline="true" width="0">
<column alignment="center" valignment="top" leftline="true" width="0">
<column alignment="center" valignment="top" leftline="true" width="0">
<column alignment="center" valignment="top" leftline="true" rightline="true" width="0">
<row topline="true" bottomline="true">
<cell alignment="center" valignment="top" topline="true" leftline="true" usebox="none">
\begin_inset Text

\begin_layout Standard
Select
\end_layout

\end_inset
</cell>
<cell alignment="center" valignment="top" topline="true" leftline="true" usebox="none">
\begin_inset Text

\begin_layout Standard
CS
\end_layout

\end_inset
</cell>
<cell alignment="center" valignment="top" topline="true" leftline="true" usebox="none">
\begin_inset Text

\begin_layout Standard
X
\end_layout

\end_inset
</cell>
<cell alignment="center" valignment="top" topline="true" leftline="true" usebox="none">
\begin_inset Text

\begin_layout Standard
Y
\end_layout

\end_inset
</cell>
<cell alignment="center" valignment="top" topline="true" leftline="true" usebox="none">
\begin_inset Text

\begin_layout Standard
Z
\end_layout

\end_inset
</cell>
<cell alignment="center" valignment="top" topline="true" leftline="true" usebox="none">
\begin_inset Text

\begin_layout Standard
A
\end_layout

\end_inset
</cell>
<cell alignment="center" valignment="top" topline="true" leftline="true" usebox="none">
\begin_inset Text

\begin_layout Standard
B
\end_layout

\end_inset
</cell>
<cell alignment="center" valignment="top" topline="true" leftline="true" usebox="none">
\begin_inset Text

\begin_layout Standard
C
\end_layout

\end_inset
</cell>
<cell alignment="center" valignment="top" topline="true" leftline="true" usebox="none">
\begin_inset Text

\begin_layout Standard
U
\end_layout

\end_inset
</cell>
<cell alignment="center" valignment="top" topline="true" leftline="true" usebox="none">
\begin_inset Text

\begin_layout Standard
V
\end_layout

\end_inset
</cell>
<cell alignment="center" valignment="top" topline="true" leftline="true" rightline="true" usebox="none">
\begin_inset Text

\begin_layout Standard
W
\end_layout

\end_inset
</cell>
</row>
<row topline="true">
<cell alignment="center" valignment="top" topline="true" leftline="true" usebox="none">
\begin_inset Text

\begin_layout Standard
G54
\end_layout

\end_inset
</cell>
<cell alignment="center" valignment="top" topline="true" leftline="true" usebox="none">
\begin_inset Text

\begin_layout Standard
1
\end_layout

\end_inset
</cell>
<cell alignment="center" valignment="top" topline="true" leftline="true" usebox="none">
\begin_inset Text

\begin_layout Standard
5221
\end_layout

\end_inset
</cell>
<cell alignment="center" valignment="top" topline="true" leftline="true" usebox="none">
\begin_inset Text

\begin_layout Standard
5222
\end_layout

\end_inset
</cell>
<cell alignment="center" valignment="top" topline="true" leftline="true" usebox="none">
\begin_inset Text

\begin_layout Standard
5223
\end_layout

\end_inset
</cell>
<cell alignment="center" valignment="top" topline="true" leftline="true" usebox="none">
\begin_inset Text

\begin_layout Standard
5224
\end_layout

\end_inset
</cell>
<cell alignment="center" valignment="top" topline="true" leftline="true" usebox="none">
\begin_inset Text

\begin_layout Standard
5225
\end_layout

\end_inset
</cell>
<cell alignment="center" valignment="top" topline="true" leftline="true" usebox="none">
\begin_inset Text

\begin_layout Standard
5226
\end_layout

\end_inset
</cell>
<cell alignment="center" valignment="top" topline="true" leftline="true" usebox="none">
\begin_inset Text

\begin_layout Standard
5227
\end_layout

\end_inset
</cell>
<cell alignment="center" valignment="top" topline="true" leftline="true" usebox="none">
\begin_inset Text

\begin_layout Standard
5228
\end_layout

\end_inset
</cell>
<cell alignment="center" valignment="top" topline="true" leftline="true" rightline="true" usebox="none">
\begin_inset Text

\begin_layout Standard
5229
\end_layout

\end_inset
</cell>
</row>
<row topline="true">
<cell alignment="center" valignment="top" topline="true" leftline="true" usebox="none">
\begin_inset Text

\begin_layout Standard
G55
\end_layout

\end_inset
</cell>
<cell alignment="center" valignment="top" topline="true" leftline="true" usebox="none">
\begin_inset Text

\begin_layout Standard
2
\end_layout

\end_inset
</cell>
<cell alignment="center" valignment="top" topline="true" leftline="true" usebox="none">
\begin_inset Text

\begin_layout Standard
5241
\end_layout

\end_inset
</cell>
<cell alignment="center" valignment="top" topline="true" leftline="true" usebox="none">
\begin_inset Text

\begin_layout Standard
5242
\end_layout

\end_inset
</cell>
<cell alignment="center" valignment="top" topline="true" leftline="true" usebox="none">
\begin_inset Text

\begin_layout Standard
5243
\end_layout

\end_inset
</cell>
<cell alignment="center" valignment="top" topline="true" leftline="true" usebox="none">
\begin_inset Text

\begin_layout Standard
5244
\end_layout

\end_inset
</cell>
<cell alignment="center" valignment="top" topline="true" leftline="true" usebox="none">
\begin_inset Text

\begin_layout Standard
5245
\end_layout

\end_inset
</cell>
<cell alignment="center" valignment="top" topline="true" leftline="true" usebox="none">
\begin_inset Text

\begin_layout Standard
5246
\end_layout

\end_inset
</cell>
<cell alignment="center" valignment="top" topline="true" leftline="true" usebox="none">
\begin_inset Text

\begin_layout Standard
5247
\end_layout

\end_inset
</cell>
<cell alignment="center" valignment="top" topline="true" leftline="true" usebox="none">
\begin_inset Text

\begin_layout Standard
5248
\end_layout

\end_inset
</cell>
<cell alignment="center" valignment="top" topline="true" leftline="true" rightline="true" usebox="none">
\begin_inset Text

\begin_layout Standard
5249
\end_layout

\end_inset
</cell>
</row>
<row topline="true">
<cell alignment="center" valignment="top" topline="true" leftline="true" usebox="none">
\begin_inset Text

\begin_layout Standard
G56
\end_layout

\end_inset
</cell>
<cell alignment="center" valignment="top" topline="true" leftline="true" usebox="none">
\begin_inset Text

\begin_layout Standard
3
\end_layout

\end_inset
</cell>
<cell alignment="center" valignment="top" topline="true" leftline="true" usebox="none">
\begin_inset Text

\begin_layout Standard
5261
\end_layout

\end_inset
</cell>
<cell alignment="center" valignment="top" topline="true" leftline="true" usebox="none">
\begin_inset Text

\begin_layout Standard
5262
\end_layout

\end_inset
</cell>
<cell alignment="center" valignment="top" topline="true" leftline="true" usebox="none">
\begin_inset Text

\begin_layout Standard
5263
\end_layout

\end_inset
</cell>
<cell alignment="center" valignment="top" topline="true" leftline="true" usebox="none">
\begin_inset Text

\begin_layout Standard
5264
\end_layout

\end_inset
</cell>
<cell alignment="center" valignment="top" topline="true" leftline="true" usebox="none">
\begin_inset Text

\begin_layout Standard
5265
\end_layout

\end_inset
</cell>
<cell alignment="center" valignment="top" topline="true" leftline="true" usebox="none">
\begin_inset Text

\begin_layout Standard
5266
\end_layout

\end_inset
</cell>
<cell alignment="center" valignment="top" topline="true" leftline="true" usebox="none">
\begin_inset Text

\begin_layout Standard
5267
\end_layout

\end_inset
</cell>
<cell alignment="center" valignment="top" topline="true" leftline="true" usebox="none">
\begin_inset Text

\begin_layout Standard
5268
\end_layout

\end_inset
</cell>
<cell alignment="center" valignment="top" topline="true" leftline="true" rightline="true" usebox="none">
\begin_inset Text

\begin_layout Standard
5269
\end_layout

\end_inset
</cell>
</row>
<row topline="true">
<cell alignment="center" valignment="top" topline="true" leftline="true" usebox="none">
\begin_inset Text

\begin_layout Standard
G57
\end_layout

\end_inset
</cell>
<cell alignment="center" valignment="top" topline="true" leftline="true" usebox="none">
\begin_inset Text

\begin_layout Standard
4
\end_layout

\end_inset
</cell>
<cell alignment="center" valignment="top" topline="true" leftline="true" usebox="none">
\begin_inset Text

\begin_layout Standard
5281
\end_layout

\end_inset
</cell>
<cell alignment="center" valignment="top" topline="true" leftline="true" usebox="none">
\begin_inset Text

\begin_layout Standard
5282
\end_layout

\end_inset
</cell>
<cell alignment="center" valignment="top" topline="true" leftline="true" usebox="none">
\begin_inset Text

\begin_layout Standard
5283
\end_layout

\end_inset
</cell>
<cell alignment="center" valignment="top" topline="true" leftline="true" usebox="none">
\begin_inset Text

\begin_layout Standard
5284
\end_layout

\end_inset
</cell>
<cell alignment="center" valignment="top" topline="true" leftline="true" usebox="none">
\begin_inset Text

\begin_layout Standard
5285
\end_layout

\end_inset
</cell>
<cell alignment="center" valignment="top" topline="true" leftline="true" usebox="none">
\begin_inset Text

\begin_layout Standard
5286
\end_layout

\end_inset
</cell>
<cell alignment="center" valignment="top" topline="true" leftline="true" usebox="none">
\begin_inset Text

\begin_layout Standard
5287
\end_layout

\end_inset
</cell>
<cell alignment="center" valignment="top" topline="true" leftline="true" usebox="none">
\begin_inset Text

\begin_layout Standard
5288
\end_layout

\end_inset
</cell>
<cell alignment="center" valignment="top" topline="true" leftline="true" rightline="true" usebox="none">
\begin_inset Text

\begin_layout Standard
5289
\end_layout

\end_inset
</cell>
</row>
<row topline="true">
<cell alignment="center" valignment="top" topline="true" leftline="true" usebox="none">
\begin_inset Text

\begin_layout Standard
G58
\end_layout

\end_inset
</cell>
<cell alignment="center" valignment="top" topline="true" leftline="true" usebox="none">
\begin_inset Text

\begin_layout Standard
5
\end_layout

\end_inset
</cell>
<cell alignment="center" valignment="top" topline="true" leftline="true" usebox="none">
\begin_inset Text

\begin_layout Standard
5301
\end_layout

\end_inset
</cell>
<cell alignment="center" valignment="top" topline="true" leftline="true" usebox="none">
\begin_inset Text

\begin_layout Standard
5302
\end_layout

\end_inset
</cell>
<cell alignment="center" valignment="top" topline="true" leftline="true" usebox="none">
\begin_inset Text

\begin_layout Standard
5303
\end_layout

\end_inset
</cell>
<cell alignment="center" valignment="top" topline="true" leftline="true" usebox="none">
\begin_inset Text

\begin_layout Standard
5304
\end_layout

\end_inset
</cell>
<cell alignment="center" valignment="top" topline="true" leftline="true" usebox="none">
\begin_inset Text

\begin_layout Standard
5305
\end_layout

\end_inset
</cell>
<cell alignment="center" valignment="top" topline="true" leftline="true" usebox="none">
\begin_inset Text

\begin_layout Standard
5306
\end_layout

\end_inset
</cell>
<cell alignment="center" valignment="top" topline="true" leftline="true" usebox="none">
\begin_inset Text

\begin_layout Standard
5307
\end_layout

\end_inset
</cell>
<cell alignment="center" valignment="top" topline="true" leftline="true" usebox="none">
\begin_inset Text

\begin_layout Standard
5308
\end_layout

\end_inset
</cell>
<cell alignment="center" valignment="top" topline="true" leftline="true" rightline="true" usebox="none">
\begin_inset Text

\begin_layout Standard
5309
\end_layout

\end_inset
</cell>
</row>
<row topline="true">
<cell alignment="center" valignment="top" topline="true" leftline="true" usebox="none">
\begin_inset Text

\begin_layout Standard
G59
\end_layout

\end_inset
</cell>
<cell alignment="center" valignment="top" topline="true" leftline="true" usebox="none">
\begin_inset Text

\begin_layout Standard
6
\end_layout

\end_inset
</cell>
<cell alignment="center" valignment="top" topline="true" leftline="true" usebox="none">
\begin_inset Text

\begin_layout Standard
5321
\end_layout

\end_inset
</cell>
<cell alignment="center" valignment="top" topline="true" leftline="true" usebox="none">
\begin_inset Text

\begin_layout Standard
5322
\end_layout

\end_inset
</cell>
<cell alignment="center" valignment="top" topline="true" leftline="true" usebox="none">
\begin_inset Text

\begin_layout Standard
5323
\end_layout

\end_inset
</cell>
<cell alignment="center" valignment="top" topline="true" leftline="true" usebox="none">
\begin_inset Text

\begin_layout Standard
5324
\end_layout

\end_inset
</cell>
<cell alignment="center" valignment="top" topline="true" leftline="true" usebox="none">
\begin_inset Text

\begin_layout Standard
5325
\end_layout

\end_inset
</cell>
<cell alignment="center" valignment="top" topline="true" leftline="true" usebox="none">
\begin_inset Text

\begin_layout Standard
5326
\end_layout

\end_inset
</cell>
<cell alignment="center" valignment="top" topline="true" leftline="true" usebox="none">
\begin_inset Text

\begin_layout Standard
5327
\end_layout

\end_inset
</cell>
<cell alignment="center" valignment="top" topline="true" leftline="true" usebox="none">
\begin_inset Text

\begin_layout Standard
5328
\end_layout

\end_inset
</cell>
<cell alignment="center" valignment="top" topline="true" leftline="true" rightline="true" usebox="none">
\begin_inset Text

\begin_layout Standard
5329
\end_layout

\end_inset
</cell>
</row>
<row topline="true">
<cell alignment="center" valignment="top" topline="true" leftline="true" usebox="none">
\begin_inset Text

\begin_layout Standard
G59.1
\end_layout

\end_inset
</cell>
<cell alignment="center" valignment="top" topline="true" leftline="true" usebox="none">
\begin_inset Text

\begin_layout Standard
7
\end_layout

\end_inset
</cell>
<cell alignment="center" valignment="top" topline="true" leftline="true" usebox="none">
\begin_inset Text

\begin_layout Standard
5341
\end_layout

\end_inset
</cell>
<cell alignment="center" valignment="top" topline="true" leftline="true" usebox="none">
\begin_inset Text

\begin_layout Standard
5342
\end_layout

\end_inset
</cell>
<cell alignment="center" valignment="top" topline="true" leftline="true" usebox="none">
\begin_inset Text

\begin_layout Standard
5343
\end_layout

\end_inset
</cell>
<cell alignment="center" valignment="top" topline="true" leftline="true" usebox="none">
\begin_inset Text

\begin_layout Standard
5344
\end_layout

\end_inset
</cell>
<cell alignment="center" valignment="top" topline="true" leftline="true" usebox="none">
\begin_inset Text

\begin_layout Standard
5345
\end_layout

\end_inset
</cell>
<cell alignment="center" valignment="top" topline="true" leftline="true" usebox="none">
\begin_inset Text

\begin_layout Standard
5346
\end_layout

\end_inset
</cell>
<cell alignment="center" valignment="top" topline="true" leftline="true" usebox="none">
\begin_inset Text

\begin_layout Standard
5347
\end_layout

\end_inset
</cell>
<cell alignment="center" valignment="top" topline="true" leftline="true" usebox="none">
\begin_inset Text

\begin_layout Standard
5348
\end_layout

\end_inset
</cell>
<cell alignment="center" valignment="top" topline="true" leftline="true" rightline="true" usebox="none">
\begin_inset Text

\begin_layout Standard
5349
\end_layout

\end_inset
</cell>
</row>
<row topline="true">
<cell alignment="center" valignment="top" topline="true" leftline="true" usebox="none">
\begin_inset Text

\begin_layout Standard
G59.2
\end_layout

\end_inset
</cell>
<cell alignment="center" valignment="top" topline="true" leftline="true" usebox="none">
\begin_inset Text

\begin_layout Standard
8
\end_layout

\end_inset
</cell>
<cell alignment="center" valignment="top" topline="true" leftline="true" usebox="none">
\begin_inset Text

\begin_layout Standard
5361
\end_layout

\end_inset
</cell>
<cell alignment="center" valignment="top" topline="true" leftline="true" usebox="none">
\begin_inset Text

\begin_layout Standard
5362
\end_layout

\end_inset
</cell>
<cell alignment="center" valignment="top" topline="true" leftline="true" usebox="none">
\begin_inset Text

\begin_layout Standard
5363
\end_layout

\end_inset
</cell>
<cell alignment="center" valignment="top" topline="true" leftline="true" usebox="none">
\begin_inset Text

\begin_layout Standard
5364
\end_layout

\end_inset
</cell>
<cell alignment="center" valignment="top" topline="true" leftline="true" usebox="none">
\begin_inset Text

\begin_layout Standard
5365
\end_layout

\end_inset
</cell>
<cell alignment="center" valignment="top" topline="true" leftline="true" usebox="none">
\begin_inset Text

\begin_layout Standard
5366
\end_layout

\end_inset
</cell>
<cell alignment="center" valignment="top" topline="true" leftline="true" usebox="none">
\begin_inset Text

\begin_layout Standard
5367
\end_layout

\end_inset
</cell>
<cell alignment="center" valignment="top" topline="true" leftline="true" usebox="none">
\begin_inset Text

\begin_layout Standard
5368
\end_layout

\end_inset
</cell>
<cell alignment="center" valignment="top" topline="true" leftline="true" rightline="true" usebox="none">
\begin_inset Text

\begin_layout Standard
5369
\end_layout

\end_inset
</cell>
</row>
<row topline="true" bottomline="true">
<cell alignment="center" valignment="top" topline="true" leftline="true" usebox="none">
\begin_inset Text

\begin_layout Standard
G59.3
\end_layout

\end_inset
</cell>
<cell alignment="center" valignment="top" topline="true" leftline="true" usebox="none">
\begin_inset Text

\begin_layout Standard
9
\end_layout

\end_inset
</cell>
<cell alignment="center" valignment="top" topline="true" leftline="true" usebox="none">
\begin_inset Text

\begin_layout Standard
5381
\end_layout

\end_inset
</cell>
<cell alignment="center" valignment="top" topline="true" leftline="true" usebox="none">
\begin_inset Text

\begin_layout Standard
5382
\end_layout

\end_inset
</cell>
<cell alignment="center" valignment="top" topline="true" leftline="true" usebox="none">
\begin_inset Text

\begin_layout Standard
5383
\end_layout

\end_inset
</cell>
<cell alignment="center" valignment="top" topline="true" leftline="true" usebox="none">
\begin_inset Text

\begin_layout Standard
5384
\end_layout

\end_inset
</cell>
<cell alignment="center" valignment="top" topline="true" leftline="true" usebox="none">
\begin_inset Text

\begin_layout Standard
5385
\end_layout

\end_inset
</cell>
<cell alignment="center" valignment="top" topline="true" leftline="true" usebox="none">
\begin_inset Text

\begin_layout Standard
5386
\end_layout

\end_inset
</cell>
<cell alignment="center" valignment="top" topline="true" leftline="true" usebox="none">
\begin_inset Text

\begin_layout Standard
5387
\end_layout

\end_inset
</cell>
<cell alignment="center" valignment="top" topline="true" leftline="true" usebox="none">
\begin_inset Text

\begin_layout Standard
5388
\end_layout

\end_inset
</cell>
<cell alignment="center" valignment="top" topline="true" leftline="true" rightline="true" usebox="none">
\begin_inset Text

\begin_layout Standard
5389
\end_layout

\end_inset
</cell>
</row>
</lyxtabular>

\end_inset


\end_layout

\end_inset


\end_layout

\begin_layout Standard
It is an error if: 
\end_layout

\begin_layout Itemize
one of these G-codes is used while cutter radius compensation is on.
\end_layout

\begin_layout Standard
See Section 
\begin_inset LatexCommand ref
reference "cha:Coordinate-System"

\end_inset

 for an overview of coordinate systems.
 
\end_layout

\begin_layout Section
G61, G61.1, G64 Set Path Control Mode
\begin_inset LatexCommand index
name "G61, G61.1, G64 Path Control"

\end_inset


\begin_inset LatexCommand label
name "sub:G61,-G61.1,-G64:"

\end_inset


\end_layout

\begin_layout Quote
G61 Exact Path Mode
\end_layout

\begin_layout Quote
G61.1 Exact Stop Mode
\end_layout

\begin_layout Quote
G64 Best Possible Speed
\end_layout

\begin_layout Quote
G64 P- (motion blending tolerance) Q- (naive cam tolerance) 
\end_layout

\begin_layout Standard
G61 visits the programmed point exactly, even though that means  temporarily
 coming to a complete stop.
  
\end_layout

\begin_layout Standard
G64 without P means to keep the  best speed possible, no matter how far
 away from the programmed point  you end up.
  
\end_layout

\begin_layout Standard
G64 P- Q- is a way to fine tune your system for best compromise between
 speed and accuracy.
 The P- tolerance means that the actual path will be no more than P- away
 from the programmed endpoint.
 The velocity will be reduced if needed to maintain the path.
 In addition, when  you activate G64 P- Q- it turns on the "naive cam detector";
 when there are a series of linear XYZ feed moves at the same feed rate
 that are less than Q- away from being collinear, they are collapsed into
 a single linear move.
 On G2/3 moves in the G17 (XY) plane when the maximum deviation of an arc
 from a straight line is less than the G64 P- tolerance the arc is broken
 into two lines (from start of arc to midpoint, and from midpoint to end).
 those lines are then subject to the naive cam algorithm for lines.
 Thus, line-arc, arc-arc, and arc-line cases as well as line-line benefit
 from the "naive cam detector".
 This improves contouring performance by simplifying the path.
 It is OK to program for the mode that is already active.
 See also Section 
\begin_inset LatexCommand ref
reference "sub:Path-Control-Mode"

\end_inset

 for a discussion of these modes.
 If Q is not specified then it will have the same behavior as before and
 use the value of P-.
\end_layout

\begin_layout Section
G73 Drilling Cycle with Chip Breaking
\begin_inset LatexCommand index
name "G73 Drilling Cycle Chip Break"

\end_inset


\begin_inset LatexCommand label
name "sub:G73:-Drilling-Cycle"

\end_inset


\end_layout

\begin_layout Quote

\family typewriter
G73 X- Y- Z- A- B- C- R- L- Q-
\end_layout

\begin_layout Standard
The 
\family typewriter
G73
\family default
 cycle is intended for deep drilling or milling with chip breaking.
 The retracts in this cycle cut off any long stringers (which are common
 when drilling in aluminum).
 This cycle takes a Q number which represents a "delta" increment along
 the Z axis.
 
\end_layout

\begin_layout Enumerate
Preliminary motion, as described above.
 
\end_layout

\begin_layout Enumerate
Move the Z-axis only at the current feed rate downward by delta or to the
 Z position, whichever is less deep.
 
\end_layout

\begin_layout Enumerate
Rapid up a bit.
\end_layout

\begin_layout Enumerate
Repeat steps 2 and 3 until the Z position is reached at step 2.
\end_layout

\begin_layout Enumerate
Retract the Z-axis at traverse rate to clear Z.
 
\end_layout

\begin_layout Standard
It is an error if: 
\end_layout

\begin_layout Itemize
the Q number is negative or zero.
\end_layout

\begin_layout Section
G76 Threading Cycle
\begin_inset LatexCommand index
name "G76 Threading"

\end_inset


\begin_inset LatexCommand label
name "sec:G76:-Threading-Canned"

\end_inset


\end_layout

\begin_layout Quote

\family typewriter
G76 P- Z- I- J- R- K- Q- H- E- L- 
\end_layout

\begin_layout Standard
It is an error if:
\end_layout

\begin_layout Itemize
The active plane is not the ZX plane
\end_layout

\begin_layout Itemize
Other axis words, such as X- or Y-, are specified
\end_layout

\begin_layout Itemize
The 
\family typewriter
R-
\family default
 degression value is less than 1.0.
\end_layout

\begin_layout Itemize
All the required words are not specified
\end_layout

\begin_layout Itemize

\family typewriter
P-
\family default
, 
\family typewriter
J-
\family default
, 
\family typewriter
K-
\family default
 or 
\family typewriter
H-
\family default
 is negative
\end_layout

\begin_layout Itemize

\family typewriter
E-
\family default
 is greater than half the drive line length
\end_layout

\begin_layout Standard
\begin_inset Float figure
placement H
wide false
sideways false
status open

\begin_layout Standard
\begin_inset Caption

\begin_layout Standard
G76 Threading
\begin_inset LatexCommand label
name "fig:G76-Threading"

\end_inset


\end_layout

\end_inset


\end_layout

\begin_layout Standard
\noindent
\align center
\begin_inset Graphics
	filename images/g76-threads.png
	scale 75

\end_inset


\end_layout

\end_inset


\end_layout

\begin_layout Description
Drive\InsetSpace ~
Line A line through the initial X position parallel to the Z.
\end_layout

\begin_layout Description
P- The "thread pitch" in distance per revolution.
\end_layout

\begin_layout Description
Z- The final position of threads.
 At the end of the cycle the tool will be at this Z position.
\end_layout

\begin_layout Description
I- The "thread peak" offset from the "drive line".
 Negative 
\family typewriter
I
\family default
 values are external threads, and positive 
\family typewriter
I
\family default
 values are internal threads.
 Generally the material has been turned to this size before the 
\family typewriter
G76
\family default
 cycle.
\end_layout

\begin_layout Description
J- A positive value specifying the "initial cut depth".
 The first threading cut will be 
\family typewriter
J
\family default
 beyond the "thread peak" position.
\end_layout

\begin_layout Description
K- A positive value specifying the "full thread depth".
 The final threading cut will be 
\family typewriter
K
\family default
 beyond the "thread peak" position.
\end_layout

\begin_layout Standard
Optional settings
\end_layout

\begin_layout Description
R- The "depth degression".
 
\family typewriter
R1.0
\family default
 selects constant depth on successive threading passes.
 
\family typewriter
R2.0
\family default
 selects constant area.
 Values between 1.0 and 2.0 select decreasing depth but increasing area.
 Values above 2.0 select decreasing area.
 Beware that unnecessarily high degression values will cause a large number
 of passes to be used.
 (degression = a descent by stages or steps.)
\end_layout

\begin_layout Standard
\begin_inset Note Note
status open

\begin_layout Standard
degression is spelled correctly so don't change it again JT.
\end_layout

\end_inset


\end_layout

\begin_layout Description
Q- The "compound slide angle" is the angle (in degrees) describing to what
 extent successive passes should be offset along the drive line.
 This is used to cause one side of the tool to remove more material than
 the other.
 A positive 
\family typewriter
Q
\family default
 value causes the leading edge of the tool to cut more heavily.
 Typical values are 29, 29.5 or 30.
\end_layout

\begin_layout Description
H- The number of "spring passes".
 Spring passes are additional passes at full thread depth.
 If no additional passes are desired, program 
\family typewriter
H0
\family default
.
\end_layout

\begin_layout Standard
Tapered entry and exit moves can be programmed using 
\family typewriter
E-
\family default
 and 
\family typewriter
L-
\family default
.
\end_layout

\begin_layout Description
E- Specifies the distance along the drive line used for the taper.
 The angle of the taper will be so the last pass tapers to the thread crest
 over the distance specified with E.

\family typewriter
 E0.2
\family default
 will give a taper for the first/last 0.2 length units along the thread.
 For a 45 degree taper program E the same as K
\end_layout

\begin_layout Description

\family typewriter
L-
\family default
 Specifies which ends of the thread get the taper.
 Program 
\family typewriter
L0
\family default
 for no taper (the default), 
\family typewriter
L1
\family default
 for entry taper, 
\family typewriter
L2
\family default
 for exit taper, or 
\family typewriter
L3
\family default
 for both entry and exit tapers.
 Entry tapers will pause at the drive line to synchronize with the index
 pulse then feed in to the beginning of the taper.
 No entry taper and the tool will rapid to the cut depth then synchronize
 and begin the cut.
\end_layout

\begin_layout Standard
The tool is moved to the initial X and Z positions prior to issuing the
 G76.
 The X position is the "drive line" and the Z position is the start of the
 threads.
\end_layout

\begin_layout Standard
The tool will pause briefly for synchronization before each threading pass,
 so a relief groove will be required at the entry unless the beginning of
 the thread is past the end of the material or an entry taper is used.
\end_layout

\begin_layout Standard
Unless using an exit taper, the exit move (traverse to original X) is not
 synchronized to the spindle speed.
 With a slow spindle, the exit move might take only a small fraction of
 a revolution.
 If the spindle speed is increased after several passes are complete, subsequent
 exit moves will require a larger portion of a revolution, resulting in
 a very heavy cut during the exit move.
 This can be avoided by providing a relief groove at the exit, or by not
 changing the spindle speed while threading.
\end_layout

\begin_layout Standard
The final position of the tool will be at the end of the "drive line".
 A safe Z move will be needed with an internal thread to remove the tool
 from the hole.
\end_layout

\begin_layout Standard
The sample program 
\family typewriter
g76.ngc
\family default
 shows the use of the G76 canned cycle, and can be previewed and executed
 on any machine using the 
\family typewriter
sim/lathe.ini
\family default
 configuration.
\end_layout

\begin_layout Standard
The following example shows the result of running this G-Code:
\end_layout

\begin_layout LyX-Code
G0 Z-.5 X .2
\end_layout

\begin_layout LyX-Code
G76 P0.05 Z-1 I-.075 J0.008 K0.045 Q29.5 L2 E0.045
\end_layout

\begin_layout Standard
The tool is in the final position after the G76 cycle is completed.
 You can see the entry path on the right from the Q29.5 and the exit path
 on the left from the L2 E0.045.
 The white lines are the cutting moves.
\end_layout

\begin_layout Standard
\begin_inset Float figure
placement H
wide false
sideways false
status open

\begin_layout Standard
\begin_inset Caption

\begin_layout Standard
Threading Example
\begin_inset LatexCommand label
name "fig:Threading-Example"

\end_inset


\end_layout

\end_inset


\end_layout

\begin_layout Standard
\noindent
\align center
\begin_inset Graphics
	filename images/g76-01.png
	scale 75

\end_inset


\end_layout

\end_inset


\end_layout

\begin_layout Section
G80 Cancel Modal Motion
\begin_inset LatexCommand index
name "G80 Cancel Modal Motion"

\end_inset


\begin_inset LatexCommand label
name "sec:G80:-Cancel-Modal"

\end_inset


\end_layout

\begin_layout Standard
Program 
\family typewriter
G80
\family default
 to ensure no axis motion will occur.
 It is an error if: 
\end_layout

\begin_layout Itemize
Axis words are programmed when G80 is active, unless a modal group 0 G code
 is programmed which uses axis words.
\end_layout

\begin_layout Section
Canned Cycles
\begin_inset LatexCommand index
name "Canned Cycles"

\end_inset


\begin_inset LatexCommand label
name "sub:G81-to-G89:"

\end_inset


\end_layout

\begin_layout Standard
The canned cycles 
\family typewriter
G81
\family default
 through 
\family typewriter
G89
\family default
 are described in this section.
 Two examples are given with the description of 
\family typewriter
G81
\family default
 below.
\end_layout

\begin_layout Standard
All canned cycles are performed with respect to the currently-selected plane.
 Any of the six planes may be selected.
 Throughout this section, most of the descriptions assume the XY-plane has
 been selected.
 The behavior is analogous if another plane is selected, and the correct
 words must be used.
 For instance, in the 
\family typewriter
G17.1
\family default
 plane, the action of the canned cycle is along W, and the locations or
 increments are given with U and V.
 In this case substitute U,V,W for X,Y,Z in the instructions below.
\end_layout

\begin_layout Standard
<<<<<<< HEAD
Rotational axis words are not allowed in canned cycles.  When
 the active plane is one of the XYZ family, the UVW axis words are not
 allowed.  Likewise, when the active plane is one of the UVW family, the
 XYZ axis words are not allowed.
=======
Rotational axis words are not allowed on the same line as a canned cycle.
 If rotational axis words are used while a canned cycle is active they must
 be on a seperate line and the numbers must be the same as the current position
 numbers so that the rotational axes do not move.
 Future versions of EMC will not allow rotational axis words while a canned
 cycle is active.
>>>>>>> ee9d10d3
\end_layout

\begin_layout Subsection
Common Words
\end_layout

\begin_layout Standard
All canned cycles use X, Y, Z, or U, V, W groups depending on the plane
 selected and R words.
 The R (usually meaning retract) position is along the axis perpendicular
 to the currently selected plane (Z-axis for XY-plane, etc.) Some canned
 cycles use additional arguments.
\end_layout

\begin_layout Subsection
Sticky Words
\end_layout

\begin_layout Standard
For canned cycles, we will call a number "sticky" if, when the same cycle
 is used on several lines of code in a row, the number must be used the
 first time, but is optional on the rest of the lines.
 Sticky numbers keep their value on the rest of the lines if they are not
 explicitly programmed to be different.
 The R number is always sticky.
\end_layout

\begin_layout Standard
In incremental distance mode X, Y, and R numbers are treated as increments
 from the current position and Z as an increment from the Z-axis position
 before the move involving Z takes place.
 In absolute distance mode, the X, Y, R, and Z numbers are absolute positions
 in the current coordinate system.
\end_layout

\begin_layout Subsection
Repeat Cycle
\end_layout

\begin_layout Standard
The L number is optional and represents the number of repeats.
 
\begin_inset Formula $L=0$
\end_inset

 is not allowed.
 If the repeat feature is used, it is normally used in incremental distance
 mode, so that the same sequence of motions is repeated in several equally
 spaced places along a straight line.
 When L- is greater than 1 in incremental mode with the XY-plane selected,
 the X and Y positions are determined by adding the given X and Y numbers
 either to the current X and Y positions (on the first go-around) or to
 the X and Y positions at the end of the previous go-around (on the repetitions).
 Thus, if you program 
\family typewriter
L10
\family default
, you will get 10 cycles.
 The first cycle will be distance X,Y from the original location.
 The R and Z positions do not change during the repeats.
 The L number is not sticky.
 In absolute distance mode, 
\begin_inset Formula $L>1$
\end_inset

 means "do the same cycle in the same place several times", Omitting the
 L word is equivalent to specifying 
\begin_inset Formula $L=1$
\end_inset

.
 
\end_layout

\begin_layout Subsection
Retract Mode
\end_layout

\begin_layout Standard
The height of the retract move at the end of each repeat (called "clear
 Z" in the descriptions below) is determined by the setting of the retract
 mode: either to the original Z position (if that is above the R position
 and the retract mode is 
\family typewriter
G98
\family default
, OLD_Z), or otherwise to the R position.
 See Section 
\begin_inset LatexCommand ref
reference "sub:G98,-G99:-Set"

\end_inset


\end_layout

\begin_layout Subsection
Canned Cycle Errors
\end_layout

\begin_layout Standard
It is an error if: 
\end_layout

\begin_layout Itemize
X, Y, and Z words are all missing during a canned cycle, 
\end_layout

\begin_layout Itemize
Axis words from different groups (XYZ) (UVW) are used together,
\end_layout

\begin_layout Itemize
a P number is required and a negative P number is used, 
\end_layout

\begin_layout Itemize
an L number is used that does not evaluate to a positive integer, 
\end_layout

\begin_layout Itemize
rotational axis motion is used during a canned cycle, 
\end_layout

\begin_layout Itemize
inverse time feed rate is active during a canned cycle, 
\end_layout

\begin_layout Itemize
or cutter radius compensation is active during a canned cycle.
\end_layout

\begin_layout Standard
If the XY plane is active, the Z number is sticky, and it is an error if:
 
\end_layout

\begin_layout Itemize
the Z number is missing and the same canned cycle was not already active,
 
\end_layout

\begin_layout Itemize
or the R number is less than the Z number.
\end_layout

\begin_layout Standard
If other planes are active, the error conditions are analogous to the XY
 conditions above.
\end_layout

\begin_layout Subsection
Preliminary and In-Between Motion
\end_layout

\begin_layout Standard
At the very beginning of the execution of any of the canned cycles, if the
 current Z position is below the R position, the Z-axis is traversed to
 the R position.
 This happens only once, regardless of the value of L.
\end_layout

\begin_layout Standard
In addition, at the beginning of the first cycle and each repeat, the following
 one or two moves are made
\end_layout

\begin_layout Enumerate
a straight traverse parallel to the XY-plane to the given XY-position, 
\end_layout

\begin_layout Enumerate
a straight traverse of the Z-axis only to the R position, if it is not already
 at the R position.
 
\end_layout

\begin_layout Standard
If another plane is active, the preliminary and in-between motions are analogous.
 
\end_layout

\begin_layout Section
G81 Drilling Cycle
\begin_inset LatexCommand index
name "G81 Drilling Cycle"

\end_inset


\begin_inset LatexCommand label
name "sub:G81:-Drilling-Cycle"

\end_inset


\end_layout

\begin_layout LyX-Code

\family typewriter
<<<<<<< HEAD
G81 X- Y- Z- R- L-
=======
G81 (X- Y- Z-) or (U- V- W-) R- L-
>>>>>>> ee9d10d3
\end_layout

\begin_layout Standard
The 
\family typewriter
G81
\family default
 cycle is intended for drilling.
\end_layout

\begin_layout Enumerate
Preliminary motion, as described above.
 
\end_layout

\begin_layout Enumerate
Move the Z-axis only at the current feed rate to the Z position.
\end_layout

\begin_layout Enumerate
Retract the Z-axis at traverse rate to clear Z.
 
\end_layout

\begin_layout Standard

\series bold
Example 1.

\series default
 Suppose the current position is (1, 2, 3) and the XY-plane has been selected,
 and the following line of NC code is interpreted.
\end_layout

\begin_layout LyX-Code
G90 G81 G98 X4 Y5 Z1.5 R2.8
\end_layout

\begin_layout Standard
This calls for absolute distance mode (
\family typewriter
G90
\family default
) and OLD_Z retract mode (
\family typewriter
G98
\family default
) and calls for the 
\family typewriter
G81
\family default
 drilling cycle to be performed once.
 The X number and X position are 4.
 The Y number and Y position are 5.
 The Z number and Z position are 1.5.
 The R number and clear Z are 2.8.
 Old Z is 3.
 The following moves take place.
\end_layout

\begin_layout Enumerate
a traverse parallel to the XY-plane to (4,5,3) 
\end_layout

\begin_layout Enumerate
a traverse parallel to the Z-axis to (4,5,2.8) 
\end_layout

\begin_layout Enumerate
a feed parallel to the Z-axis to (4,5,1.5) 
\end_layout

\begin_layout Enumerate
a traverse parallel to the Z-axis to (4,5,3) 
\end_layout

\begin_layout Standard

\series bold
Example 2.

\series default
 Suppose the current position is (1, 2, 3) and the XY-plane has been selected,
 and the following line of NC code is interpreted.
\end_layout

\begin_layout LyX-Code
G91 G81 G98 X4 Y5 Z-0.6 R1.8 L3
\end_layout

\begin_layout Standard
This calls for incremental distance mode (
\family typewriter
G91
\family default
) and OLD_Z retract mode (
\family typewriter
G98
\family default
) and calls for the 
\family typewriter
G81
\family default
 drilling cycle to be repeated three times.
 The X number is 4, the Y number is 5, the Z number is -0.6 and the R number
 is 1.8.
 The initial X position is 5 (=1+4), the initial Y position is 7 (=2+5),
 the clear Z position is 4.8 (=1.8+3), and the Z position is 4.2 (=4.8-0.6).
 Old Z is 3.
\end_layout

\begin_layout Standard
The first move is a traverse along the Z-axis to (1,2,4.8), since old Z <
 clear Z.
\end_layout

\begin_layout Standard
The first repeat consists of 3 moves.
\end_layout

\begin_layout Enumerate
a traverse parallel to the XY-plane to (5,7,4.8)
\end_layout

\begin_layout Enumerate
a feed parallel to the Z-axis to (5,7, 4.2)
\end_layout

\begin_layout Enumerate
a traverse parallel to the Z-axis to (5,7,4.8) 
\end_layout

\begin_layout Standard
The second repeat consists of 3 moves.
 The X position is reset to 9 (=5+4) and the Y position to 12 (=7+5).
\end_layout

\begin_layout Enumerate
a traverse parallel to the XY-plane to (9,12,4.8)
\end_layout

\begin_layout Enumerate
a feed parallel to the Z-axis to (9,12, 4.2)
\end_layout

\begin_layout Enumerate
a traverse parallel to the Z-axis to (9,12,4.8) 
\end_layout

\begin_layout Standard
The third repeat consists of 3 moves.
 The X position is reset to 13 (=9+4) and the Y position to 17 (=12+5).
\end_layout

\begin_layout Enumerate
a traverse parallel to the XY-plane to (13,17,4.8) 
\end_layout

\begin_layout Enumerate
a feed parallel to the Z-axis to (13,17, 4.2) 
\end_layout

\begin_layout Enumerate
a traverse parallel to the Z-axis to (13,17,4.8) 
\end_layout

\begin_layout Section
G82 Drilling Cycle with Dwell
\begin_inset LatexCommand index
name "G82 Drilling Cycle Dwell"

\end_inset


\begin_inset LatexCommand label
name "sub:G82:-Drilling-Cycle"

\end_inset


\end_layout

\begin_layout LyX-Code

\family typewriter
<<<<<<< HEAD
G82 X- Y- Z- R- L- P-
=======
G82 (X- Y- Z-) or (U- V- W-) R- L- P-
>>>>>>> ee9d10d3
\end_layout

\begin_layout Standard
The 
\family typewriter
G82
\family default
 cycle is intended for drilling with a dwell at the bottom of the hole.
\end_layout

\begin_layout Enumerate
Preliminary motion, as described above.
\end_layout

\begin_layout Enumerate
Move the Z-axis only at the current feed rate to the Z position.
 
\end_layout

\begin_layout Enumerate
Dwell for the P number of seconds.
\end_layout

\begin_layout Enumerate
Retract the Z-axis at traverse rate to clear Z.
\end_layout

\begin_layout Section
G83 Peck Drilling
\begin_inset LatexCommand index
name "G83 Peck Drilling"

\end_inset


\begin_inset LatexCommand label
name "sub:G83:-Peck-Drilling"

\end_inset


\end_layout

\begin_layout LyX-Code

\family typewriter
<<<<<<< HEAD
G83 X- Y- Z- R- L- Q-
=======
G83 (X- Y- Z-) or (U- V- W-) R- L- Q-
>>>>>>> ee9d10d3
\end_layout

\begin_layout Standard
The 
\family typewriter
G83
\family default
 cycle (often called peck drilling) is intended for deep drilling or milling
 with chip breaking.
 The retracts in this cycle clear the hole of chips and cut off any long
 stringers (which are common when drilling in aluminum).
 This cycle takes a Q number which represents a "delta" increment along
 the Z-axis.
\end_layout

\begin_layout Enumerate
Preliminary motion, as described above.
 
\end_layout

\begin_layout Enumerate
Move the Z-axis only at the current feed rate downward by delta or to the
 Z position, whichever is less deep.
 
\end_layout

\begin_layout Enumerate
Rapid back out to the clear_z.
 
\end_layout

\begin_layout Enumerate
Rapid back down to the current hole bottom, backed off a bit.
\end_layout

\begin_layout Enumerate
Repeat steps 2, 3, and 4 until the Z position is reached at step 2.
\end_layout

\begin_layout Enumerate
Retract the Z-axis at traverse rate to clear Z.
 
\end_layout

\begin_layout Standard
It is an error if: 
\end_layout

\begin_layout Itemize
the Q number is negative or zero.
\end_layout

\begin_layout Section
G84 Right-Hand Tapping
\begin_inset LatexCommand index
name "G84 Right-Hand Tapping"

\end_inset


\begin_inset LatexCommand label
name "sub:G84:-Right-Hand-Tapping"

\end_inset


\end_layout

\begin_layout Standard
This code is currently unimplemented in EMC2.
 It is accepted, but the behavior is undefined.
 See section
\begin_inset LatexCommand ref
reference "sec:G33,-G33.1:-Spindle-Synchronized"

\end_inset


\end_layout

\begin_layout Section
G85 Boring, No Dwell, Feed Out
\begin_inset LatexCommand index
name "G85 Boring, No Dwell, Feed Out"

\end_inset


\begin_inset LatexCommand label
name "sub:G85:-Boring,-No"

\end_inset


\end_layout

\begin_layout LyX-Code

\family typewriter
<<<<<<< HEAD
G85 X- Y- Z- R- L-
=======
G85 (X- Y- Z-) or (U- V- W-) (U- V- W-) R- L-
>>>>>>> ee9d10d3
\end_layout

\begin_layout Standard
The 
\family typewriter
G85
\family default
 cycle is intended for boring or reaming, but could be used for drilling
 or milling.
\end_layout

\begin_layout Enumerate
Preliminary motion, as described above.
 
\end_layout

\begin_layout Enumerate
Move the Z-axis only at the current feed rate to the Z position.
\end_layout

\begin_layout Enumerate
Retract the Z-axis at the current feed rate to clear Z.
 
\end_layout

\begin_layout Section
G86 Boring, Spindle Stop, Rapid Out
\begin_inset LatexCommand index
name "G86 Boring, Spindle Stop, Rapid Out"

\end_inset


\begin_inset LatexCommand label
name "sub:G86:-Boring,-Spindle"

\end_inset


\end_layout

\begin_layout LyX-Code

\family typewriter
<<<<<<< HEAD
G86 X- Y- Z- R- L- P-
=======
G86 (X- Y- Z-) or (U- V- W-) R- L- P-
>>>>>>> ee9d10d3
\end_layout

\begin_layout Standard
The 
\family typewriter
G86
\family default
 cycle is intended for boring.
 This cycle uses a P number for the number of seconds to dwell.
 
\end_layout

\begin_layout Enumerate
Preliminary motion, as described above.
 
\end_layout

\begin_layout Enumerate
Move the Z-axis only at the current feed rate to the Z position.
\end_layout

\begin_layout Enumerate
Dwell for the P number of seconds.
\end_layout

\begin_layout Enumerate
Stop the spindle turning.
\end_layout

\begin_layout Enumerate
Retract the Z-axis at traverse rate to clear Z.
\end_layout

\begin_layout Enumerate
Restart the spindle in the direction it was going.
 
\end_layout

\begin_layout Standard
The spindle must be turning before this cycle is used.
 It is an error if:
\end_layout

\begin_layout Itemize
the spindle is not turning before this cycle is executed.
\end_layout

\begin_layout Section
G87 Back Boring
\begin_inset LatexCommand index
name "G87 Back Boring"

\end_inset


\begin_inset LatexCommand label
name "sub:G87:-Back-Boring"

\end_inset


\end_layout

\begin_layout Standard
This code is currently unimplemented in EMC2.
 It is accepted, but the behavior is undefined.
\end_layout

\begin_layout Section
G88 Boring, Spindle Stop, Manual Out
\begin_inset LatexCommand index
name "G88 Boring, Spindle Stop, Manual Out"

\end_inset


\begin_inset LatexCommand label
name "sub:G88:-Boring,-Spindle"

\end_inset


\end_layout

\begin_layout Standard
This code is currently unimplemented in EMC2.
 It is accepted, but the behavior is undefined.
\end_layout

\begin_layout Section
G89 Boring, Dwell, Feed Out
\begin_inset LatexCommand index
name "G89 Boring, Dwell, Feed Out"

\end_inset


\begin_inset LatexCommand label
name "sub:G89:-Boring,-Dwell,"

\end_inset


\end_layout

\begin_layout LyX-Code

\family typewriter
<<<<<<< HEAD
G89 X- Y- Z- R- L- P-
=======
G89 (X- Y- Z-) or (U- V- W-) R- L- P-
>>>>>>> ee9d10d3
\end_layout

\begin_layout Standard
The 
\family typewriter
G89
\family default
 cycle is intended for boring.
 This cycle uses a P number, where P specifies the number of seconds to
 dwell.
\end_layout

\begin_layout Enumerate
Preliminary motion, as described above.
\end_layout

\begin_layout Enumerate
Move the Z-axis only at the current feed rate to the Z position.
 
\end_layout

\begin_layout Enumerate
Dwell for the P number of seconds.
 
\end_layout

\begin_layout Enumerate
Retract the Z-axis at the current feed rate to clear Z.
 
\end_layout

\begin_layout Section
G90, G91 Set Distance Mode
\begin_inset LatexCommand index
name "G90, G91 Set Distance Mode"

\end_inset


\begin_inset LatexCommand label
name "sub:G90,-G91:-Set"

\end_inset


\end_layout

\begin_layout Quote
G90 is Absolute Distance Mode
\end_layout

\begin_layout Quote
G91 is Incremental Distance Mode
\end_layout

\begin_layout Standard
Interpretation of G Code can be in one of two distance modes: absolute or
 incremental.
\end_layout

\begin_layout Standard
To go into absolute distance mode, program 
\family typewriter
G90
\family default
.
 In absolute distance mode, axis numbers (X, Y, Z, A, B, C, U, V, W) usually
 represent positions in terms of the currently active coordinate system.
 Any exceptions to that rule are described explicitly in this Section 
\begin_inset LatexCommand ref
reference "sub:G81-to-G89:"

\end_inset

.
\end_layout

\begin_layout Standard
To go into incremental distance mode, program 
\family typewriter
G91
\family default
.
 In incremental distance mode, axis numbers usually represent increments
 from the current coordinate.
\end_layout

\begin_layout Section
G90.1, G91.1 Arc Distance Mode
\begin_inset LatexCommand index
name "Arc Distance Mode"

\end_inset


\begin_inset LatexCommand label
name "sec:G90.1,-G91.1"

\end_inset


\end_layout

\begin_layout Standard
G90.1 Absolute Distance Mode for I, J & K offsets.
 
\end_layout

\begin_layout Itemize
I and J both must be specified or it is an error
\end_layout

\begin_layout Standard
G91.1 Incremental Distance Mode for I, J & K offsets.
\end_layout

\begin_layout Itemize
Returns I, J & K to their normal behavior.
\end_layout

\begin_layout Section
G92, G92.1, G92.2, G92.3 Coordinate System Offsets
\begin_inset LatexCommand index
name "G92, G92.1, G92.2, G92.3 Offsets"

\end_inset


\begin_inset LatexCommand label
name "sub:G92,-G92.1,-G92.2,"

\end_inset


\end_layout

\begin_layout LyX-Code
G92 X- Y- Z- A- B- C- U- V- W-
\end_layout

\begin_layout Standard
See Section 
\begin_inset LatexCommand ref
reference "cha:Coordinate-System"

\end_inset

 for an overview of coordinate systems.
\end_layout

\begin_layout Standard
See Section 
\begin_inset LatexCommand ref
reference "sec:G92-Offsets"

\end_inset

 for more information on Offsets.
\end_layout

\begin_layout Standard
To make the current point have the coordinates you want (without motion),
 program 
\family typewriter
G92 X- Y- Z- A- B- C- U- V- W-
\family default
 , where the axis words contain the axis numbers you want.
 All axis words are optional, except that at least one must be used.
 If an axis word is not used for a given axis, the coordinate on that axis
 of the current point is not changed.
 It is an error if: 
\end_layout

\begin_layout Enumerate
all axis words are omitted.
\end_layout

\begin_layout Standard
When 
\family typewriter
G92
\family default
 is executed, the origins of all coordinate systems move.
 They move such that the value of the current controlled point, in the currently
 active coordinate system, becomes the specified value.
 All coordinate system's origins are offset this same distance.
 
\end_layout

\begin_layout Standard
For example, suppose the current point is at X=4 and there is currently
 no 
\family typewriter
G92
\family default
 offset active.
 Then 
\family typewriter
G92 x7
\family default
 is programmed.
 This moves all origins -3 in X, which causes the current point to become
 X=7.
 This -3 is saved in parameter 5211.
\end_layout

\begin_layout Standard
Being in incremental distance mode has no effect on the action of 
\family typewriter
G92
\family default
.
\end_layout

\begin_layout Standard

\family typewriter
G92
\family default
 offsets may be already be in effect when the 
\family typewriter
G92
\family default
 is called.
 If this is the case, the offset is replaced with a new offset that makes
 the current point become the specified value.
\end_layout

\begin_layout Standard
To reset axis offsets to zero, program 
\family typewriter
G92.1
\family default
 or 
\family typewriter
G92.2
\family default
.
 
\family typewriter
G92.1
\family default
 sets parameters 5211 to 5219 to zero, whereas 
\family typewriter
G92.2
\family default
 leaves their current values alone.
\end_layout

\begin_layout Standard
To set the axis offset to the values saved in parameters 5211 to 5219, program
 
\family typewriter
G92.3
\family default
.
\end_layout

\begin_layout Standard
You can set axis offsets in one program and use the same offsets in another
 program.
 Program 
\family typewriter
G92
\family default
 in the first program.
 This will set parameters 5211 to 5219.
 Do not use 
\family typewriter
G92.1
\family default
 in the remainder of the first program.
 The parameter values will be saved when the first program exits and restored
 when the second one starts up.
 Use 
\family typewriter
G92.3
\family default
 near the beginning of the second program.
 That will restore the offsets saved in the first program.
 
\end_layout

\begin_layout Standard
EMC2 stores the G92 offsets and reuses them on the next run of a program.
 To prevent this, one can program a G92.1 (to erase them), or program a G92.2
 (to remove them - they are still stored).
\end_layout

\begin_layout Section
G93, G94, G95: Set Feed Rate Mode
\begin_inset LatexCommand index
name "G93, G94, G95: Feed Rate Mode"

\end_inset


\begin_inset LatexCommand label
name "sub:G93,-G94:-Set"

\end_inset


\end_layout

\begin_layout Quote
G93 is Inverse Time Mode
\end_layout

\begin_layout Quote
G94 is Units per Minute Mode
\end_layout

\begin_layout Quote
G95 is Units per Revolution Mode.
\end_layout

\begin_layout Standard
Three feed rate modes are recognized: units per minute, inverse time, and
 units per revolution.
 Program G94 to start the units per minute mode.
 Program G93 to start the inverse time mode.
 Program G95 to start the units per revolution mode.
\end_layout

\begin_layout Standard
In units per minute feed rate mode, an F word is interpreted to mean the
 controlled point should move at a certain number of inches per minute,
 millimeters per minute, or degrees per minute, depending upon what length
 units are being used and which axis or axes are moving.
\end_layout

\begin_layout Standard
In units per revolution mode, an F word is interpreted to mean the controlled
 point should move a certain number of inches per revolution of the spindle,
 depending on what length units are being used and which axis or axes are
 moving.
 G95 is not suitable for threading, for threading use G33 or G76.
\end_layout

\begin_layout Standard
In inverse time feed rate mode, an F word means the move should be completed
 in [one divided by the F number] minutes.
 For example, if the F number is 2.0, the move should be completed in half
 a minute.
\end_layout

\begin_layout Standard
When the inverse time feed rate mode is active, an F word must appear on
 every line which has a G1, G2, or G3 motion, and an F word on a line that
 does not have G1, G2, or G3 is ignored.
 Being in inverse time feed rate mode does not affect G0 (rapid traverse)
 motions.
 
\end_layout

\begin_layout Standard
It is an error if: 
\end_layout

\begin_layout Itemize
inverse time feed rate mode is active and a line with G1, G2, or G3 (explicitly
 or implicitly) does not have an F word.
\end_layout

\begin_layout Itemize
A new feed rate is not specified after switching to G94 or G95
\end_layout

\begin_layout Section
G96, G97 Spindle Control Mode
\begin_inset LatexCommand index
name "G96, G97 Spindle Control Mode"

\end_inset


\begin_inset LatexCommand label
name "sec:G96,-G97:-Spindle"

\end_inset


\end_layout

\begin_layout Quote
G96 D[max spindle speed] S[units per minute] is Constant Surface Speed Mode
\end_layout

\begin_layout Quote
G97 is RPM Mode
\end_layout

\begin_layout Standard
Two spindle control modes are recognized: revolutions per minute, and CSS
 (constant surface speed).
 Program G96 D- S- to select constant surface speed of S feet per minute
 (if G20 is in effect) or meters per minute (if G21 is in effect).
 The maximum spindle speed is set by the D- number in revolutions per minute.
 When using G96, ensure that X0 in the current coordinate system (including
 offsets and tool lengths) is the center of rotation or emc will not give
 the desired spindle speed.
  G96 is not affected by radius or diameter mode.
\end_layout

\begin_layout Standard
Program G97 to select RPM mode.
\end_layout

\begin_layout Standard
It is an error if:
\end_layout

\begin_layout Itemize
S is not specified with G96
\end_layout

\begin_layout Itemize
A feed move is specified in G96 mode while the spindle is not turning
\end_layout

\begin_layout Section
G98, G99 Set Canned Cycle Return Level
\begin_inset LatexCommand index
name "G98, G99 Canned Cycle Return"

\end_inset


\begin_inset LatexCommand label
name "sub:G98,-G99:-Set"

\end_inset


\end_layout

\begin_layout Standard
When the spindle retracts during canned cycles, there is a choice of how
 far it retracts: (1) retract perpendicular to the selected plane to the
 position indicated by the R word, or (2) retract perpendicular to the selected
 plane to the position that axis was in just before the canned cycle started
 (unless that position is lower than the position indicated by the R word,
 in which case use the R word position).
\end_layout

\begin_layout Standard
To use option (1), program 
\family typewriter
G99
\family default
.
 To use option (2), program 
\family typewriter
G98
\family default
.
 Remember that the R word has different meanings in absolute distance mode
 and incremental distance mode.
 
\end_layout

\begin_layout Chapter
M Codes
\end_layout

\begin_layout Section
M0, M1, M2, M30, M60 Program Stopping and Ending
\begin_inset LatexCommand index
name "M0, M1, M2, M30, M60 Program Pause/End"

\end_inset


\begin_inset LatexCommand label
name "sub:M0,-M1,-M2,"

\end_inset


\end_layout

\begin_layout Standard
To pause a running program temporarily (regardless of the setting of the
 optional stop switch), program M0.
 EMC2 remains in the Auto Mode so MDI and other manual actions are not enabled.
\end_layout

\begin_layout Standard
To pause a running program temporarily (but only if the optional stop switch
 is on), program M1.
 EMC2 remains in the Auto Mode so MDI and other manual actions are not enabled.
\end_layout

\begin_layout Standard
It is OK to program 
\family typewriter
M0
\family default
 and 
\family typewriter
M1
\family default
 in MDI mode, but the effect will probably not be noticeable, because normal
 behavior in MDI mode is to stop after each line of input, anyway.
\end_layout

\begin_layout Standard
To exchange pallet shuttles and then stop a running program temporarily
 (regardless of the setting of the optional stop switch), program 
\family typewriter
M60
\family default
.
\end_layout

\begin_layout Standard
If a program is stopped by an 
\family typewriter
M0
\family default
, 
\family typewriter
M1
\family default
, or 
\family typewriter
M60
\family default
, pressing the cycle start button will restart the program at the following
 line.
\end_layout

\begin_layout Standard
To end a program, program 
\family typewriter
M2
\family default
.
 To exchange pallet shuttles and then end a program, program 
\family typewriter
M30
\family default
.
 Both of these commands have the following effects.
\end_layout

\begin_layout Enumerate
Change from Auto mode to MDI mode.
\end_layout

\begin_layout Enumerate
Origin offsets are set to the default (like 
\family typewriter
G54
\family default
).
\end_layout

\begin_layout Enumerate
Selected plane is set to CANON_PLANE_XY (like 
\family typewriter
G17
\family default
).
 
\end_layout

\begin_layout Enumerate
Distance mode is set to MODE_ABSOLUTE (like 
\family typewriter
G90
\family default
).
 
\end_layout

\begin_layout Enumerate
Feed rate mode is set to UNITS_PER_MINUTE (like 
\family typewriter
G94
\family default
).
\end_layout

\begin_layout Enumerate
Feed and speed overrides are set to ON (like 
\family typewriter
M48
\family default
).
 
\end_layout

\begin_layout Enumerate
Cutter compensation is turned off (like 
\family typewriter
G40
\family default
).
 
\end_layout

\begin_layout Enumerate
The spindle is stopped (like 
\family typewriter
M5
\family default
).
 
\end_layout

\begin_layout Enumerate
The current motion mode is set to G_1 (like 
\family typewriter
G1
\family default
).
 
\end_layout

\begin_layout Enumerate
Coolant is turned off (like 
\family typewriter
M9
\family default
).
 
\end_layout

\begin_layout Standard
No more lines of code in an RS274/NGC file will be executed after the M2
 or M30 command is executed.
 Pressing cycle start will start the program back at the beginning of the
 file.
 
\end_layout

\begin_layout Section
M3, M4, M5 Spindle Control
\begin_inset LatexCommand index
name "M3, M4, M5 Spindle Control"

\end_inset


\begin_inset LatexCommand label
name "sub:M3,-M4,-M5:"

\end_inset


\end_layout

\begin_layout Standard
To start the spindle turning clockwise at the currently programmed speed,
 program 
\family typewriter
M3
\family default
.
\end_layout

\begin_layout Standard
To start the spindle turning counterclockwise at the currently programmed
 speed, program 
\family typewriter
M4
\family default
.
\end_layout

\begin_layout Standard
To stop the spindle from turning, program 
\family typewriter
M5
\family default
.
\end_layout

\begin_layout Standard
It is OK to use 
\family typewriter
M3
\family default
 or 
\family typewriter
M4
\family default
 if the spindle speed is set to zero.
 If this is done (or if the speed override switch is enabled and set to
 zero), the spindle will not start turning.
 If, later, the spindle speed is set above zero (or the override switch
 is turned up), the spindle will start turning.
 It is OK to use 
\family typewriter
M3
\family default
 or 
\family typewriter
M4
\family default
 when the spindle is already turning or to use 
\family typewriter
M5
\family default
 when the spindle is already stopped.
 
\end_layout

\begin_layout Section
M6 Tool Change
\begin_inset LatexCommand index
name "M6 Tool Change"

\end_inset


\begin_inset LatexCommand label
name "sub:M6:-Tool-Change"

\end_inset


\end_layout

\begin_layout Subsection
Manual Tool Change
\end_layout

\begin_layout Standard
If the Hal component hal_manualtoolchange is loaded M6 will stop the spindle
 and prompt the user to change the tool.
 For more information on hal_manualtoolchange see Section (
\begin_inset LatexCommand ref
reference "sec:Manual-Tool-Change"

\end_inset

)
\end_layout

\begin_layout Subsection
Tool Changer
\end_layout

\begin_layout Standard
To change a tool in the spindle from the tool currently in the spindle to
 the tool most recently selected (using a T word - see Section 
\begin_inset LatexCommand ref
reference "sub:T:-Select-Tool"

\end_inset

), program 
\family typewriter
M6
\family default
.
 When the tool change is complete: 
\end_layout

\begin_layout Itemize
The spindle will be stopped.
 
\end_layout

\begin_layout Itemize
The tool that was selected (by a T word on the same line or on any line
 after the previous tool change) will be in the spindle.
 The T number is an integer giving the changer slot of the tool (not its
 id).
\end_layout

\begin_layout Itemize
If the selected tool was not in the spindle before the tool change, the
 tool that was in the spindle (if there was one) will be in its changer
 slot.
 
\end_layout

\begin_layout Itemize
If configured in the .ini file some axis positions may move when a M6 is
 issued.
 See the EMCIO section of the Integrators Manual for more information on
 tool change options.
\end_layout

\begin_layout Itemize
No other changes will be made.
 For example, coolant will continue to flow during the tool change unless
 it has been turned off by an 
\family typewriter
M9
\family default
.
 The tool length offset is not changed, use G43 to change the tool length
 offset.
\end_layout

\begin_layout Standard
The tool change may include axis motion.
 It is OK (but not useful) to program a change to the tool already in the
 spindle.
 It is OK if there is no tool in the selected slot; in that case, the spindle
 will be empty after the tool change.
 If slot zero was last selected, there will definitely be no tool in the
 spindle after a tool change.
 
\end_layout

\begin_layout Section
M7, M8, M9 Coolant Control
\begin_inset LatexCommand index
name "M7, M8, M9 Coolant Control"

\end_inset


\begin_inset LatexCommand label
name "sub:M7,-M8,-M9:"

\end_inset


\end_layout

\begin_layout Standard
To turn mist coolant on, program 
\family typewriter
M7
\family default
.
\end_layout

\begin_layout Standard
To turn flood coolant on, program 
\family typewriter
M8
\family default
.
\end_layout

\begin_layout Standard
To turn all coolant off, program 
\family typewriter
M9
\family default
.
\end_layout

\begin_layout Standard
It is always OK to use any of these commands, regardless of what coolant
 is on or off.
 
\end_layout

\begin_layout Section
Overrides
\begin_inset LatexCommand label
name "sec:Overrides"

\end_inset


\end_layout

\begin_layout Subsection
M48, M49 Override Control
\begin_inset LatexCommand index
name "M48, M49 Override Control"

\end_inset


\begin_inset LatexCommand label
name "sub:M48,-M49:-Override"

\end_inset


\end_layout

\begin_layout Standard
To enable the spindle speed and feed rate override switches, program 
\family typewriter
M48
\family default
.
 To disable both switches, program 
\family typewriter
M49
\family default
.
 See Section 
\begin_inset LatexCommand ref
reference "sub:Feed-Interaction"

\end_inset

 for more details.
 It is OK to enable or disable the switches when they are already enabled
 or disabled.
 These switches can also be toggled individually using M50 and M51 as described
 in the sections 
\begin_inset LatexCommand ref
reference "sec:M50:-Feed-Override"

\end_inset

 and 
\begin_inset LatexCommand ref
reference "sec:M51:-Spindle-Speed-Override-Control"

\end_inset

.
\end_layout

\begin_layout Subsection
M50 Feed Override Control
\begin_inset LatexCommand index
name "M50 Feed Override Control"

\end_inset


\begin_inset LatexCommand label
name "sec:M50:-Feed-Override"

\end_inset


\end_layout

\begin_layout Standard
To enable the feed rate override switch, program 
\family typewriter
M50
\family default
 or 
\family typewriter
M50 P1
\family default
.
 To disable the switch program 
\family typewriter
M50 P0
\family default
.
 While disabled the feed override will have no influence, and the motion
 will be executed at programmed feed rate.
 (unless there is an adaptive feed rate override active).
\end_layout

\begin_layout Subsection
M51 Spindle Speed Override Control
\begin_inset LatexCommand index
name "M51 Spindle Speed Override"

\end_inset


\begin_inset LatexCommand label
name "sec:M51:-Spindle-Speed-Override-Control"

\end_inset


\end_layout

\begin_layout Standard
To enable the spindle speed override switch, program 
\family typewriter
M51
\family default
 or 
\family typewriter
M51 P1
\family default
.
 To disable the switch program 
\family typewriter
M51 P0
\family default
.
 While disabled the spindle speed override will have no influence, and the
 spindle speed will have the exact program specified value (using the S-word
 as described in 
\begin_inset LatexCommand ref
reference "sub:S:-Set-Spindle"

\end_inset

).
\end_layout

\begin_layout Subsection
M52 Adaptive Feed Control
\begin_inset LatexCommand index
name "M52 Adaptive Feed Control"

\end_inset


\begin_inset LatexCommand label
name "sec:M52:-Adaptive-Feed-Control"

\end_inset


\end_layout

\begin_layout Standard
To use an adaptive feed, program 
\family typewriter
M52
\family default
 or 
\family typewriter
M52 P1
\family default
.
 To stop using adaptive feed, program 
\family typewriter
M52 P0
\family default
.
 When adaptive feed is enabled, some external input value is used together
 with the user interface feed override value and the commanded feed rate
 to set the actual feed rate.
 In EMC2, the HAL pin 
\family typewriter
motion.adaptive-feed
\family default
 is used for this purpose.
 Values on 
\family typewriter
motion.adaptive-feed
\family default
 should range from 0 (feed hold) to 1 (full speed).
\end_layout

\begin_layout Subsection
M53 Feed Stop Control
\begin_inset LatexCommand index
name "M53 Feed Stop Control"

\end_inset


\begin_inset LatexCommand label
name "sec:M53:-Feed-Stop-Control"

\end_inset


\end_layout

\begin_layout Standard
To enable the feed stop switch, program 
\family typewriter
M53
\family default
 or 
\family typewriter
M53 P1
\family default
.
 To disable the switch program 
\family typewriter
M53 P0
\family default
.
 Enabling the feed stop switch will allow motion to be interrupted by means
 of the feed stop control.
 In EMC2, the HAL pin 
\family typewriter
motion.feed-hold
\family default
 is used for this purpose.
 Values of 1 will cause the motion to stop (if 
\family typewriter
M53
\family default
 is active).
\end_layout

\begin_layout Section
M61 Set Current Tool Number
\begin_inset LatexCommand index
name "M61 Set Current Tool Number"

\end_inset


\begin_inset LatexCommand label
name "sec:M61-Set-Current-Tool-Number"

\end_inset


\end_layout

\begin_layout Standard
To change the current tool number while in MDI or Manual mode program a
 M61 Qxx in the MDI window.
 One use is when you power up EMC with a tool currently in the spindle you
 can set that tool number without doing a tool change.
\end_layout

\begin_layout Quote
It is an error if:
\end_layout

\begin_layout Itemize
Q- is not 0 or greater
\end_layout

\begin_layout Section
M62 to M65 Output Control
\begin_inset LatexCommand index
name "M62 to M65 Output Control"

\end_inset


\begin_inset LatexCommand label
name "sec:M62-to-M65"

\end_inset


\end_layout

\begin_layout Standard
To control a digital output bit, program 
\family typewriter
M- P-
\family default
, where the M-word ranges from 62 to 65, and the P-word ranges from 0 to
 a default value of 3.
 If needed the the number of I/O can be increased by using the num_dio parameter
 when loading the motion controller.
 See the Integrators Manual Configuration Section EMC and HAL section for
 more information.
\end_layout

\begin_layout Itemize
The P- word specifies the digital output number.
\end_layout

\begin_layout Description
M62 Turn on digital output synchronized with motion
\end_layout

\begin_layout Description
M63 Turn off digital output synchronized with motion
\end_layout

\begin_layout Description
M64 Turn on digital output immediately
\end_layout

\begin_layout Description
M65 Turn off digital output immediately
\end_layout

\begin_layout Standard
The M62 & M63 commands will be queued.
 Subsequent commands referring to the same output number will overwrite
 the older settings.
 More than one output change can be specified by issuing more than one M62/M63
 command.
\end_layout

\begin_layout Standard
The actual change of the specified outputs will happen at the beginning
 of the next motion command.
 If there is no subsequent motion command, the queued output changes won't
 happen.
 It's best to always program a motion g-code (G0, G1, etc) right after the
 M62/63.
\end_layout

\begin_layout Standard
M64 & M65 happen immediately as they are received by the motion controller.
 They are not synchronized with movement, and they will break blending.
\end_layout

\begin_layout Section
M66 Input Control
\begin_inset LatexCommand index
name "M66 Input Control"

\end_inset


\begin_inset LatexCommand label
name "sec:M66-Input-Control"

\end_inset


\end_layout

\begin_layout Standard
To read the value of an analog or digital input pin, program 
\family typewriter
M66 P- E- L- Q-
\family default
 , where the P-word and the E-word ranges from 0 to 3.
 If needed the the number of I/O can be increased by using the num_dio or
 num_aio parameter when loading the motion controller.
 See the Integrators Manual Configuration Section EMC and HAL section for
 more information.Only one of the P or E words must be present.
 It is an error if they are both missing.
\end_layout

\begin_layout Description
M66 Wait on an input
\end_layout

\begin_layout Itemize
The P- word specifies the digital input number.
 
\end_layout

\begin_layout Itemize
The E- word specifies the analog input number.
 
\end_layout

\begin_layout Itemize
The L- word specifies the wait type:
\end_layout

\begin_deeper
\begin_layout Description
0 WAIT_MODE_IMMEDIATE - no waiting, returns immediately.
 The current value of the input is stored in parameter #5399
\end_layout

\begin_layout Description
1 WAIT_MODE_RISE - waits for the selected input to perform a rise event.
\end_layout

\begin_layout Description
2 WAIT_MODE_FALL - waits for the selected input to perform a fall event.
\end_layout

\begin_layout Description
3 WAIT_MODE_HIGH - waits for the selected input to go to the HIGH state.
\end_layout

\begin_layout Description
4 WAIT_MODE_LOW - waits for the selected input to go to the LOW state.
\end_layout

\end_deeper
\begin_layout Itemize
The Q-word specifies the timeout for the waiting.
 If the timeout is exceeded, the wait is interrupt, and the variable #5399
 will be holding the value -1.
 The Q value is ignored if the L-word is zero (IMMEDIATE).
 A Q value of zero is an error if the L-word is non-zero.
\end_layout

\begin_layout Itemize
Mode 0 is the only one permitted for an analog input.
\end_layout

\begin_layout Standard
M66 wait on an input stops further execution of the program, until the selected
 event (or the programmed timeout) occurs.
\end_layout

\begin_layout Standard
It is an error to program M66 with both a P-word and an E-word (thus selecting
 both an analog and a digital input).In EMC2 these inputs are not monitored
 in real time and thus should not be used for timing-critical applications.
\end_layout

\begin_layout Section
M67 Analog Output
\begin_inset LatexCommand index
name "M67 Analog Motion Output Control"

\end_inset


\begin_inset LatexCommand label
name "sec:M67-Analog-Output"

\end_inset


\end_layout

\begin_layout Standard
To control an analog output synchronized with motion, program 
\family typewriter
M67 E- Q-
\family default
, where the E word ranges from 0 to the default maximum of 3 and Q is the
 value to set.
 The number of I/O can be increased by using the num_aio parameter when
 loading the motion controller.
 See the "EMC2 and HAL" chapter in the Configuration Section of the Integrators
 Manual for more information on the Motion Controller.
 M67 functions the same as M62-63.
 See the M62-65 section for information about queuing output commands synchroniz
ed with motion.
\end_layout

\begin_layout Section
M68 Analog Output
\begin_inset LatexCommand index
name "M68 Analog Aux Output Control"

\end_inset


\begin_inset LatexCommand label
name "sec:M68-Analog-Output"

\end_inset


\end_layout

\begin_layout Standard
To control an analog output immediately, program 
\family typewriter
M68 E- Q-, 
\family default
where the E word ranges from 0 to the default maximum of 3 and Q is the
 value to set.
 The number of I/O can be increased by using the num_aio parameter when
 loading the motion controller.
 See the "EMC2 and HAL" chapter in the Configuration Section of the Integrators
 Manual for more information on the Motion Controller.
 M68 functions the same as M64-65.
 See the M62-65 section for information about immediate output commands.
\end_layout

\begin_layout Section
M100 to M199 User Defined Commands
\begin_inset LatexCommand index
name "M100 to M199 User Defined Commands"

\end_inset


\begin_inset LatexCommand label
name "sec:M100-to-M199:"

\end_inset


\end_layout

\begin_layout Standard
To invoke a user-defined command, program M1nn P- Q- where P- and Q- are
 both optional and must be a number.
 The external program "M1nn" must be in the directory named in [DISPLAY]PROGRAM_
PREFIX in the ini file and is executed with the P and Q values as its two
 arguments.
 Execution of the RS274NGC file pauses until the invoked program exits.
 Any valid executable file can be used.
\end_layout

\begin_layout Standard
The error "Unknown M code used" denotes one of the following
\end_layout

\begin_layout Itemize
The specified User Defined Command does not exist
\end_layout

\begin_layout Itemize
The file is not an executable file
\end_layout

\begin_layout Standard
For example to open and close a collet closer that is controlled by a paraport
 pin using a bash script file using M101 and M102.
 Create two files called M101 and M102.
 Set them as executable files (typically right click/properties/permissions)
 before running EMC2.
 Make sure the paraport pin is not connected to anything in a hal file.
\end_layout

\begin_layout Standard
M101 (file name)
\end_layout

\begin_layout LyX-Code
#!/bin/sh
\end_layout

\begin_layout LyX-Code
# file to turn on paraport pin 14 to open the collet closer
\end_layout

\begin_layout LyX-Code
halcmd setp parport.0.pin-14-out True
\end_layout

\begin_layout LyX-Code
exit 0
\end_layout

\begin_layout Standard
M102 (file name)
\end_layout

\begin_layout LyX-Code
#!/bin/sh
\end_layout

\begin_layout LyX-Code
# file to turn off paraport pin 14 to open the collet closer
\end_layout

\begin_layout LyX-Code
halcmd setp parport.0.pin-14-out False
\end_layout

\begin_layout LyX-Code
exit 0
\end_layout

\begin_layout Standard
To pass a variable to a M1nn file you use the P and Q option like this
\end_layout

\begin_layout LyX-Code
M100 P123.456 Q321.654
\end_layout

\begin_layout Standard
In your M100 file it might look like this:
\end_layout

\begin_layout LyX-Code
#!/bin/sh
\end_layout

\begin_layout LyX-Code
voltage=$1
\end_layout

\begin_layout LyX-Code
feedrate=$2
\end_layout

\begin_layout LyX-Code
halcmd setp thc.voltage $voltage
\end_layout

\begin_layout LyX-Code
halcmd setp thc.feedrate $feedrate
\end_layout

\begin_layout LyX-Code
exit 0
\end_layout

\begin_layout Chapter
O Codes
\begin_inset LatexCommand index
name "O Codes"

\end_inset


\begin_inset LatexCommand label
name "cha:O-Codes"

\end_inset


\end_layout

\begin_layout Standard
O-codes provide for flow control in NC programs.
 Each block has an associated number, which is the number used after O.
 Care must be taken to properly match the O-numbers.
\end_layout

\begin_layout Standard
The behavior is undefined if:
\end_layout

\begin_layout Itemize
Other words are used on a line with an O- word
\end_layout

\begin_layout Itemize
Comments are used on a line with an O-word
\end_layout

\begin_layout Section
Subroutines: sub, endsub, return, call
\begin_inset LatexCommand index
name "Subroutines: sub, endsub, return, call"

\end_inset


\end_layout

\begin_layout Standard
Subroutines extend from a 
\family typewriter
O- sub
\family default
 to an 
\family typewriter
O- endsub
\family default
.
 The lines inside the subroutine (the 
\begin_inset Quotes eld
\end_inset

body
\begin_inset Quotes erd
\end_inset

) are not executed in order; instead, they are executed each time the subroutine
 is called with 
\family typewriter
O- call.
\end_layout

\begin_layout LyX-Code
O100 sub (subroutine to move to machine home)
\end_layout

\begin_layout LyX-Code
G0 X0 Y0 Z0
\end_layout

\begin_layout LyX-Code
O100 endsub
\end_layout

\begin_layout LyX-Code
(many intervening lines)
\end_layout

\begin_layout LyX-Code
O100 call
\end_layout

\begin_layout Standard
Inside a subroutine, 
\family typewriter
O- return
\family default
 can be executed.
 This immediately returns to the calling code, just as though 
\family typewriter
O- endsub
\family default
 was encountered.
\end_layout

\begin_layout Standard

\family typewriter
O- call
\family default
 takes up to 30 optional arguments, which are passed to the subroutine as
 
\family typewriter
#1
\family default
, 
\family typewriter
#2
\family default
, ..., #N.
 Parameters from #N+1 to #30 have the same value as in the calling context.
 On return from the subroutine, the values of parameters #1 through #30
 (regardless of the number of arguments) will be restored to the values
 they had before the call.
\end_layout

\begin_layout Standard
Because "
\family typewriter
1 2 3
\family default
" is parsed as the number 123, the parameters must be enclosed in square
 brackets.
 The following calls a subroutine with 3 arguments:
\end_layout

\begin_layout LyX-Code
O200 call [1] [2] [3]
\end_layout

\begin_layout Standard
Subroutine bodies may not be nested.
 They may only be called after they are defined.
 They may be called from other functions, and may call themselves recursively
 if it makes sense to do so.
 The maximum subroutine nesting level is 10.
\end_layout

\begin_layout Standard
Subroutines do not have "return values", but they may change the value of
 parameters above #30 and those changes will be visible to the calling code.
 Subroutines may also change the value of global named parameters.
\end_layout

\begin_layout Section
Looping: do, while, endwhile, break, continue
\begin_inset LatexCommand index
name "Looping: do, while, endwhile, break, continue"

\end_inset


\end_layout

\begin_layout Standard
The "while loop" has two structures: while/endwhile, and do/while.
 In each case, the loop is exited when the "while" condition evaluates to
 false.
\end_layout

\begin_layout LyX-Code
(draw a sawtooth shape)
\end_layout

\begin_layout LyX-Code
F100
\end_layout

\begin_layout LyX-Code
#1 = 0
\end_layout

\begin_layout LyX-Code
O101 while [#1 lt 10]
\end_layout

\begin_layout LyX-Code
G1 X0
\end_layout

\begin_layout LyX-Code
G1 Y[#1/10] X1
\end_layout

\begin_layout LyX-Code
#1 = [#1+1]
\end_layout

\begin_layout LyX-Code
O101 endwhile
\end_layout

\begin_layout Standard
Inside a while loop, 
\family typewriter
O- break
\family default
 immediately exits the loop, and 
\family typewriter
O- continue
\family default
 immediately skips to the next evaluation of the 
\family typewriter
while
\family default
 condition.
 If it is still true, the loop begins again at the top.
 If it is false, it exits the loop.
\end_layout

\begin_layout Section
Conditional: if, else, endif
\begin_inset LatexCommand index
name "Conditional: if, else, endif"

\end_inset


\end_layout

\begin_layout Standard
The "if" conditional executes one group of statements if a condition is
 true and another if it is false.
\end_layout

\begin_layout LyX-Code
(Set feed rate depending on a variable)
\end_layout

\begin_layout LyX-Code
O102 if [#2 GT 5]
\end_layout

\begin_layout LyX-Code
F100
\end_layout

\begin_layout LyX-Code
O102 else
\end_layout

\begin_layout LyX-Code
F200
\end_layout

\begin_layout LyX-Code
O102 endif
\end_layout

\begin_layout Section
Repeat
\begin_inset LatexCommand index
name "Repeat"

\end_inset


\end_layout

\begin_layout Standard
The "repeat" will execute the statements inside of the repeat/endrepeat
 the specified number of times.
 The example shows how you might mill a diagonal series of shapes starting
 at the present position.
\end_layout

\begin_layout LyX-Code
(Mill 5 diagonal shapes)
\end_layout

\begin_layout LyX-Code
G91 (Incremental mode)
\end_layout

\begin_layout LyX-Code
O103 repeat [5]
\end_layout

\begin_layout LyX-Code
...
 (insert milling code here)
\end_layout

\begin_layout LyX-Code
G0 X1 Y1 (diagonal move to next position)
\end_layout

\begin_layout LyX-Code
O103 endrepeat
\end_layout

\begin_layout LyX-Code
G90 (Absolute mode)
\end_layout

\begin_layout LyX-Code

\end_layout

\begin_layout LyX-Code

\end_layout

\begin_layout Section
Indirection
\begin_inset LatexCommand index
name "Indirection"

\end_inset


\end_layout

\begin_layout Standard
The O-number may be given by a parameter or calculation.
\end_layout

\begin_layout LyX-Code
O[#101+2] call
\end_layout

\begin_layout Section
Computing values in O-words
\end_layout

\begin_layout Standard
In O-words, Parameters (section 
\begin_inset LatexCommand ref
reference "sub:Numbered-Parameters"

\end_inset

), Expressions (section 
\begin_inset LatexCommand ref
reference "sub:Expressions"

\end_inset

), Binary Operators (section 
\begin_inset LatexCommand ref
reference "sub:Binary-Operators"

\end_inset

) and Functions (table 
\begin_inset LatexCommand ref
reference "cap:Functions"

\end_inset

) are particularly useful.
\end_layout

\begin_layout Section
Calling Files
\begin_inset LatexCommand index
name "Calling Files"

\end_inset


\end_layout

\begin_layout Standard
To call a separate file with a subroutine name the file the same as your
 call and include a sub and endsub in the file.
 The file must be in the directory pointed to by PROGRAM_PREFIX.
 The file name can include lowercase letters, numbers, dash, and underscore
 only.
\end_layout

\begin_layout LyX-Code
o<myfile> call (a named file)
\end_layout

\begin_layout Standard
or
\end_layout

\begin_layout LyX-Code
o123 call (a number file)
\end_layout

\begin_layout Standard
In the called file you must include the oxxx sub and endsub and the file
 must be a valid file.
\end_layout

\begin_layout LyX-Code
myfile.ngc
\end_layout

\begin_layout LyX-Code
o<myfile> sub
\end_layout

\begin_layout LyX-Code
...
\end_layout

\begin_layout LyX-Code
o<myfile> endsub
\end_layout

\begin_layout LyX-Code
M2
\end_layout

\begin_layout Chapter
Other Codes
\end_layout

\begin_layout Section
F: Set Feed Rate
\begin_inset LatexCommand index
name "F: Set Feed Rate"

\end_inset


\begin_inset LatexCommand label
name "sub:F:-Set-Feed"

\end_inset


\end_layout

\begin_layout Standard
To set the feed rate, program 
\family typewriter
F<n>
\family default
 where "n" is a number.
 The application of the feed rate is as described in Section 
\begin_inset LatexCommand ref
reference "sub:Feed-Rate"

\end_inset

, unless inverse time feed rate mode is in effect, in which case the feed
 rate is as described in Section 
\begin_inset LatexCommand ref
reference "sub:G93,-G94:-Set"

\end_inset

.
 
\end_layout

\begin_layout Section
S: Set Spindle Speed
\begin_inset LatexCommand index
name "S: Set Spindle Speed"

\end_inset


\begin_inset LatexCommand label
name "sub:S:-Set-Spindle"

\end_inset


\end_layout

\begin_layout Standard
To set the speed in revolutions per minute (rpm) of the spindle, program
 
\family typewriter
S-
\family default
 .
 The spindle will turn at that speed when it has been programmed to start
 turning.
 It is OK to program an S word whether the spindle is turning or not.
 If the speed override switch is enabled and not set at 100%, the speed
 will be different from what is programmed.
 It is OK to program S0; the spindle will not turn if that is done.
 
\end_layout

\begin_layout Standard
It is an error if: 
\end_layout

\begin_layout Itemize
the S number is negative.
\end_layout

\begin_layout Standard
As described in Section 
\begin_inset LatexCommand ref
reference "sub:G84:-Right-Hand-Tapping"

\end_inset

, if a 
\family typewriter
G84
\family default
 (tapping) canned cycle is active and the feed and speed override switches
 are enabled, the one set at the lower setting will take effect.
 The speed and feed rates will still be synchronized.
 In this case, the speed may differ from what is programmed, even if the
 speed override switch is set at 100%.
 
\end_layout

\begin_layout Section
T: Select Tool
\begin_inset LatexCommand index
name "T: Select Tool"

\end_inset


\begin_inset LatexCommand label
name "sub:T:-Select-Tool"

\end_inset


\end_layout

\begin_layout Standard
To select a tool, program 
\family typewriter
T<n>
\family default
, where the <n> number is the carousel slot for the tool.
 The tool is not changed until an 
\family typewriter
M6
\family default
 is programmed (see Section 
\begin_inset LatexCommand ref
reference "sub:M6:-Tool-Change"

\end_inset

).
 The T word may appear on the same line as the 
\family typewriter
M6
\family default
 or on a previous line.
 It is OK, but not normally useful, if T words appear on two or more lines
 with no tool change.
 The carousel may move a lot, but only the most recent T word will take
 effect at the next tool change.
 It is OK to program 
\family typewriter
T0
\family default
; no tool will be selected.
 This is useful if you want the spindle to be empty after a tool change.
 
\end_layout

\begin_layout Standard
It is an error if:
\end_layout

\begin_layout Itemize
a negative T number is used, 
\end_layout

\begin_layout Itemize
or a T number larger than the number of slots in the carousel is used.
\end_layout

\begin_layout Standard
On some machines, the carousel will move when a T word is programmed, at
 the same time machining is occurring.
 On such machines, programming the T word several lines before a tool change
 will save time.
 A common programming practice for such machines is to put the T word for
 the next tool to be used on the line after a tool change.
 This maximizes the time available for the carousel to move.
 
\end_layout

\begin_layout Standard
Rapid moves after a T<n> will not show on the AXIS preview until after a
 feed move.
 This is for machines that travel long distances to change the tool like
 a lathe.
 This can be very confusing at first.
 To turn this feature off for the current tool change program a G1 without
 any move after the T<n>.
\end_layout

\begin_layout Section
Comments
\begin_inset LatexCommand index
name "G Code Comments"

\end_inset


\begin_inset LatexCommand label
name "sec:Comments"

\end_inset


\end_layout

\begin_layout Standard
Printable characters and white space inside parentheses is a comment.
 A left parenthesis always starts a comment.
 The comment ends at the first right parenthesis found thereafter.
 Once a left parenthesis is placed on a line, a matching right parenthesis
 must appear before the end of the line.
 Comments may not be nested; it is an error if a left parenthesis is found
 after the start of a comment and before the end of the comment.
 Here is an example of a line containing a comment: 
\family typewriter
"G80 M5 (stop motion)
\family default
".
 Comments do not cause a machining center to do anything.
\end_layout

\begin_layout Section
Messages
\begin_inset LatexCommand index
name "G Code Messages"

\end_inset


\begin_inset LatexCommand label
name "sub:Messages"

\end_inset


\end_layout

\begin_layout Standard
A comment contains a message if 
\family typewriter
"MSG,
\family default
" appears after the left parenthesis and before any other printing characters.
 Variants of 
\family typewriter
"MSG,
\family default
" which include white space and lower case characters are allowed.
 The rest of the characters before the right parenthesis are considered
 to be a message.
 Messages should be displayed on the message display device.
 Comments not containing messages need not be displayed there.
 
\end_layout

\begin_layout Section
Probe Logging
\begin_inset LatexCommand index
name "Probe Logging"

\end_inset


\begin_inset LatexCommand label
name "sub:Probe-Logging"

\end_inset


\end_layout

\begin_layout Standard
A comment can also be used to specify a file for the results of G38.x probing.
 See section 
\begin_inset LatexCommand ref
reference "sub:G38.2:-Straight-Probe"

\end_inset

.
\end_layout

\begin_layout Standard
Often, general logging is more useful than probe logging.
 Using general logging, the format of the output data can be controlled.
\end_layout

\begin_layout Standard
General Logging
\begin_inset LatexCommand index
name "General Logging"

\end_inset


\begin_inset LatexCommand label
name "sub:General-logging"

\end_inset


\end_layout

\begin_layout Subsection
(LOGOPEN,filename)
\end_layout

\begin_layout Standard
Opens the named log file.
 If the file already exists, it is truncated.
\end_layout

\begin_layout Subsection
(LOGCLOSE)
\end_layout

\begin_layout Standard
If the log file is open, it is closed.
\end_layout

\begin_layout Subsection
(LOG,\SpecialChar \ldots{}
)
\end_layout

\begin_layout Standard
The message 
\begin_inset Quotes eld
\end_inset

\SpecialChar \ldots{}

\begin_inset Quotes erd
\end_inset

 is expanded as described below and then written to the log file if it is
 open.
\end_layout

\begin_layout Section
Debugging Messages
\begin_inset LatexCommand index
name "G Code Debugging Messages"

\end_inset


\begin_inset LatexCommand label
name "sub:Debugging-messages"

\end_inset


\end_layout

\begin_layout Standard
Comments that look like: 
\family typewriter
(debug, rest of comment)
\family default
 are the same as comments like 
\family typewriter
(msg, rest of comment)
\family default
 with the addition of special handling for parameters.
\end_layout

\begin_layout Standard
Comments that look like: 
\family typewriter
(print, rest of comment)
\family default
 are output to stderr with special handling for parameters.
\end_layout

\begin_layout Section
Parameters in special comments
\end_layout

\begin_layout Standard
In the DEBUG, PRINT and LOG comments, the values of parameters in the message
 are expanded.
\end_layout

\begin_layout Standard
For example: to print a named global variable to stderr (the default console
 window) add a line to your gcode like...
\end_layout

\begin_layout Quote
(print,endmill dia = #<_endmill_dia>)
\end_layout

\begin_layout Standard
Inside the above types of comments, sequences like 
\family typewriter
#123
\family default
 are replaced by the value of the parameter 123.
 Sequences like 
\family typewriter
#<named parameter>
\family default
 are replaced by the value of the named parameter.
 Remember that named parameters will have white space removed from them.
 So, 
\family typewriter
#<named parameter>
\family default
 is the same as 
\family typewriter
#<namedparameter>
\family default
.
 
\end_layout

\end_body
\end_document<|MERGE_RESOLUTION|>--- conflicted
+++ resolved
@@ -6974,19 +6974,10 @@
 \end_layout
 
 \begin_layout Standard
-<<<<<<< HEAD
 Rotational axis words are not allowed in canned cycles.  When
  the active plane is one of the XYZ family, the UVW axis words are not
  allowed.  Likewise, when the active plane is one of the UVW family, the
  XYZ axis words are not allowed.
-=======
-Rotational axis words are not allowed on the same line as a canned cycle.
- If rotational axis words are used while a canned cycle is active they must
- be on a seperate line and the numbers must be the same as the current position
- numbers so that the rotational axes do not move.
- Future versions of EMC will not allow rotational axis words while a canned
- cycle is active.
->>>>>>> ee9d10d3
 \end_layout
 
 \begin_layout Subsection
@@ -7188,11 +7179,7 @@
 \begin_layout LyX-Code
 
 \family typewriter
-<<<<<<< HEAD
-G81 X- Y- Z- R- L-
-=======
 G81 (X- Y- Z-) or (U- V- W-) R- L-
->>>>>>> ee9d10d3
 \end_layout
 
 \begin_layout Standard
@@ -7378,11 +7365,7 @@
 \begin_layout LyX-Code
 
 \family typewriter
-<<<<<<< HEAD
-G82 X- Y- Z- R- L- P-
-=======
 G82 (X- Y- Z-) or (U- V- W-) R- L- P-
->>>>>>> ee9d10d3
 \end_layout
 
 \begin_layout Standard
@@ -7429,11 +7412,7 @@
 \begin_layout LyX-Code
 
 \family typewriter
-<<<<<<< HEAD
-G83 X- Y- Z- R- L- Q-
-=======
 G83 (X- Y- Z-) or (U- V- W-) R- L- Q-
->>>>>>> ee9d10d3
 \end_layout
 
 \begin_layout Standard
@@ -7533,11 +7512,7 @@
 \begin_layout LyX-Code
 
 \family typewriter
-<<<<<<< HEAD
-G85 X- Y- Z- R- L-
-=======
-G85 (X- Y- Z-) or (U- V- W-) (U- V- W-) R- L-
->>>>>>> ee9d10d3
+G85 (X- Y- Z-) or (U- V- W-) R- L-
 \end_layout
 
 \begin_layout Standard
@@ -7582,11 +7557,7 @@
 \begin_layout LyX-Code
 
 \family typewriter
-<<<<<<< HEAD
-G86 X- Y- Z- R- L- P-
-=======
 G86 (X- Y- Z-) or (U- V- W-) R- L- P-
->>>>>>> ee9d10d3
 \end_layout
 
 \begin_layout Standard
@@ -7695,11 +7666,7 @@
 \begin_layout LyX-Code
 
 \family typewriter
-<<<<<<< HEAD
-G89 X- Y- Z- R- L- P-
-=======
 G89 (X- Y- Z-) or (U- V- W-) R- L- P-
->>>>>>> ee9d10d3
 \end_layout
 
 \begin_layout Standard
