--- conflicted
+++ resolved
@@ -15,11 +15,7 @@
 <LI>Other languages available: <A HREF="index_de.html">Deutsch</A> <A HREF="index_es.html">Espa&ntilde;ol</A> <A HREF="index_fr.html">Fran&ccedil;ais</A> <A HREF="index_pl.html">Polski</A>
 <p></p>
 <LI><A HREF="common/overleaf.html">LinuxCNC Document Overleaf</A>
-<<<<<<< HEAD
-<LI><A HREF="../html/gcode.html">LinuxCNC G Code Quick Reference</A>
-=======
 <LI><A HREF="gcode.html">LinuxCNC G Code Quick Reference</A>
->>>>>>> 3c0e9a7c
 <LI><A HREF="http://wiki.linuxcnc.org/cgi-bin/wiki.pl">LinuxCNC Wiki Community</A>
 <p></p>
 <LI><a name="Getting Started"></a>Getting Started with LinuxCNC
@@ -87,11 +83,7 @@
 			<LI><A HREF="hal/haltcl.html">HAL TCL Files</A>
 			<LI><A HREF="config/stepper.html">Stepper Configuration</A>
 		</UL>
-<<<<<<< HEAD
 
-=======
-	
->>>>>>> 3c0e9a7c
 	<LI><A name="Virtual Control Panels"></A>Virtual Control Panels
 		<UL>
 			<LI><A HREF="hal/pyvcp.html">Python Virtual Control Panel</A>
@@ -107,10 +99,7 @@
 		<UL>
 			<LI><A HREF="hal/parallel_port.html">Parallel Port Driver</A>
 			<LI><A HREF="drivers/AX5214H.html">AX5214H Driver</A>
-<<<<<<< HEAD
 			<LI><A HREF="drivers/GM.html">General Mechatronics GM6-PCI Driver</A>
-=======
->>>>>>> 3c0e9a7c
 			<LI><A HREF="drivers/GS2.html">GS2 Driver</A>
 			<LI><A HREF="drivers/hostmot2.html">Mesa HostMot2 Driver</A>
 			<LI><A HREF="drivers/motenc.html">Motenc Driver</A>
@@ -119,10 +108,7 @@
 			<LI><A HREF="drivers/pluto_p.html">Pluto P Driver</A>
 			<LI><A HREF="drivers/servo_to_go.html">Servo To Go Driver</A>
 			<LI><A HREF="drivers/shuttlexpress.html">ShuttleXpress Driver</A>
-<<<<<<< HEAD
 			<LI><A HREF="drivers/VFS11.html">VFS11 Driver</A>
-=======
->>>>>>> 3c0e9a7c
 			<LI><A HREF="examples/pci_parallel_port.html">PCI Parallel Port Example</A>
 		</UL>
 	<LI><A name="Classicladder PLC"></A>Classicladder PLC (Programmable Logic Controller)
@@ -156,10 +142,7 @@
 			<LI><A HREF="hal/tools.html">HAL Tools</A>
 			<LI><A HREF="motion/kinematics.html">Kinematics</A>
 			<LI><A HREF="motion/pid_theory.html">PID theory</A>
-<<<<<<< HEAD
 			<LI><A HREF="remap/structure.html">Remapping: Extending EMC</A>
-=======
->>>>>>> 3c0e9a7c
 		</UL>
 	</UL>
 <p></p>
