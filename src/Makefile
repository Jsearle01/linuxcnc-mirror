--- conflicted
+++ resolved
@@ -695,7 +695,6 @@
 
 obj-$(CONFIG_RTAPI) += rtapi.o
 
-<<<<<<< HEAD
 # Sources for all thread systems
 rtapi-objs := \
 	rtapi/rtapi_common.o \
@@ -708,22 +707,6 @@
 # Kernel threads need rtapi_module.c
 ifeq ($(BUILD_SYS),kbuild)
 rtapi-objs += rtapi/rtapi_module.o
-=======
-ifeq ($(THREADS),xenomai-user)
-rtapi-objs := rtapi/sim_common.o
-endif
-ifeq ($(THREADS),posix)
-rtapi-objs := rtapi/sim_common.o
-endif
-ifeq ($(THREADS),rt-preempt-user)
-rtapi-objs := rtapi/linux_ulapi.o
-rtapi-objs += rtapi/linux_common.o
-endif
-ifeq ($(THREADS),xenomai-kernel)
-rtapi-objs := rtapi/xenomai_kernel_rtapi.o
-rtapi-objs += rtapi/xenomai_common.o
-rtapi-objs += rtapi/rtapi_common.o
->>>>>>> aeae2bca
 endif
 # User threads need rtapi_pci.c
 ifeq ($(BUILD_SYS),user-dso)
