#                                               -*- Autoconf -*-
# Process this file with autoconf to produce a configure script.
# 
# Description: configure.in
#   Autonconf produce a ./configure from this file
#   that's used to discover various programs/dependencies
#   usage: autoconf
#
# Authors: paul_c alex_joni jepler
# License: GPL Version 2
# System: Linux
#    
# Copyright (c) 2004 All rights reserved.
#
# Last change:
# This file is released under GPL, refer to docs/README for details
#
# This file is adapted to replace the old ./configure script
# therefor it includes parts of that script

##############################################################################
# Section 1                                                                  #
# Autoconf initialisation                                                    #
##############################################################################

AC_PREREQ(2.53)
AC_INIT([LinuxCNC],[m4_normalize(esyscmd(cat ../VERSION))],[emc-developers@lists.sourceforge.net])
AC_CONFIG_SRCDIR(emc/motion/motion.c)
if test "$srcdir" != "."; then
    AC_MSG_ERROR([Building outside of srcdir is not supported])
fi

AC_MSG_CHECKING(build toplevel)
BUILD_TOPLEVEL="$(cd ..; pwd -P)"
AC_MSG_RESULT($BUILD_TOPLEVEL)

AC_CONFIG_HEADER(config.h)

# Support some of the standard configure options for directories
AC_PREFIX_DEFAULT(run-in-place)

AC_MSG_CHECKING(installation prefix)
if test "x$prefix" = "xNONE"; then
  RUN_IN_PLACE=yes
  AC_MSG_RESULT(run in place)
  prefix=${BUILD_TOPLEVEL}
else
  RUN_IN_PLACE=no
  AC_MSG_RESULT($prefix)
fi
AC_SUBST(AUTODIRS)

# internationalisation package name:
PACKAGE="linuxcnc"
AC_SUBST([PACKAGE])

if test -f ../VERSION; then
    EMC2VERSION="$(cat ../VERSION)"
else
    EMC2VERSION="Undetermined"
fi
AC_SUBST([EMC2VERSION])

AC_PATH_PROG(GREP, grep)
AC_PATH_PROG(EGREP, egrep)
AC_PATH_PROG(ARCHCMD, arch)

##############################################################################
# Section 2                                                                  #
# RealTime checking (either RTAI, or RT-Linux)                               #
# Subsection 2.1 - arguments to ./configure (--with-realtime)                #
# Subsection 2.2 - if none specified above, RTDIR needs to be found by search#
# Subsection 2.3 - RTS(RT-script) is found, it gets queried for values       #
##############################################################################

# set up some default values

# we'll be using it for compile tests
# might be extended by RTSCC later
AC_PROG_CC([gcc])  

# RTDIR points to some directory which is supposed to reveal which RT thread
# system is in use, like /usr/realtime* or /usr/src/rtai* .
# used in Makefile and Makefile.modinc to set a threadsystem specific include path,
# it is assumed to have subdirs:
# modules
# include
RTDIR=""
#  it can be explicitly set with the --with-rtdir=<directory> option
WITH_RTDIR=""

# shorthand for the threadsystem. currently rtai, rtai-3.0 or none. not set for rtl or sim.
RTNAME=""

# RTAI version define. 1 with RTNAME=rtai, 3 with rtai-3.0
RTAI=""

# a compiler which might be specific for the realime system.
# relevant case: rtai-config -cc
RTSCC=""

# used  to signify the thread style
# also in src/rtapi/ as part of the filename for the threadsystem-specific RTAPI files (src/Makefile)
# historic values: 'sim', 'rtai', or 'rtl'.
#
# used in:
# src/Makefile.inc
# src/Makefile 
# src/module_helper/Submakefile
# scripts/realtime
# scripts/rtapi.conf
RTPREFIX=""

# historic values 'sim', or 'simulator', or a script like /usr/realtime/foo-config,
# which can be used to extract c or ld flags specific for the thread system.
#RTS

# checked only if RTS equals */rtai-config or */realtime-config. empty for sim.
KERNELDIR=""

# the c flags for compiling kernel modules. set by calling RTS. rtai* and rtlinux only.
RTFLAGS=""

# this used to be: 'sim', 'kbuild' or 'normal' 
# 'normal' was used by rtlinux, and is deprecated.
# 'sim' has been renamed 'user-dso' because it does not imply simulator mode anymore -
#   too much confusion.
BUILD_SYS=""
# reflected in config.h like so:
#
# /* build modules through kbuild */
# /* #undef BUILD_SYS_KBUILD */
#
# /* build normal (unused) */
# /* #undef BUILD_SYS_NORMAL */
#
# /* build modules as .so shared objects */
# #define BUILD_SYS_USER_DSO /**/


# SIMULATOR=yes if --enable-simulator was given - use this to derive other values
# used in tcl :-/
# tcl/show_errors.tcl
# tcl/linuxcnc.tcl.in
SIMULATOR=no

#----------------------------------------------------------------------------
#
# introduce new build categories as per:
# http://wiki.linuxcnc.org/cgi-bin/wiki.pl?RealtimeConfiguratonProposal
#
# at the shell script/makefile level, we have:
#
# 'THREADS' - one of 'rtai', 'posix', 'xenomai-user', 'xenomai-kernel',
# 'rt-preempt-user', 'rt-preempt-kernel' in shell/Makefile
#
THREADS=""

# reflected in config.h like so:
#
# /* thread style posix */
# /* #undef RTAPI_POSIX */
#
# /* thread style rtai */
# /* #undef RTAPI_RTAI */
#
# /* thread style rt-preempt-kernel */
# /* #undef RTAPI_RTPREEMPT_KERNEL */
#
# /* thread style rt-preempt-user */
# /* #undef RTAPI_RTPREEMPT_USER */
#
# /* thread style xenomai-kernel */
# /* #undef RTAPI_XENOMAI_KERNEL */
#
# /* thread style xenomai-user */
# #define RTAPI_XENOMAI_USER /**/
#

# 'BUILD_SYS' - one of 'user-dso', 'kbuild' or 'normal' in shell/Makkefile
#
# this is reflected in config.h like so:
#
# /* build modules through kbuild */
# /* #undef BUILD_SYS_KBUILD */
#
# /* build normal (unused) */
# /* #undef BUILD_SYS_NORMAL */
#
# /* build modules as .so shared objects */
# #define BUILD_SYS_USER_DSO /**/


# the latter is implied by the former, so we have:
# 'rtai', 'xenomai-kernel', 'rt-preempt-kernel' -> implies 'kbuild' 
# 'posix', 'xenomai-user', 'rt-preempt-user' -> implies 'user-dso'
# and the corresponding #defines.
#
# ------------ drivers: build or dont build -------------
#
# A third angle is whether to build drivers or not. Normally drivers would be
# built except for the simulator version. However, there is no reason not to develop 
# user-mode drivers with a simulator, in which case drivers should be built, and the
# 'sudo make setuid' step will be required.
# Wether a given driver should be compiled should be defined in the Submakefile,
# subject to supported BUILD_SYS and possibly THREADS.
#
# To reduce the suprise factor of a simulator config suddenly talking to ports,
# BUILD_DRIVERS defaults to 'no' for the 'simulator' build. 
# to explicitly enable them, we add a '--enable-drivers' option for that case.
#
BUILD_DRIVERS="no"
# reflected in config.h as follows:
# /* build hardware drivers */
# #define BUILD_DRIVERS /**/
#
# the existing configurations will translate as follows:
#
# --enable-simulator: THREADS=posix, BUILD_SYS=user-dso, BUILD_DRIVERS=no
#   defines shell subsitution, and make variables as follows:
#           BUILD_SYS=usr-dso THREADS=posix BUILD_DRIVERS=no
#   define in config.h: BUILD_USER_DSO RTAPI_POSIX
#
# --enable-simulator --enable-drivers will set BUILD_DRIVERS=yes in shell/Makefiles
#   and define in config.h: BUILD_DRIVERS
#
# 
#--with-kernel=/boot/config-<whatever>  which defaults to running kernel 
#--with-build-type=(posix,rtai,rt-preempt-user,rt-preempt-kernel,xenomai-user,xenomai-kernel) 
#--enable-drivers (defaults to yes except for --with-build-type=posix which is newspeak for 'sim')

#the latter can be defaulted too once you have access to /boot/config*, and checked against kernel

#In practice this would look like so:

#configure --enable-simulator 
# 	as before. defaults to --with-build-type=posix, and --disable-drivers but may take a --enable-drivers #option to build drivers like sim_parport
#	doesnt care about kernel; fine if Gnu threads library installed.
#
#configure
#	Takes the running kernel config to determine which kernel type (rtai, xenomai, rt-preempt)
#	makes a default thread style (rtai, rt-preempt-user and xenomai-user for now)
#	complains if running kernel is generic (non-RT)
#	implies --enable-drivers. Module type derived from thread style.
#
#configure --with-build-type=xenomai-user --with-kernel=/boot/config-2.6.38.8-xenomai
#	this would build for xenomai-2.6.38.8-xenomai provided it is installed but needs not be running
#	complains if /boot/config-2.6.38.8-xenomai does not smell like a Xenomai config
#
#configure --with-build-type=rt-preempt-user
#	this would check whether the running kernel is in fact rt-preempt by inspecting /boot/config-`uname #-r` for appropriate flags, and complain otherwise-
KCONFIG=""

# if autoconfiguring from kernel config, use these
# defaults as thread style:
DEFAULT_THREADSTYLE_XENOMAI=xenomai-user
DEFAULT_THREADSTYLE_RTAI=rtai
DEFAULT_THREADSTYLE_RTPREEMPT=rt-preempt-user

# Pass math-related CFLAGS into the kernel.  These should be appended
# onto EXTRA_CFLAGS to override anything conflicting.
KERNEL_MATH_CFLAGS=""


# Parport: on x86 PC platform, we can use either use
# direct inb/outb or the slower but portable ppdev ioctl
USE_PORTABLE_PARPORT_IO="no"
# reflected in config.h as follows:
# /* build hardware drivers */
# #define USE_PORTABLE_PARPORT_IO /**/

# atomic bitops. We have the inline asm stuff in rtapi_bitops.h
# but that's x86 and ppc only. We could just as well use the
# gcc builtin atomic ops which have appeared since, and whack!
# all portable
USE_GCC_ATOMIC_OPS="no"

# Platforms. set by --enable-platform=<platform>
# see Section 2.1 to enable other platforms, and later to AC_DEFINE it
PLATFORM="PC"
TARGET_PLATFORM=""

# Architecture. Use output of arch(1).
ARCHITECTURE=`$ARCHCMD`
<<<<<<< HEAD
=======


# Name of thread system source file to include, with no extension
# e.g. 'rt-preempt-user'; used to generate #include "rt-preempt-user.h"
# in config.h, rtapi/$(THREADS_SOURCE).c in Makefile.inc
THREADS_SOURCE=""

# xenomai equivalent of pkg-config
XENO_CONFIG=
>>>>>>> a860d8f2

# whether to build drivers for userland with PCI shim support
USERMODE_PCI=no

# note to mah: dont forget debian/configure FIXME
 

##############################################################################
# Subsection 2.1                                                             #
# Check for arguments to ./configure                                         #
# parse --enable-drivers, --with-kernel, --with-threads, --enable-simulator  #
# complain about --with-realtime                                             #
##############################################################################

AC_MSG_CHECKING(platform)
AC_ARG_WITH(platform,
    [  --with-platform=<platform>   Build for specific platform],
    [
        case "$withval" in
            PC*|pc*)
		TARGET_PLATFORM=PC
                AC_MSG_RESULT([configuring for PC platform])
            ;;
            raspberry*|pi*)
		TARGET_PLATFORM=raspberry
                AC_MSG_RESULT([configuring for Raspberry Pi])
            ;;
            beaglebone*|bb)
		TARGET_PLATFORM=beaglebone
                AC_MSG_RESULT([configuring for BeagleBone board])
            ;;
        esac
	if test -z "$TARGET_PLATFORM"; then
	   AC_MSG_ERROR([ I dont understand $enableval, just PC, raspberry, or beaglebone ]) 
	fi
    ],
    [
      AC_MSG_RESULT([using default platform: $PLATFORM])
      TARGET_PLATFORM="$PLATFORM"
    ])



AC_MSG_CHECKING(whether to build hardware drivers)
AC_ARG_ENABLE(drivers,
    [  --enable-drivers      Build hardware drivers],
    [
        case "$enableval" in
            Y*|y*)
		BUILD_DRIVERS=yes
                AC_MSG_RESULT([explicitly configuring for building hardware drivers])
            ;;
            N*|n*)
		BUILD_DRIVERS=no
                AC_MSG_RESULT([explicitly disabling building hardware drivers])
            ;;
        esac
	if test -z "$BUILD_DRIVERS"; then
	   AC_MSG_ERROR([ I dont understand $enableval, just yes or no ]) 
	fi
    ],
    [
      AC_MSG_RESULT([hardware drivers build will be determined by --with-threads])
    ])

AC_MSG_CHECKING(whether to use inb/outb or ppdev ioctl on the x86 for parport I/O)
AC_ARG_ENABLE(portable-parport,
    [  --enable-portable-parport      Build hal_parport using the ppdev ioctl instead of inb/outb],
    [
        case "$enableval" in
            Y*|y*)
		USE_PORTABLE_PARPORT_IO=yes
                AC_MSG_RESULT([explicitly configuring for ppdev ioctl])
            ;;
            N*|n*)
		USE_PORTABLE_PARPORT_IO=no
                AC_MSG_RESULT([explicitly disabling ppdev ioctl and using inb/outb])
            ;;
        esac
	if test -z "$USE_PORTABLE_PARPORT_IO"; then
	   AC_MSG_ERROR([ I dont understand $enableval, just yes or no ])
	fi
    ],
    [
      AC_MSG_RESULT([using defaults: $USE_PORTABLE_PARPORT_IO])
    ])

AC_MSG_CHECKING(whether to use GCC's builtin atomic operations)
AC_ARG_ENABLE(gcc-atomic-ops,
    [  --enable-gcc-atomic-ops      Build using GCC's builtin atomic operations],
    [
        case "$enableval" in
            Y*|y*)
		USE_GCC_ATOMIC_OPS=yes
                AC_MSG_RESULT([using GCC's builtin atomic operations])
            ;;
            N*|n*)
	        if test "$TARGET_PLATFORM" = "raspberry" -o \( "$TARGET_PLATFORM" = "beaglebone" \); then
		   AC_MSG_ERROR([$TARGET_PLATFORM: ARM platforms need --enable-gcc-atomic-ops=yes])
		fi
 		USE_GCC_ATOMIC_OPS=no
                AC_MSG_RESULT([explicitly disabling GCC's builtin atomic operations])
            ;;
        esac
	if test -z "$USE_GCC_ATOMIC_OPS"; then
	   AC_MSG_ERROR([ I dont understand $enableval, just yes or no ])
	fi
    ],
    [
      if test "$TARGET_PLATFORM" = "raspberry" -o \( "$TARGET_PLATFORM" = "beaglebone" \); then
          AC_MSG_RESULT([ARM platforms($TARGET_PLATFORM): forcing --enable-gcc-atomic-ops=yes])
	  USE_GCC_ATOMIC_OPS=yes
      else
          AC_MSG_RESULT([using defaults: $USE_GCC_ATOMIC_OPS ])
      fi
    ])


AC_MSG_CHECKING(kernel configuration)
AC_ARG_WITH(kernel,
    [  --with-kernel=/boot/config-<kernel-version>  kernel configuration to build for
                        this determines the RT kernel type (RTAI, Xenomai, RT-PREEMPT)
    ],
    [  
	if test -f "$withval"; then 
	    # an absolute path was given
	    KCONFIG="$withval"
	else 
            if test -f "/boot/config-$withval"; then
	        KCONFIG="/boot/config-$withval"
	    else
	       AC_MSG_ERROR([cannot read kernel configuration based on $withval hint ]) 
	    fi
	fi
	AC_MSG_RESULT([using $KCONFIG ])
    ],
    [
      AC_MSG_RESULT([none given, will use running kernel configuration if required])
    ])  

AC_MSG_CHECKING(simulator selection)
AC_ARG_ENABLE(simulator,
    [  --enable-simulator      Run as a pure userspace program],
    [

        case "$enableval" in
            Y*|y*)
                SIMULATOR=yes
                dnl RTS=simulator
		THREADS=posix
                dnl BUILD_SYS=user-dso
		dnl BUILD_DRIVERS=no
                dnl MODEXT=.so
                dnl MODULE_DIR=${prefix}/lib/linuxcnc/modules
                AC_MSG_RESULT([configuring for simulator])
            ;;
            *)
                SIMULATOR=no
		;;
        esac
    ],
    [
        AC_MSG_RESULT([not selected])
        SIMULATOR=no
    ])

AC_MSG_CHECKING(thread style)
AC_ARG_WITH(threads,
    [  --with-threads=<style>   the thread style to use; styles are:
    		                posix,rtai,rt-preempt-user,rt-preempt-kernel,xenomai-user,xenomai-kernel ],
    [  
	if test  "$SIMULATOR" = yes -a \( "$withval" != posix \) ; then
	    AC_MSG_ERROR([ --with-threads=$withval is incompatible with --enable-simulator ]) 
	fi
        case "$withval" in
            posix)
                THREADS=posix	
                AC_MSG_RESULT([configuring for Posix threads])

		if test -n "$KONFIG"; then
		  AC_MSG_ERROR([ --with-threads=posix does not require a kernel configuration - ignored ]) 
		fi
            ;;
            rtai)
                THREADS=rtai	
                AC_MSG_RESULT([configuring for RTAI threads])
            ;;
            rt-preempt-user)
                THREADS=rt-preempt-user	
                AC_MSG_RESULT([configuring for RT_PREEMPT user threads])
            ;;
            rt-preempt-kernel)
                THREADS=rt-preempt-kernel	
                AC_MSG_RESULT([configuring for RT_PREEMPT kernel threads])
            ;;
            xenomai-user)
                THREADS=xenomai-user	
                AC_MSG_RESULT([configuring for Xenomai user threads])
            ;;
            xenomai-kernel)
                THREADS=xenomai-kernel	
                AC_MSG_RESULT([configuring for Xenomai kernel threads])
            ;;
            *)
	    if test -z "$THREADS"; then
	        AC_MSG_ERROR([style must be one of: posix,rtai,rt-preempt-user,rt-preempt-kernel,xenomai-user,xenomai-kernel ]) 
	    fi
	    ;;
        esac  
    ],
    [
      if test "$THREADS" != posix; then
        AC_MSG_RESULT([not set, will guess from kernel configuration ])
      else
        AC_MSG_RESULT([using Posix threads ])
      fi
    ])  


AC_ARG_WITH(realtime,
    [  --with-realtime  A deprecated option, ignored
                   instead, use
		   --with-threads=posix,rtai,rt-preempt-user,rt-preempt-kernel,xenomai-user,xenomai-kernel 
		   and --with-kernel=<config>],
    [  
        AC_MSG_WARN([--with-realtime will be removed soon and has no effect.])
    ],
    [])



# if we dont have a kernel configuration, and the threadstyle requires one, 
# use the running config.
if test -z "$KCONFIG" -a \( "$THREADS" != posix \); then
  AC_MSG_CHECKING(for config file of running kernel)
  kversion=`uname -r`
  if test -z "$kversion"; then 
    AC_MSG_ERROR([cannot determine  kernel configuration - 'uname -r' failed ]) 
  fi
  KCONFIG="/boot/config-$kversion"
  if test -f "$KCONFIG"; then
    AC_MSG_RESULT([Using $KCONFIG as kernel configuration ])
  else
    # try compressed builtin config
    if test -f "/proc/config.gz"; then
       KCONFIG="/proc/config.gz"
       AC_MSG_RESULT([Using compiled-in kernel config $KCONFIG ])
    else
       AC_MSG_ERROR([cannot read $KCONFIG kernel configuration ]) 
    fi
  fi
fi

# a kernel configuration path is set at this point (KCONFIG).
# dig and determine the type of kernel RT system
KTYPE=""
DEFAULT_THREAD_STYLE=""

if test  "$THREADS" != posix; then
    AC_MSG_CHECKING(kernel for type of realtime system)

    # use zgrep to deal with /proc/config.gz
    opt_ipipe=`zgrep '^CONFIG_IPIPE' $KCONFIG |wc -l`
    opt_xeno=`zgrep '^CONFIG_XENO_' $KCONFIG |wc -l`
    opt_preempt_rt=`zgrep '^CONFIG_PREEMPT_RT' $KCONFIG |wc -l`
   
    #echo "forensics: ipipe=$opt_ipipe xeno=$opt_xeno preempt=$opt_preempt_rt"

    if test $opt_ipipe -gt 0 -a \( $opt_xeno -eq 0 \) -a \( $opt_preempt_rt -eq 0 \); then
	KTYPE=rtai
	DEFAULT_THREAD_STYLE=$DEFAULT_THREADSTYLE_RTAI
	AC_MSG_RESULT([looks like a RTAI configuration])
    else 
    if test $opt_ipipe -gt 0 -a \( $opt_xeno -gt 0 \) -a \( $opt_preempt_rt -eq 0 \); then
	KTYPE=xenomai
	DEFAULT_THREAD_STYLE=$DEFAULT_THREADSTYLE_XENOMAI
	AC_MSG_RESULT([looks like a Xenomai configuration ])
    else 
       if test $opt_ipipe -eq 0 -a \( $opt_xeno -eq 0 \) -a \( $opt_preempt_rt -gt 0 \); then
       KTYPE=rt-preempt
       DEFAULT_THREAD_STYLE=$DEFAULT_THREADSTYLE_RTPREEMPT
       AC_MSG_RESULT([looks like a RT_PREEMPT configuration])
    else
	AC_MSG_ERROR([failed to guess realtime system from $KCONFIG - sure this is a realtime kernel? ]) 
	fi
	fi
	fi
fi

# check if THREADS style compatible with KTYPE
# if THREADS was not set, set default thread style for this kernel type
AC_MSG_CHECKING(kernel and thread style compatibility)
if `echo $THREADS | grep $KTYPE 1>/dev/null 2>&1`
then
  AC_MSG_RESULT([kernel type $KTYPE and thread style $THREADS are compatible])
else
  if test -z "$THREADS"; then
   THREADS=$DEFAULT_THREAD_STYLE
   AC_MSG_RESULT([setting thread style to $THREADS (default for $KTYPE)])
  else
    if test "$THREADS" != posix; then
        AC_MSG_ERROR([thread style $THREADS and kernel type $KTYPE are incompatible])
    else
        AC_MSG_RESULT([thread style Posix has no special kernel requirements])
    fi
  fi 
fi

# at this point, both THREADS and KCONFIG is set.
# If required, dig for kernel-headers 

if test "$THREADS" != posix; then

   # we have a kernel config path; extract version

   # if /proc/config.gz given, then this is for the running kernel
   if test "$KCONFIG" = "/proc/config.gz"; then
      KERNEL_VERSION=`uname -r`
   else
      KERNEL_VERSION=`echo $KCONFIG | sed -e 's/\/boot\/config-//'`
   fi
   AC_MSG_RESULT([building for kernel version $KERNEL_VERSION])

    AC_MSG_CHECKING([for location of kernel headers])
    AC_ARG_WITH(kernel-headers,
	[  --with-kernel-headers=<directory>       Location for kernel headers],
	[ KERNELDIR="$withval"	],
	[ KERNELDIR="/usr/src/linux-headers-$KERNEL_VERSION" ])
	
    if test -d "$KERNELDIR"; then
       AC_MSG_RESULT(using kernel headers from $KERNELDIR)
    else
       AC_MSG_ERROR([kernel header directory not found: $KERNELDIR ])
    fi
fi

# now it's safe to investigate whether we should build with usermode PCI support
# as platform, kernel and thread style is known
AC_MSG_CHECKING(whether to compile PCI drivers with usermode PCI support)
AC_ARG_ENABLE(usermode-pci,
    [  --enable-usermode-pci      Build PCI drivers with usermode PCI support],
    [
        case "$enableval" in
            Y*|y*)
		# scream if this doesnt make sense for the chosen thread style
		case "$THREADS" in
		     rtai|rt-preempt-kernel|xenomai-kernel)
		        AC_MSG_ERROR([ --enable-usermode-pci does not make sense with thread style $THREADS ]) 
		     ;;
		    *)
		        USERMODE_PCI=yes
                        AC_MSG_RESULT([explicitly configuring for usermode PCI support])
		    ;;
		esac
            ;;
            N*|n*)
		USERMODE_PCI=no
                AC_MSG_RESULT([explicitly disabling usermode PCI support])
            ;;
        esac
	if test -z "$USERMODE_PCI"; then
	   AC_MSG_ERROR([ I dont understand $enableval, just yes or no ])
	fi
    ],
    [
      # for now we default to USERMODE_PCI=no
      # once this is working, we should enable it here for the userland thread styles
      # if ARCHITECTURE=PC (and probably if BUILD_DRIVERS=yes)
      AC_MSG_RESULT([using defaults: $USERMODE_PCI])
    ])


# now test if libudev is usable if USERMODE_PCI was chosen
LIBUDEV_CFLAGS=
LIBUDEV_LIBS=
if test "$USERMODE_PCI" = "yes"; then
   AC_MSG_CHECKING(for libudev usability since USERMODE_PCI=$USERMODE_PCI)
   if pkg-config libudev >/dev/null 2>&1; then
      LIBUDEV_VER=`pkg-config libudev --version`
      AC_MSG_RESULT(installed - version $LIBUDEV_VER)
      LIBUDEV_CFLAGS=`pkg-config libudev --cflags`
      LIBUDEV_LIBS=`pkg-config libudev --libs`
      LIBS_hold=$LIBS
      LIBS=$LIBUDEV_LIBS
      AC_CHECK_LIB(udev, udev_new, [], [
          echo "Error - libudev isnt usable!"
	  exit -1
	  ])
      LIBS=$LIBS_hold
   else
      AC_MSG_ERROR(no -- please install libudev by sudo apt-get install libudev-dev)
   fi
fi

# Validate the userland part - config programs, directories, libraries  etc
AC_MSG_CHECKING(for $THREADS build support)
SIMULATOR=no
THREADS_SOURCE="${THREADS}"
case "$THREADS" in

    posix)
	# BUILD_DRIVERS already set or default
	# RTPREFIX not needed
	# KERNELDIR not needed
	RTFLAGS= # dso flags for posix - FIXME needed?
	#'BUILD_SYS' - one of 'user-dso', 'kbuild' or 'normal' 
	BUILD_SYS=user-dso
	SIMULATOR=yes	 # tcl legacy
	THREADS_SOURCE="rt-preempt-user"  # use RT_PREEMPT code
    ;;

    rtai)
	if test -z "$WITH_RTDIR"; then
	    DIRS="/usr/realtime-`uname -r` /usr/realtime /usr/realtime* /usr /usr/src/rtai*"
 	else	    
            DIRS="$WITH_RTDIR"
        fi
  	for location in $DIRS; do
    	    for subdir in .  bin; do
	        candidate=$location/$subdir/rtai-config
		if test -z "$RTS" -a -e $candidate; then
		    RTS=$candidate
		    AC_MSG_RESULT([using $RTS for RTAI config values])
		    break
		fi
    	    done
        done
	if test -z "$RTS"; then
	    AC_MSG_ERROR([could not find rtai-config in $DIRS - wrong directory or not installed])
	fi

	# The compiler MUST match the one used to compile the realtime modules if the
	# kernel level code is to function correctly. But if the kernel has been
	# compiled with gcc-2.96, it is unlikely to ever work !

	AC_MSG_CHECKING([for cc version])
  	RTSCC=`$RTS --cc`
	if test -n "$RTSCC"; then
	   AC_MSG_RESULT(found $RTSCC in $RTS) 
	else
	   AC_MSG_RESULT(not specified)
        fi

	BUILD_DRIVERS=yes
	BUILD_SYS=kbuild
	# replace given RTDIR by what rtai-config thinks it is
	RTDIR=`$RTS --prefix`	
	RTDIR=$(cd $RTDIR ; pwd -P )    # make absolute path
  	RTFLAGS=`$RTS --module-cflags`
        RTFLAGS="$RTFLAGS -DRTAI=3"
	RTAI=3
	# or use explicitly set KERNELDIR?
        KERNELDIR=`$RTS --linux-dir`
    	RTARCH=`$RTS --arch`
	test "$RTARCH" = x86_64 && \
	    KERNEL_MATH_CFLAGS="-msse -ffast-math -funsafe-math-optimizations"
	# avoid a naming conflict with /usr/realtime/include/rtai.h
	# this should probably be addressed more betterly
	THREADS_SOURCE="rtai-kernel"
    ;;

    rt-preempt-user|rt-preempt-kernel)
	LIBS_hold=$LIBS
	LIBS="$LIBS -lrt"

	AC_LINK_IFELSE([AC_LANG_PROGRAM([[
	#include <time.h>
	#include <sched.h>
	#include <sys/mman.h>
	]], [[
	struct timespec t;
	clock_gettime(CLOCK_MONOTONIC ,&t);
	clock_nanosleep(CLOCK_MONOTONIC, TIMER_ABSTIME, &t, NULL);
	]])],[AC_MSG_RESULT(linking against $THREADS support library librt.a - works)],[AC_MSG_ERROR(
	Unable to link to librt.a library. If you
	just installed it: try running ldconfig
	as root)])
	LIBS=$LIBS_hold

	BUILD_DRIVERS=yes
	if test "$THREADS" = rt-preempt-user ; then
	   BUILD_SYS=user-dso
	else
	   BUILD_SYS=kbuild
	fi
    ;;

    xenomai-user|xenomai-kernel)
	if test -z "$RTDIR"; then
     	    DIRS="/usr/bin /usr/xenomai/bin"
 	else	    
            DIRS="$RTDIR /usr/xenomai/bin"
        fi
  	for location in $DIRS; do
 	    candidate=$location/xeno-config
	    if test -x $candidate; then
	        RTS=$candidate # not sure this makes sense
		XENO_CONFIG=$candidate
		xenomai_version=`$XENO_CONFIG --version`
		AC_MSG_RESULT([using $XENO_CONFIG for Xenomai config values, version $xenomai_version ])
		break
	    fi
        done
	if test -z "$XENO_CONFIG"; then
	    AC_MSG_ERROR([could not find xeno-config in $DIRS -  wrong directory or libxenomai-dev not installed])
	fi

	CC_hold=$CC
	CFLAGS_hold=$CFLAGS
	CFLAGS="$CFLAGS "`$XENO_CONFIG --skin=native --cflags`
	LIBS_hold=$LIBS
	LIBS="$LIBS "`$XENO_CONFIG --skin=native --ldflags`

	# need to force hard-float for kernel modules
	if test "$THREADS" = xenomai-kernel ; then
  	   RTFLAGS="$CFLAGS  -D_FORTIFY_SOURCE=0 -ffast-math -mhard-float"
	fi

	# Xenomai docs recommend turning off CONFIG_CC_STACKPROTECTOR
	# on all arches but x86_64; this causes missing symbols without
	# this CFLAG
	if ! grep -q CONFIG_X86_64=y $KCONFIG; then
	  RTFLAGS="$RTFLAGS -fno-stack-protector"
	fi

	test "$THREADS" = xenomai-kernel -a "$($XENO_CONFIG --arch)" = x86 && \
	    KERNEL_MATH_CFLAGS="-msse -ffast-math -funsafe-math-optimizations"

	AC_MSG_CHECKING([for cc version])
  	RTSCC=`$XENO_CONFIG --cc`
	if test -n "$RTSCC"; then
	   AC_MSG_RESULT(found $RTSCC in $XENO_CONFIG) 
	else
	   AC_MSG_RESULT(not specified)
        fi

	AC_LINK_IFELSE([AC_LANG_PROGRAM([[
	#include <native/task.h>
	#include <native/timer.h>
	RT_TASK demo_task;
        RTIME now;
	]], [[
        rt_task_create(&demo_task, "trivial", 0, 99, 0);
        rt_task_set_periodic(NULL, TM_NOW, 1000000000);
        rt_timer_read();
	]])],[AC_MSG_RESULT(linking against xenomai support library - works)],[AC_MSG_ERROR(
	Unable to link to Xenomai support library. If you
	just installed it: try running ldconfig
	as root)])
	LIBS=$LIBS_hold
	CFLAGS=$CFLAGS_hold
	CC=$CC_hold

	BUILD_DRIVERS=yes
	if test "$THREADS" = xenomai-user ; then
	   BUILD_SYS=user-dso
	else
	   BUILD_SYS=kbuild
	fi
    ;;
    *)
    AC_MSG_ERROR([duh? thread-style = $THREADS ]) 
    ;;
esac  

AC_PROG_CC([$RTSCC gcc])
AC_PROG_CPP()

if test -z "$CC"; then
  AC_MSG_ERROR([no acceptable cc found])
elif ! test `$CC -dumpversion | cut -d '.' -f 1` -gt 2 ; then
  AC_MSG_ERROR([Compilers older than gcc 3.x are no longer supported])
fi

# RTPREFIX: used in:
# src/Makefile.inc
# src/Makefile 
# src/module_helper/Submakefile
# scripts/realtime
# scripts/rtapi.conf
RTPREFIX=$THREADS


AC_SUBST(SIMULATOR)
AC_SUBST([RTNAME])

AC_SUBST([RTAI])
AC_SUBST([RTPREFIX])
AC_SUBST([KERNELDIR])
AC_SUBST([RTFLAGS])
AC_SUBST([RTDIR])
AC_SUBST([RTARCH])
AC_SUBST([KERNEL_MATH_CFLAGS])

if test "$BUILD_DRIVERS" = yes; then
   AC_DEFINE(BUILD_DRIVERS, [], [build hardware drivers])
fi
AC_SUBST(BUILD_DRIVERS)

if test "$USERMODE_PCI" = yes; then
   AC_DEFINE(USERMODE_PCI, [], [build PCI drivers with usermode PCI support])
fi
AC_SUBST(USERMODE_PCI)
AC_SUBST(LIBUDEV_CFLAGS)
AC_SUBST(LIBUDEV_LIBS)
AC_DEFINE(HAVE_LIBUDEV, [], [libudev installed and available])

if test "$USE_GCC_ATOMIC_OPS" = yes; then
   AC_DEFINE(USE_GCC_ATOMIC_OPS, [], [use GCC builtin atomic operations])
fi
AC_SUBST(USE_GCC_ATOMIC_OPS)

if test "$USE_PORTABLE_PARPORT_IO" = yes; then
   AC_DEFINE(USE_PORTABLE_PARPORT_IO, [], [use ppdev ioctl instead of inb/outb])
fi
AC_SUBST(USE_PORTABLE_PARPORT_IO)

if test "$TARGET_PLATFORM" = "PC"; then
   TARGET_PLATFORM_PC=1
   AC_DEFINE(TARGET_PLATFORM_PC, [], [build for PC platform])
fi
if test "$TARGET_PLATFORM" = "raspberry"; then
   TARGET_PLATFORM_RASPBERRY=1
   AC_DEFINE(TARGET_PLATFORM_RASPBERRY, [], [build for Raspberry Pi platform])
fi
if test "$TARGET_PLATFORM" = "beaglebone"; then
   TARGET_PLATFORM_BEAGLEBONE=1
   AC_DEFINE(TARGET_PLATFORM_BEAGLEBONE, [], [build for BeagleBone platform])
fi
AC_SUBST(TARGET_PLATFORM)

AC_SUBST(ARCHITECTURE)
<<<<<<< HEAD
=======
AC_SUBST(XENO_CONFIG)
>>>>>>> a860d8f2


# man, is this lame
case $BUILD_SYS in
  user-dso)
      AC_DEFINE(BUILD_SYS_USER_DSO, [], [build modules as .so shared objects])
      ;;
  kbuild)
      AC_DEFINE(BUILD_SYS_KBUILD, [], [build modules through kbuild])
      ;;
  normal)
      # I dont see _anything_ 'normal' here
      AC_DEFINE(BUILD_SYS_NORMAL, [], [build normal (unused)])
      ;;
esac
AC_SUBST(BUILD_SYS)

dnl threadstyle=`echo $THREADS |tr '[a-z\-]' '[A-Z_]'`
dnl AC_DEFINE_UNQUOTED([RTAPI_$threadstyle], [], [thread style])
dnl AC_SUBST(RTAPI_$threadstyle)
case $THREADS in
  posix)
      AC_DEFINE(RTAPI_POSIX, [], [thread style posix])
      ;;
  rtai)
      AC_DEFINE(RTAPI_RTAI, [], [thread style rtai])
      ;;
  xenomai-user)
      AC_DEFINE(RTAPI_XENOMAI_USER, [], [thread style xenomai-user])
      ;;
  xenomai-kernel)
      AC_DEFINE(RTAPI_XENOMAI_KERNEL, [], [thread style xenomai-kernel])
      ;;
  rt-preempt-user)
      AC_DEFINE(RTAPI_RTPREEMPT_USER, [], [thread style rt-preempt-user])
      ;;
  rt-preempt-kernel)
      AC_DEFINE(RTAPI_RTPREEMPT_KERNEL, [], [thread style rt-preempt-kernel])
      ;;
esac
AC_SUBST(THREADS)
AC_DEFINE_UNQUOTED(THREADS_HEADERS,"rtapi/${THREADS_SOURCE}.h",
	[thread system settings header file])
AC_SUBST(THREADS_SOURCE)

# while we are at it, drop a git scent mark
GIT_VERSION=unknown
gitcmd=`which git`
if test -n "$gitcmd"; then
   version=`$gitcmd describe --dirty --always`
   if test -n "$version"; then
      GIT_VERSION=$version
   fi
fi
AC_SUBST(GIT_VERSION)


EMC2_HOME=`(cd .. ; pwd)`
AC_SUBST([EMC2_HOME])

AC_DEFINE_UNQUOTED([RTDIR], "$RTDIR", [Directory of the installed realtime system])

##############################################################################
# Section 3                                                                  #
# aditional checking                                                         #
# Subsection 3.1 - checking for a CC (we must use the same one used for RT)  #
# Subsection 3.2 - check for the kernel version, with RT patches             #
# Subsection 3.3 - check the moduledir where modules can get installed       #
# Subsection 3.4 - check for GTK                                             #
# Subsection 3.5 - check for utility programs needed to build and run EMC    #
##############################################################################


##############################################################################
# Subsection 3.1 - checking for a CC (we must use the same one used for RT)  #
# Check CC version - (P.C.) We need to verify the compiler is the same one   #
# used for the realtime extensions... Hence the need to find the RT signature# 
# first.                                                                     #
# $RTS --cc should return the C compiler used - Verify this is acceptable.   #
# if version is gcc-2.96 check for alternative                               #
##############################################################################

AC_MSG_CHECKING([for usability of rdtscll from asm/msr.h])
AC_LINK_IFELSE([AC_LANG_PROGRAM([[
#include <asm/msr.h>
#include <stdio.h>
void use_rdtscll(void) { long long tsc; rdtscll(tsc); }
]], [[]])],[
        MSR_H_USABLE=yes
        AC_DEFINE([MSR_H_USABLE], [], [Define to 1 if asm/msr.h is usable and defines rdtscll])
    ],[MSR_H_USABLE=no])
AC_MSG_RESULT($MSR_H_USABLE)

AC_MSG_CHECKING([for usability of linux/hidraw.h])
AC_LINK_IFELSE([AC_LANG_PROGRAM([[
#include <sys/ioctl.h>
#include <linux/hidraw.h>
long hidiocgrawinfo = HIDIOCGRAWINFO;
    ]], [[]])],[
	HIDRAW_H_USABLE=yes
        AC_DEFINE([HIDRAW_H_USABLE], [], [Define to 1 if linux/hidraw.h is usable and defines HIDIOCGRAWINFO])
],[HIDRAW_H_USABLE=no])
AC_MSG_RESULT($HIDRAW_H_USABLE)
AC_SUBST([HIDRAW_H_USABLE])

##############################################################################
# Subsection 3.2 - check for the kernel version, with RT patches             #
#----------------------------------------------------------------------------#
# Check with the version.h to find the uts-kernel version.                   #
# This should be a more reliable way of determining the kernel that          #
# is being used to compile against - `uname -r` only returns the             #
# running kernel version which is may not be the one the code is             #
# compiled against.                                                          #
##############################################################################

case $THREADS in
    rt-preempt-kernel|rtai|xenomai-kernel)
    AC_CHECK_HEADERS([$KERNELDIR/include/linux/version.h],[],
        [AC_MSG_ERROR([version.h not found - Is the kernel headers package installed ?])])

    # Unfortunately, many distributions (redhat, mandrake) have #defines
    # inside version.h, so a simple cat|grep|cut test won't work... But then again,
    # RH & Mandrake kernels are notorious for their use of patches that break
    # the RT patching - Both RTAI and RTLinux strongly recommend using
    # a virgin source from kernel.org.

    # Get the kernel version from version.h
    AC_MSG_CHECKING([for kernel version string])

    if test -e $KERNELDIR/include/linux/utsrelease.h; then
	VERSION_FILE=$KERNELDIR/include/linux/utsrelease.h
    elif test -e $KERNELDIR/include/generated/utsrelease.h; then
	VERSION_FILE=$KERNELDIR/include/generated/utsrelease.h
    else
	VERSION_FILE=$KERNELDIR/include/linux/version.h
    fi
    KERNEL_VERS=`$CC -E -dM ${VERSION_FILE} | grep UTS | cut -d '"' -f 2`

    if test -z "$KERNEL_VERS"; then 
	AC_MSG_ERROR(Kernel version string not found)
    fi

    AC_MSG_RESULT([$KERNEL_VERS])
    AC_SUBST([KERNEL_VERS])
    AC_DEFINE_UNQUOTED([RTAPI_KERNEL_VERSION], "$KERNEL_VERS", [Required kernel version])

    if test $THREADS = xenomai-kernel; then
       	# no support in xeno-config, so force
        MODEXT=".ko" 
    else
	# Do a quick test for module extension..
	AC_MSG_CHECKING([for kernel module extension])
    	MODEXT=`$RTS --module-ext 2>/dev/null` || MODEXT=".o"
    	if test "x" = "x$MODEXT"; then
	   MODEXT=".o"
	fi
    fi
    AC_MSG_RESULT([$MODEXT])

    # This check should see if kbuild is or isn't used
    AC_MSG_CHECKING([kernel build system])
    # FIXME FIXME FIXME
    # right now it will assume based on the kernel module extension
    EXT_RTFLAGS=""
    BUILD_SYS="kbuild"

    if test "x$MODEXT" = "x.ko" ; then
	BUILD_SYS="kbuild"
    else
	EXT_RTFLAGS="-DEXPORT_SYMTAB"
    fi

    AC_ARG_WITH(kbuild,
	[  --with-kbuild=<y/n>                     Specify if your kernel uses kbuild or not],
	[
	    case "$withval" in
	    "" | y | ye | yes )
		BUILD_SYS="kbuild"
	      ;;
	    n | no )
		BUILD_SYS="normal"
	      ;;
	    esac
	])
    AC_MSG_RESULT([$BUILD_SYS])
    ;;
   posix|xenomai-user|rt-preempt-user)
      MODEXT=".so"
   ;;
   *)
   echo "duh?" THREADS=$THREADS
   ;;
esac
AC_SUBST([MODEXT])
AC_DEFINE_UNQUOTED([MODULE_EXT], "$MODEXT", [Extension for realtime modules])
AC_SUBST([BUILD_SYS])
AC_SUBST([EXT_RTFLAGS])

##############################################################################
# Subsection 3.3 - check the moduledir where modules can get installed       #
#                                                                            #
# Provides the user the possibility to specify (--with-module-dir=<path>)    #
# If not specified default inside /lib/modules/${KERNEL_VERS}/               #
# to the location where a RT-module gets found (mbuff.o or rtai_shm.o)       #
# (maybe the default should be /lib/modules/$KERNEL_VERS/extra if it exists? #
##############################################################################

# Create a module-dir option, similar to rtai's...
AC_MSG_CHECKING([for module installation directory])

AC_ARG_WITH(module-dir,
    [  --with-module-dir=<module-dir>          Installation directory for kernel modules],
    [
        case "$withval" in
        "" | y | ye | yes | n | no)
            AC_MSG_ERROR([You must supply a path for --with-module-dir.])
          ;;
        esac
        MODULE_DIR="$withval"
    ])


# if not specified, ask the realtime config script where the directory is
# if the config script returns an error, set MODULE_DIR to nothing
if test "x" = "x$MODULE_DIR" ; then
  MODULE_DIR=`$RTS --module-dir 2>/dev/null`
  if ! test -d $MODULE_DIR ; then
    AC_MSG_ERROR([$RTS --module-dir did not specify an existing directory.  You must use specify it using --with-module-dir=...])
  fi
fi
    
if test "$RUN_IN_PLACE" = "yes"; then
    RIP_MODULE_DIR="${BUILD_TOPLEVEL}/rtlib"
    AC_MSG_RESULT([configuring for run-in-place])
    prefix=${BUILD_TOPLEVEL}
    DEFAULT_NMLFILE=${prefix}/configs/common/linuxcnc.nml
    DEFAULT_TOOLTABLE=${prefix}/configs/sim/sim.tbl
    AC_MSG_RESULT([$RIP_MODULE_DIR])
else
    RUN_IN_PLACE=no
    EMC2_HOME=$prefix
    DEFAULT_NMLFILE=${prefix}/share/linuxcnc/linuxcnc.nml
    AC_MSG_RESULT([$MODULE_DIR])
fi

AC_ARG_ENABLE(run-in-place,
    [  --enable-run-in-place   A deprecated flag
                          (instead, configure without specifying --prefix)],
    [
        if ! test -z "$enableval"; then
            AC_MSG_WARN([--enable-run-in-place will be removed soon.
Configure without specifying --prefix to get a run-in-place build.])
        fi
    ])

AC_SUBST([MODULE_DIR])
AC_SUBST([RIP_MODULE_DIR])
AC_SUBST([RUN_IN_PLACE])
AC_SUBST([DEFAULT_NMLFILE])
AC_DEFINE_UNQUOTED([EMC2_DEFAULT_NMLFILE], "$DEFAULT_NMLFILE", [Default nml file])
AC_DEFINE_UNQUOTED([EMC2_DEFAULT_TOOLTABLE], "$DEFAULT_TOOLTABLE", [Default nml file])

##############################################################################
# Subsection 3.4 - define default dirs, these get used in a lot of places    #
# we decide based on RIP or install where stuff goes                         #
##############################################################################

fe () {
    # Fully expand argument.  Example:
    # ${datadir} -> ${datarootdir} -> ${prefix}/share -> /usr/local
    case "$1" in
    *\$*) eval fe \""$1"\" ;;
    *) echo "$1" ;;
    esac
}

if test "xyes" = "x$RUN_IN_PLACE"; then
    EMC2_LATENCY_SCRIPT=$EMC2_HOME/scripts/latency-test
    EMC2_LATENCYPLOT_SCRIPT=$EMC2_HOME/scripts/latencyplot
    EMC2_SCRIPT=$EMC2_HOME/scripts/emc
    EMC2_SUFFIX=" (run-in-place)"
    EMC2_ICON=$EMC2_HOME/linuxcncicon.png
    EMC2_BIN_DIR=$EMC2_HOME/bin
    EMC2_TCL_DIR=$EMC2_HOME/tcl
    EMC2_TCL_LIB_DIR=$EMC2_HOME/tcl
    EMC2_LANG_DIR=$EMC2_HOME/src/objects
    EMC2_PO_DIR=$EMC2_HOME/share/locale
    EMC2_HELP_DIR=$EMC2_HOME/docs/help
    EMC2_RTLIB_DIR=$EMC2_HOME/rtlib
    LINUXCNC_CONFIG_PATH="~/linuxcnc/configs:$EMC2_HOME/configs"
    EMC2_NCFILES_DIR=$EMC2_HOME/nc_files
    REALTIME=$EMC2_HOME/scripts/realtime
    EMC2_IMAGE_DIR=$EMC2_HOME
else
    EMC2_HOME=${prefix}
    EMC2_BIN_DIR=${prefix}/bin
    EMC2_LATENCY_SCRIPT=$EMC2_BIN_DIR/latency-test
    EMC2_LATENCYPLOT_SCRIPT=$EMC2_BIN_DIR/latencyplot
    EMC2_SCRIPT=$EMC2_BIN_DIR/emc
    EMC2_SUFFIX=""
    EMC2_ICON=linuxcncicon
    EMC2_TCL_DIR=${prefix}/lib/tcltk/linuxcnc
    EMC2_TCL_LIB_DIR=${prefix}/lib/tcltk/linuxcnc
    EMC2_LANG_DIR=${prefix}/share/linuxcnc/tcl/msgs
    EMC2_PO_DIR=${prefix}/share/locale
    EMC2_HELP_DIR=${prefix}/share/doc/linuxcnc
    case $MODULE_DIR in
        */linuxcnc*) EMC2_RTLIB_DIR=$MODULE_DIR ;;
	*) EMC2_RTLIB_DIR=$MODULE_DIR/linuxcnc
    esac
    LINUXCNC_CONFIG_PATH="~/linuxcnc/configs:/usr/local/etc/linuxcnc/configs:"$(eval echo $EMC2_HELP_DIR)"/examples/sample-configs"
    EMC2_NCFILES_DIR=${prefix}/share/linuxcnc/ncfiles
    REALTIME=/etc/init.d/realtime
    EMC2_IMAGE_DIR=$(fe "$datadir")/linuxcnc
fi

AC_DEFINE_UNQUOTED([EMC2_HOME], "$EMC2_HOME", [Prefix or RIP directory])
AC_DEFINE_UNQUOTED([EMC2_BIN_DIR], "$EMC2_BIN_DIR", [Directory for binaries])
AC_DEFINE_UNQUOTED([EMC2_TCL_DIR], "$EMC2_TCL_DIR", [Directory for tcl scripts])
AC_DEFINE_UNQUOTED([EMC2_HELP_DIR], "$EMC2_HELP_DIR", [Directory for help files])
AC_DEFINE_UNQUOTED([EMC2_RTLIB_DIR], "$EMC2_RTLIB_DIR", [Directory of realtime system])
AC_DEFINE_UNQUOTED([EMC2_LANG_DIR], "$EMC2_LANG_DIR", [Directory for tcl translation files])
AC_DEFINE_UNQUOTED([EMC2_PO_DIR], "$EMC2_PO_DIR", [Directory for po/mo translation files])
AC_DEFINE_UNQUOTED([EMC2_CONFIG_DIR], "$EMC2_CONFIG_DIR", [Directory for configuration files])
AC_DEFINE_UNQUOTED([EMC2_NCFILES_DIR], "$EMC2_NCFILES_DIR", [Directory for nc files])
AC_DEFINE_UNQUOTED([EMC2_IMAGE_DIR], "$EMC2_IMAGE_DIR", [Directory for images])
AC_SUBST([EMC2_BIN_DIR])
AC_SUBST([EMC2_TCL_DIR])
AC_SUBST([EMC2_TCL_LIB_DIR])
AC_SUBST([EMC2_HELP_DIR])
AC_SUBST([EMC2_RTLIB_DIR])
AC_SUBST([EMC2_LANG_DIR])
AC_SUBST([LINUXCNC_CONFIG_PATH])
AC_SUBST([EMC2_NCFILES_DIR])
AC_SUBST([REALTIME])
AC_SUBST([EMC2_IMAGE_DIR])
AC_SUBST([EMC2_SCRIPT])
AC_SUBST([EMC2_LATENCY_SCRIPT])
AC_SUBST([EMC2_LATENCYPLOT_SCRIPT])
AC_SUBST([EMC2_SUFFIX])
AC_SUBST([EMC2_ICON])

##############################################################################
# Subsection 3.5 - check for GTK                                             #
# FIXME: allow it to be enabled or disabled command line                     #
##############################################################################

AC_MSG_CHECKING([for glib])
if pkg-config glib-2.0 >/dev/null 2>&1; then
  GLIB_VER=`pkg-config glib-2.0 --modversion`
  AC_MSG_RESULT(yes - $GLIB_VER)
  GLIB_CFLAGS=`pkg-config glib-2.0 --cflags`
  GLIB_LIBS=`pkg-config glib-2.0 --libs`
else
  AC_MSG_ERROR(no -- required until somebody makes modbus optional)
fi


AC_ARG_ENABLE(gtk,
    [  --disable-gtk        Disable the parts of emc2 that depend on GTK],
    [
	case "$enableval" in
	Y*|y*)
	    BUILD_GTK=yes ;;
	*)
	    BUILD_GTK=no ;;
	esac
    ],
    [BUILD_GTK=yes])

if test "$BUILD_GTK" = "yes"; then
  AC_MSG_CHECKING([for GTK 2.4.0 or above])
  if pkg-config gtk+-2.0 --atleast-version 2.4.0 >/dev/null 2>&1; then
    GTK_VER=`pkg-config gtk+-2.0 --modversion`
    AC_MSG_RESULT(yes - $GTK_VER)
    GTK_CFLAGS=`pkg-config gtk+-2.0 --cflags`
    GTK_LIBS=`pkg-config gtk+-2.0 --libs`
    AC_MSG_CHECKING(for libgnomeprintui-2.2)
    if pkg-config --exists libgnomeprintui-2.2; then
      AC_MSG_RESULT(yes)
      GTK_CFLAGS="$GTK_CFLAGS `pkg-config --cflags libgnomeprintui-2.2`"
      GTK_LIBS="$GTK_LIBS `pkg-config --libs libgnomeprintui-2.2`"
      HAVE_GNOMEPRINT=yes
    else
      AC_MSG_RESULT(no -- printing from classicladder will not be possible)
      HAVE_GNOMEPRINT= 
    fi
  else
    AC_MSG_RESULT(no)
    AC_MSG_ERROR([GTK2 missing.  Install it or specify --disable-gtk to skip the parts of emc2 that depend on GTK])
  fi
fi

AC_SUBST(HAVE_GNOMEPRINT)
AC_SUBST(GTK_VER)
AC_SUBST(GTK_LIBS)
AC_SUBST(GTK_CFLAGS)
AC_SUBST(GLIB_LIBS)
AC_SUBST(GLIB_CFLAGS)

##############################################################################
# Subsection 3.6 - check for utility programs needed to build and run EMC    #
#                                                                            #
# Check for all the utility programs we need to build and install emc        #
# as well as those we use in the emc scripts...                              #
##############################################################################

SPATH=$PATH:/usr/local/sbin:/usr/sbin:/sbin
AC_PROG_CXX

AC_PATH_PROG(CXX,$CXX,"none")
if test $CXX = "none"
then
    AC_MSG_ERROR([C++ compiler not found])
fi

AC_PROG_MAKE_SET
AC_PROG_RANLIB
AC_PATH_PROG(AR,ar)
AC_PATH_PROG(INSTALL, install)
AC_PATH_PROG(SED, sed)
AC_PATH_PROG(PS, ps)
AC_PATH_PROG(KILL, kill)
AC_PATH_PROG(WHOAMI, whoami)
AC_PATH_PROG(AWK, awk)
AC_PATH_PROG(INSMOD, insmod, $SPATH)
AC_PATH_PROG(RMMOD, rmmod, "", $SPATH)
AC_PATH_PROG(LSMOD, lsmod, "", $SPATH)
AC_PATH_PROG(PIDOF, pidof, "", $SPATH)
AC_PATH_PROG(IPCS, ipcs, "")
AC_PATH_PROG(FUSER, fuser, "", $SPATH)
AC_PATH_PROG(MANDB, mandb, "")

AC_ARG_WITH(rmmod,
    [  --with-rmmod=</path/rmmod>              rmmod variant],
    [
	case "$withval" in
	"" | y | ye | yes)
	    AC_MSG_ERROR([You must supply an argument to --with-rmmod.])
	  ;;
	n | no | none)
	    RMMOD=""
	  ;;
	*)
	    RMMOD="$withval"
	esac
    ],
    [
            RMMOD="$EMC2_BIN_DIR/linuxcnc_module_helper remove"
    ])

AC_ARG_WITH(insmod,
    [  --with-insmod=</path/insmod>            insmod variant],
    [
	case "$withval" in
	"" | y | ye | yes)
	    AC_MSG_ERROR([You must supply an argument to --with-insmod.])
	  ;;
	n | no | none)
	    INSMOD=""
	  ;;
	*)
	    INSMOD="$withval"
	esac
    ],
    [
            INSMOD="$EMC2_BIN_DIR/linuxcnc_module_helper insert"
    ])

##############################################################################
# Subsection 3.7 - check for programs needed to build documentation          #
#                                                                            #
# Check for LyX and other programs we need to build and install docs.        #
# (Optional, if not present, just don't build the docs.)                     #
##############################################################################

AC_ARG_WITH(python,
    [  --with-python=<path>                    Specify the Python interpreter],
    [
        PYTHON=$withval
    ],[
        PYTHON=python
    ])
AC_PATH_PROG(PYTHON,$PYTHON,"none")
if test $PYTHON = "none"
then
    AC_MSG_ERROR([python not found])
fi

AC_MSG_CHECKING([whether to build documentation])
AC_ARG_ENABLE(build-documentation,
    [  --enable-build-documentation[=format]   Build documentation.
              Format may be "pdf" or "html" if only one format is desired.],
    [
        case "$enableval" in
        Y*|y*|html,pdf|pdf,html)
            BUILD_DOCS=yes
            BUILD_DOCS_PDF=yes
            BUILD_DOCS_HTML=yes
            AC_MSG_RESULT([PDF and HTML requested])
        ;;
        html)
            BUILD_DOCS=yes
            BUILD_DOCS_PDF=no
            BUILD_DOCS_HTML=yes
            AC_MSG_RESULT([HTML requested])
	;;
        pdf)
            BUILD_DOCS=yes
            BUILD_DOCS_PDF=yes
            BUILD_DOCS_HTML=no
            AC_MSG_RESULT([PDF requested])
	;;
        *)
            BUILD_DOCS=no
            AC_MSG_RESULT([no])
        ;;
    esac
    ],
    [
        BUILD_DOCS=no
        AC_MSG_RESULT([no])
    ])

# Programs required for building all documentation
if ( test "$BUILD_DOCS" = "yes" ) ; then
    if ( test "none" = "$PYTHON" ) ; then
        AC_MSG_ERROR([no python, documentation cannot be built])
    fi

    AC_PATH_PROG(ASCIIDOC,asciidoc,"none")
    if ( test "none" = "$ASCIIDOC" ) ; then
	AC_MSG_ERROR([no AsciiDoc, documentation cannot be built])
    fi

    AC_MSG_CHECKING([asciidoc version])
    set -- `asciidoc --version`; ASCIIDOC_VER=$2
    set -- `echo $ASCIIDOC_VER | sed 's/\./ /g'`

    if test $1 -lt 8 -o \( $1 -eq 8 -a $2 -lt 5 \); then
        AC_MSG_ERROR([asciidoc version $ASCIIDOC_VER less than 8.5.
Documentation cannot be built.
On Lucid, install the regular asciidoc from Ubuntu by running "sudo apt-get install asciidoc".
On Hardy, install the backported asciidoc available from the linuxcnc.org debian archive.
On other systems, do what you need to install asciidoc version 8.5 or newer.])
    fi
    AC_MSG_RESULT([$ASCIIDOC_VER])

    AC_PATH_PROG(DBLATEX,dblatex,"none")
    if ( test "none" = "$DBLATEX" ) ; then
	AC_MSG_ERROR([no dblatex, documentation cannot be built])
    fi

    AC_MSG_CHECKING([dblatex version])
    set -- `dblatex --version`; DBLATEX_VER=$3
    set -- `echo $DBLATEX_VER | sed 's/[[.-]]/ /g'`

    if test $1 -eq 0 -a \( $2 -lt 2 -o \( $2 -eq 2 -a ${3:-0} -lt 12 \) \); then
        AC_MSG_ERROR([dblatex version $DBLATEX_VER less than 0.2.12.
Documentation cannot be built.])
    fi
    AC_MSG_RESULT([$DBLATEX_VER])


    AC_PATH_PROG(SOURCE_HIGHLIGHT,source-highlight,"none")
    if ( test "none" = "$SOURCE_HIGHLIGHT" ) ; then
	AC_MSG_ERROR([no source-highlight, documentation cannot be built])
    fi


    AC_PATH_PROG(CONVERT,convert,"none")
    if ( test "none" = "$CONVERT" ) ; then
	AC_MSG_ERROR([no convert, documentation cannot be built])
    fi

    AC_PATH_PROG(GS,gs,"none")
    if ( test "none" = "$GS" ) ; then
	AC_MSG_ERROR([no gs, documentation cannot be built])
    fi
fi

# Programs required only for building the PDF documentation
if ( test "$BUILD_DOCS_PDF" = "yes" ) ; then
    AC_PATH_PROG(DBLATEX,dblatex,"none")
    if ( test "none" = "$DBLATEX" ) ; then
	AC_MSG_ERROR([no dblatex, PDF documentation cannot be built])
    fi

    AC_PATH_PROG(PDFLATEX,pdflatex,"none")
    if ( test "none" = "$PDFLATEX" ) ; then
	AC_MSG_ERROR([no pdflatex, PDF documentation cannot be built])
    fi

    AC_PATH_PROG(EPSTOPDF,epstopdf,"none")
    if ( test "none" = "$EPSTOPDF" ) ; then
	AC_MSG_ERROR([no epstopdf, PDF documentation cannot be built])
    fi
fi

# Programs required only for building the HTML documentation
if ( test "$BUILD_DOCS_HTML" = "yes" ) ; then
    AC_PATH_PROG(XSLTPROC,xsltproc,"none")
    if ( test "none" = "$XSLTPROC" ) ; then
	AC_MSG_ERROR([no xsltproc, HTML documentation cannot be built])
    fi

    AC_PATH_PROG(DVIPNG,dvipng,"none")
    if ( test "none" = "$DVIPNG" ) ; then
	AC_MSG_ERROR([no dvipng, HTML documentation cannot be built])
    fi

    AC_MSG_CHECKING([for HTML support in groff])
    if ! groff -Thtml < /dev/null > /dev/null 2>&1 ; then
        AC_MSG_ERROR([no groff -Thtml, HTML documentation cannot be built])
    else
        AC_MSG_RESULT(yes)
    fi
fi
AC_SUBST(BUILD_DOCS)
AC_SUBST(BUILD_DOCS_PDF)
AC_SUBST(BUILD_DOCS_HTML)

#############################################################################
# Section 4 - Check for math support                                         #
#                                                                            #
# Because some of the realtime kernel modules use floating point math        #
# which is not supported by standard kernel calls, we need to link to        #
# libm. RTAI provides a loadable module derived from uclibc (a minimal       #
# glibc implimentaion for embedded systems). Alternatively, we can link      #
# to dietlibc - Most distros package this as diet or dietlibc. Debian        #
# splits the headers and static libs into dietlibc-dev..                     #
# If neither of the two preferred options are available, then the default    #
# GNU glibc math library will have to be used. This will cause problems      #
# if certain functions found in libc.so are not stubbed, hence the following #
# tests and linking to mathstubs.o at a later stage.                         #
##############################################################################

if test "$SIMULATOR" != "yes"
then
AC_MSG_CHECKING([for kernel math support])
USE_LIBM=""
USE_RTLIBM=""
USE_STUBS=""
MATHLIB=""
MATHINC=""

#we need to make sure that $RTS has a --module-dir option
#only rtai-config has, well rtlinux-config has a --module_dir and lacks the rtai_* modules
if test $THREADS = rtai ; then
    if (test -r $($RTS --module-dir)/rtai_math${MODEXT} ) ; then
       USE_RTLIBM=1
    fi
fi

if (test -r $RTDIR/modules/rtai_libm${MODEXT} ) || (test $USE_RTLIBM) || (test -r /lib/modules/${KERNEL_VERS}/rtai/rtai_libm${MODEXT}) ; then
    # Found a suitable kernel module..
    MATHLIB=
    USE_RTLIBM=1
    AC_MSG_RESULT([ok, using RTAI's libm kernel module])
# Note: need to search /lib/modules/$KERNEL_VER for the math modules..
#       or `$RTS --module-dir`...
else
    AC_MSG_RESULT([no])
    AC_MSG_CHECKING([for a suitable libm])
    rm -f tests/mathtest.o tests/mathtest 2>/dev/null
    # compile a sample first.
    $CC -c tests/mathtest.c $RTFLAGS -o tests/mathtest.o 2>/dev/null
    
    DIET_DIR=$(find /usr/lib -maxdepth 2 -name diet* | head -n1)
    if (test "$DIET_DIR" != "" ) ; then
        # Run a test to see if it will work...
        ld -r -static tests/mathtest.o -o tests/mathtest -L$DIET_DIR/lib-i386 -lm 2>/dev/null
        if (test "$(nm -u tests/mathtest | grep -v ende)" = "" ) ; then
            AC_MSG_RESULT([diet lib OK to use.])
            USE_DIET=1
            MATHLIB="-L$DIET_DIR/lib-i386 -lm"
            MATHINC="-I$DIET_DIR/include"
        fi
    fi
    if (test "$USE_DIET" = "" ) ; then
        # Test the standard libm
    rm -f tests/mathtest 2>/dev/null
    ld -r -static tests/mathtest.o -o tests/mathtest -L/usr/lib -lm 2>/dev/null
        if ! nm -u tests/mathtest ; then
            AC_MSG_RESULT([libm OK to use.])
            USE_LIBM=1
            MATHLIB="-L/usr/lib -lm"
        else
            # We need to link to mathstubs if we are to use the glibc libm
            AC_MSG_WARN([Using glibc libm with mathstubs.
			If unresolved symbols are reported when loading kernel modules
			please file a bug report.])
            USE_LIBM=1
	    USE_STUBS=1
            MATHLIB="-L/usr/lib -lm"
        fi
    fi
    rm -f tests/mathtest.o tests/mathtest 2>/dev/null
fi

AC_SUBST([USE_LIBM])
AC_SUBST([USE_STUBS])
AC_SUBST([USE_RTLIBM])
AC_SUBST([MATHINC])
AC_SUBST([MATHLIB])

for m in adeos rtai_hal rtai_ksched rtai_fifos rtai_shm rtai_sem rtai_math \
        rtai rt_mem_mgr rtai_sched rtai_libm \
        rtl mbuff rtl_time rtl_sched rtl_posixio rtl_fifo xeno_math; do
    AC_MSG_CHECKING([for $m])
    TMP=$(find $MODULE_DIR -name $m$MODEXT 2>/dev/null)
    if test -z "$TMP"; then
        TMP=$(find /lib/modules/$KERNEL_VERS -name $m$MODEXT)
    fi
    eval MODPATH_$m=${TMP/$KERNEL_VERS/\\\$\\\(uname\\\ -r\\\)}
    AC_MSG_RESULT([${TMP:-not found}])
done

AC_SUBST(MODPATH_adeos)
AC_SUBST(MODPATH_rtai_hal)
AC_SUBST(MODPATH_rtai_ksched)
AC_SUBST(MODPATH_rtai_fifos)
AC_SUBST(MODPATH_rtai_shm)
AC_SUBST(MODPATH_rtai_sem)
AC_SUBST(MODPATH_rtai_math)
AC_SUBST(MODPATH_adeos)
AC_SUBST(MODPATH_rtai)
AC_SUBST(MODPATH_rt_mem_mgr)
AC_SUBST(MODPATH_rtai_sched)
AC_SUBST(MODPATH_rtai_shm)
AC_SUBST(MODPATH_rtai_libm)
AC_SUBST(MODPATH_rtl)
AC_SUBST(MODPATH_mbuff)
AC_SUBST(MODPATH_rtl_time)
AC_SUBST(MODPATH_rtl_sched)
AC_SUBST(MODPATH_rtl_posixio)
AC_SUBST(MODPATH_rtl_fifo)
AC_SUBST(MODPATH_xeno_math)
fi

# Checks for header files.

##############################################################################
# Section 4.1 - Important headers, functions and gloabl defines.             #
#                                                                            #
##############################################################################

# This section gets inserted in to config.h.in when autoheader is run.
# Global and common defines should be here rather than duplicated in
# multiple places. Keep screwball constructs out of this, and it can
# be used in both kernel space and user space.
AH_TOP([/********************************************************************
* Description: config.h
*
*	Common defines used in many emc2 source files.
*       To add to this file, edit Section 4.1 in configure.in
*       and then run autoheader.
*
* Author: Autogenerated by autoheader
* License: LGPL Version 2
* System: Linux
*    
* Copyright (c) 2004 All rights reserved.
********************************************************************/
#ifndef EMC2_CONFIG_H
#define EMC2_CONFIG_H

/* LINELEN is used throughout for buffer sizes, length of file name strings,
   etc. Let's just have one instead of a multitude of defines all the same. */
#define LINELEN 255
/* Used in a number of places for sprintf() buffers. */
#define BUFFERLEN 80

#define MM_PER_INCH 25.4
#define INCH_PER_MM (1.0/25.4)
])

AH_VERBATIM([_GNU_SOURCE],
[/* Enable GNU extensions on systems that have them.  */
#ifndef _GNU_SOURCE
# define _GNU_SOURCE
#endif
])

AC_HEADER_STDC
AC_HEADER_SYS_WAIT
AC_CHECK_FUNCS(semtimedop)
LIBS_hold=$LIBS
LIBS="$LIBS -lm"

AC_MSG_CHECKING([for sincos function])
sincos_ok=yes
AC_LINK_IFELSE([AC_LANG_PROGRAM([[double a, b;]], [[sincos(1.0, &a, &b);]])],[AC_DEFINE(
        HAVE_SINCOS,
        1,
        Define to 1 if sincos is available.
    )],[sincos_ok=no
])
AC_MSG_RESULT([$sincos_ok])

AC_CHECK_FUNCS(__sincos)
LIBS=$LIBS_hold

AH_BOTTOM(#endif
)

##############################################################################
# Section 5 - Check for tcl/tk support                                       #
#                                                                            #
# Test for tcl/tk headers fails if they are not in /usr/include              #
# so testing is done by finding tclConfig.sh and tkConfig.sh                 #
# if the search fails the traditional check is done                          #
##############################################################################
AC_MSG_CHECKING([for tcl])

AC_ARG_WITH(tclConfig,
    [  --with-tclConfig=<path>                 Specify the path to tclConfig],
    [
        TCLCONFIG=$withval
    ],[
        TCLCONFIG=
    ])

# if not specified, search for tclConfig.sh
if (test "x$TCLCONFIG" = "x"); then
    TCLCONFIG=$(find /usr/lib* -maxdepth 2 -name tclConfig.sh | head -n1)
    if (test "x$TCLCONFIG" = "x"); then
	TCLCONFIG=$(find /usr/local/lib* -maxdepth 2 -name tclConfig.sh | head -n1)
    fi
fi

if (test "x$TCLCONFIG" = "x"); then
   AC_MSG_RESULT([tclConfig.sh not found, trying tcl.h and libs.
		  If it doesn't work try running ./configure --with-tclConfig=<path to tclConfig.sh>])
   AC_CHECK_HEADERS([tcl.h])
   AC_SEARCH_LIBS(Tcl_Init,[tcl tcl8.1 tcl8.2 tcl8.3 tcl8.4 tcl8.5],[],[AC_MSG_ERROR([tcl lib not found])])
else
# tclConfig.sh found,
# extracting vars
   AC_MSG_RESULT([$TCLCONFIG found])
   . "$TCLCONFIG"
   TCL_CFLAGS="$TCL_INCLUDE_SPEC -DUSE_TCL_STUBS"
   TCL_LIBS="$TCL_STUB_LIB_SPEC"
fi

AC_MSG_CHECKING([for tk])

AC_ARG_WITH(tkConfig,
    [  --with-tkConfig=<path>                  Specify the path to tkConfig],
    [
        TKCONFIG=$withval
    ],[
        TKCONFIG=
    ])

# if not specified, search for tclConfig.sh
if test -z "$TKCONFIG"; then
    TKCONFIG=$(dirname $TCLCONFIG)/tkConfig.sh
    if ! test -f $TKCONFIG; then unset TKCONFIG; fi
fi
if (test "x$TKCONFIG" = "x"); then
    # search for tkConfig.sh
    TKCONFIG=$(find /usr/lib -maxdepth 2 -name tkConfig.sh | head -n1)
    if (test "x$TKCONFIG" = "x"); then
	TKCONFIG=$(find /usr/local/lib -maxdepth 2 -name tkConfig.sh | head -n1)
    fi
fi

if (test "x$TKCONFIG" = "x"); then
   AC_MSG_RESULT([tkConfig.sh not found, trying tk.h and libs.
		  If it doesn't work try running ./configure --with-tkConfig=<path to tkConfig.sh>])
   AC_CHECK_HEADERS([tk.h])
   AC_SEARCH_LIBS(Tk_Init,[tk tk80 tk8.0 tk8.1 tk8.2 tk8.3 tk8.4 tk8.5],[],[AC_MSG_ERROR([tk lib not found])])
else
# tkConfig.sh found,
# extracting vars
   AC_MSG_RESULT([$TKCONFIG found])
   . "$TKCONFIG"
   TK_CFLAGS="$TK_INCLUDE_SPEC $TK_XINCLUDES" 
   TK_LIBS="$TK_LIBS $TK_LIB_SPEC"
fi

if ! test -z "$TCL_VERSION" && ! test -z "$TK_VERSION" && ! test "$TCL_VERSION" = "$TK_VERSION" ; then
    AC_MSG_ERROR([Tcl and Tk versions must be the same, but configure found
Tcl $TCL_VERSION and Tk $TK_VERSION.  You can use --with-tkConfig= and --with-tclConfig=
to override the autodetected versions.])
fi

if test -f $TCL_EXEC_PREFIX/bin/wish$TCL_VERSION; then
    WISH=$TCL_EXEC_PREFIX/bin/wish$TCL_VERSION
elif test -f $TCL_EXEC_PREFIX/bin/wish; then
    WISH=$TCL_EXEC_PREFIX/bin/wish
else
    WISH=wish
fi

if test -f $TCL_EXEC_PREFIX/bin/tclsh$TCL_VERSION; then
    TCLSH=$TCL_EXEC_PREFIX/bin/tclsh$TCL_VERSION
elif test -f $TCL_EXEC_PREFIX/bin/tclsh; then
    TCLSH=$TCL_EXEC_PREFIX/bin/tclsh
else
    TCLSH=tclsh
fi

AC_MSG_CHECKING([for BWidget using $TCLSH])
if (unset DISPLAY; echo ["catch { package require bwidget }; exit [expr [lsearch [package names] BWidget] == -1]"] | $TCLSH); then
    AC_MSG_RESULT([found])
else
    AC_MSG_ERROR([not found])
fi

HAVE_WORKING_BLT=no
AC_MSG_CHECKING([for BLT using tclsh8.5])
if (test -f $TCL_EXEC_PREFIX/bin/tclsh8.5) && (echo ['if [catch {package require BLT}] { exit 1; } else { exit 0; }'] | tclsh8.5); then
    AC_MSG_RESULT([found])
    HAVE_WORKING_BLT=yes
else
    AC_MSG_RESULT([not found])
fi

AC_SUBST([TCL_DBGX])
AC_SUBST([TK_DBGX])
AC_SUBST([TCL_CFLAGS])
AC_SUBST([TK_CFLAGS])
AC_SUBST([TCL_LIBS])
AC_SUBST([TK_LIBS])
AC_SUBST([WISH])
AC_SUBST([TCLSH])
AC_SUBST([HAVE_WORKING_BLT])

##############################################################################
# Section 6 - Miscelaneous support                                           #
#                                                                            #
# Subsection 6.1. - provides DATE to output it to the generated files        #
# Subsection 6.2. - user option to convince make to be quiet during make     #
##############################################################################

# provides DATE in order to output it to the generated files
DATE=$(date)
AC_SUBST([DATE])
AC_PATH_XTRA
#X_CFLAGS gets set
#X_LIBS and X_EXTRA_LIBS likewise

AC_SUBST([X_LIBS])
AC_SUBST([X_CFLAGS])

AC_CHECK_HEADERS(X11/extensions/Xinerama.h,
	    [HAVE_XINERAMA=yes],
	    [HAVE_XINERAMA=no])

AC_CHECK_LIB(Xinerama, XineramaQueryExtension,
	    [],
	    [HAVE_XINERAMA=no])

if test "x$HAVE_XINERAMA" = "xno"; then
    AC_MSG_ERROR([Xinerama library or headers not found])
fi

# check for Xaw, that is needed for emc2/src/emc/usr_intf/xemc.cc

if test "$have_x" = "yes"; then
CFLAGS_hold=$CFLAGS
LIBS_hold=$LIBS
CFLAGS="$CFLAGS $X_CFLAGS"
LIBS="$LIBS $X_PRE_LIBS $X_LIBS"

AC_CHECK_HEADERS(X11/Xaw/XawInit.h,
	    [HAVE_XAW=yes],
	    [HAVE_XAW=no],
	    [[#include <X11/Intrinsic.h>
	    ]])

AC_CHECK_LIB(Xaw, XawDialogGetValueString,
	    [],
	    [HAVE_XAW=no])
CFLAGS=$CFLAGS_hold
LIBS=$LIBS_hold
fi

if test "x$HAVE_XAW" = "xno"; then
    AC_MSG_WARN([Xaw lib missing, you won't be able to build/run xemc. try installing it with 'apt-get install libxaw7-dev'])
else    
    XAW_LIBS="$X_PRE_LIBS $X_LIBS -lX11 -lXaw -lXt"
fi
AC_SUBST([HAVE_XAW])
AC_SUBST([XAW_LIBS])

#clean out LIBS, or else all future tests will check with -lXaw (which fails on odd systems)
temp_LIBS=$LIBS
LIBS=

# check for readline.h and friends, optional for halcmd
AC_CHECK_HEADERS(readline/readline.h, [HAVE_READLINE=yes], [HAVE_READLINE=no])
AC_CHECK_HEADERS(readline/history.h, [], [HAVE_READLINE=no])

echo "Trying readline without -ltermcap"
AC_CHECK_LIB(readline, readline, [HAVE_READLINE_NOTERMCAP=yes], [])
unset ac_cv_lib_readline_readline
echo "Trying readline with -ltermcap"
AC_CHECK_LIB(readline, readline, [HAVE_READLINE_TERMCAP=yes], [], -ltermcap)
unset ac_cv_lib_readline_readline

if test "x$HAVE_READLINE_NOTERMCAP" = "xyes"; then
    echo "Readline does not require -ltermcap"
    READLINE_LIBS="-lreadline"
elif test "x$HAVE_READLINE_TERMCAP" = "xyes"; then
    echo "Readline requires -ltermcap"
    READLINE_LIBS="-lreadline -ltermcap"
else
    HAVE_READLINE=no
fi

if test "x$HAVE_READLINE" = "xyes"; then
    AC_DEFINE([HAVE_READLINE], [], [Define to 1 if you have the 'readline' library (-lreadline) and required headers])
else
    AC_MSG_ERROR([Required library 'readline' missing.])
fi
AC_SUBST([HAVE_READLINE])
AC_SUBST([READLINE_LIBS])


#check for ncurses.h needed for emc2/src/emc/usr_intf/keystick.cc

AC_CHECK_HEADERS(ncurses.h,
	    [HAVE_NCURSES=yes],
	    [HAVE_NCURSES=no])

AC_CHECK_LIB(ncurses, initscr,
	    [],
	    [HAVE_NCURSES=no])

if test "x$HAVE_NCURSES" = "xno"; then
    AC_MSG_WARN(ncurses lib missing, you won't be able to build/run keystick. try installing it with 'apt-get install libncurses-dev')
else    
    NCURSES_LIBS="-lncurses"
fi
AC_SUBST([HAVE_NCURSES])
AC_SUBST([NCURSES_LIBS])


##############################################################################
# Section 7 - Language support                                               #
#                                                                            #
# i18n Language support:                                                     #
# see http://cvs.gnome.org/viewcvs/intltool/doc/I18N-HOWTO?rev=1.3           #
##############################################################################

# if you don't have nls tools, allow a way out!

AC_ARG_ENABLE(nls,
              [  --disable-nls           don't use NLS],
              USE_NLS=no, USE_NLS=yes)
AC_SUBST(USE_NLS)

if test "$USE_NLS" = "yes"; then
  AC_CHECK_HEADERS(locale.h)
  AC_CHECK_FUNCS(setlocale)
  AC_SUBST(HAVE_LOCALE_H)  

# Add languages here when they are translated.
# Grep the LINGUAS file.
  LANGUAGES=""
  AC_SUBST(LANGUAGES)  
  AC_CHECK_HEADERS(libintl.h)
  AC_CHECK_LIB(intl,gettext)
  AC_SUBST(HAVE_LIBINTL_H)  
  AC_SUBST(HAVE_LIBINTL)

# The default locale directory is /usr/share/locale - This is generally fixed
# by the distribution....
  dnl Handle localedir
  LOCALEDIR='/usr/share/locale'
  AC_ARG_WITH(locale-dir,
  [  --with-locale-dir=DIR   Location of the locale file(s)
                          [DATADIR/locale]],[
    if test x$withval = xyes; then
      AC_MSG_WARN(Usage is: --with-locale-dir=basedir)
    else
      if test x$withval = xno; then
        AC_MSG_WARN(Usage is: --with-locale-dir=basedir)
      else
        LOCALEDIR=$withval
      fi
    fi
  ])
  AC_SUBST(LOCALEDIR)
fi

#restore LIBS
LIBS="$X_LIBS $temp_LIBS"

AC_PATH_PROG(XGETTEXT,xgettext,none)
XGETTEXT_TCL_WORKS=no
if test "$XGETTEXT" = "none"; then
   AC_MSG_ERROR(install gettext 0.14.5 or above)
else
   AC_MSG_CHECKING(for xgettext tcl bug)
   set -- $(xgettext --version | head -1)
   version=$4
   set -- $(echo $4 | tr . " ")
   if test ${1-0} -gt 0 -o \( ${1-0} -eq 0 -a \( ${2-0} -gt 14 -o \( ${2-0} -eq 14 -a ${3-0} -ge 5 \) \) \)
   then
	XGETTEXT_TCL_WORKS=yes
	AC_MSG_RESULT(xgettext version $version OK)
    else
	AC_MSG_RESULT(xgettext version $version buggy -- need at least 0.14.5)
        AC_MSG_ERROR(install xgettext 0.14.5 or above)
   fi
fi
AC_SUBST(XGETTEXT)

AC_PATH_PROG(MSGFMT,msgfmt,none)
if test "$MSGFMT" = "none"; then
   AC_MSG_ERROR(install gettext 0.14.5 or above)
else
    AC_MSG_CHECKING(for --tcl support in msgfmt)
    if $MSGFMT --tcl -l de -d /tmp /dev/null > /dev/null 2>&1; then
        AC_MSG_RESULT(yes)
    else
        AC_MSG_ERROR(install xgettext 0.14.5 or above)
    fi
fi
AC_SUBST(MSGFMT)

AC_MSG_CHECKING(for Python support)
AC_ARG_ENABLE(python,
    [  --disable-python        Disable the parts of emc2 that depend on Python],
    [
	case "$enableval" in
	Y*|y*)
	    BUILD_PYTHON=yes ;;
	*)
	    BUILD_PYTHON=no ;;
	esac
    ],
    [BUILD_PYTHON=yes])

AC_MSG_RESULT($BUILD_PYTHON)

if test "$BUILD_PYTHON" = "yes"; then
    if test "$PYTHON" = "none"; then
	AC_MSG_ERROR([Python missing.  Install it or specify --disable-python to skip the parts of emc2 that depend on Python])
    fi

    AC_MSG_CHECKING([python version])
    if ! $PYTHON -c 'import sys;raise SystemExit,sys.hexversion<0x2040000'
    then
	AC_MSG_ERROR(Python version too old (2.4 or newer required))
    fi
    AC_MSG_RESULT(OK)

    AC_MSG_CHECKING([match between tk and Tkinter versions])
	
    PYTHON_TK_VERSION="`$PYTHON -c 'import _tkinter; print _tkinter.TK_VERSION'`"
    PYTHON_TCL_VERSION="`$PYTHON -c 'import _tkinter; print _tkinter.TCL_VERSION'`"

    if test "$PYTHON_TCL_VERSION" != "$TCL_VERSION"; then
	AC_MSG_RESULT([TCL mismatch: $TCL_VERSION vs $PYTHON_TCL_VERSION])
	AC_MSG_ERROR([Python requires use of Tcl $PYTHON_TCL_VERSION and Tk $PYTHON_TK_VERSION.
Install this version and specify --with-tclConfig and --with-tkConfig if necessary])
    fi
    if test "$PYTHON_TK_VERSION" != "$TK_VERSION"; then
	AC_MSG_RESULT([Tk mismatch: $TK_VERSION vs $PYTHON_TK_VERSION])
	AC_MSG_ERROR(["Python requires use of Tk $TK_VERSION.  Install this version and specify --with-tkConfig if necessary"])
    fi
    AC_MSG_RESULT([$PYTHON_TK_VERSION])

    AC_MSG_CHECKING(location of Python header files)
    INCLUDEPY=`$PYTHON -c 'import distutils.sysconfig; print distutils.sysconfig.get_config_vars().get("INCLUDEPY")'`
    AC_MSG_RESULT($INCLUDEPY)

    AC_CHECK_HEADER($INCLUDEPY/Python.h,[],
	[AC_MSG_ERROR([Required header Python.h missing.  Install it, or specify --disable-python to skip the parts of emc2 that depend on Python])])

    AC_MSG_CHECKING(for site-package location)
    SITEPY=`$PYTHON -c 'import distutils.sysconfig; print distutils.sysconfig.get_python_lib()'`
    AC_MSG_RESULT($SITEPY)

    AC_CHECK_HEADERS(GL/gl.h GL/glu.h,[],[AC_MSG_ERROR([Required OpenGL header missing.  Install it, or specify --disable-python to skip the parts of emc2 that depend on Python])])

    AC_CHECK_LIB(GL, glBegin, [], [AC_MSG_ERROR([Required GL library missing.  Install it, or specify --disable-python to skip the parts of emc2 that depend on Python])])

    AC_MSG_CHECKING(for working GLU quadrics)
    AC_COMPILE_IFELSE([AC_LANG_PROGRAM([[
#include <GL/gl.h>
#include <GL/glu.h>
]], [[GLUquadric *q;]])],[AC_MSG_RESULT(yes)],[
		AC_MSG_ERROR([Required GLU library missing.  Install it or specify --disable-python to skip the parts of emc2 that depend on Python])
	
    ])

    AC_MSG_CHECKING(for Xmu headers)
    AC_CHECK_HEADERS(X11/Xmu/Xmu.h,[],[AC_MSG_ERROR([Required Xmu header missing.  Install it, or specify --disable-python to skip the parts of emc2 that depend on Python])])
fi

AC_SUBST([BUILD_PYTHON])
AC_SUBST([INCLUDEPY])
AC_SUBST([SITEPY])


##############################################################################
# files that get created by ./configure                                      #
##############################################################################
#AC_CONFIG_FILES([../configs/rtapi.conf ../configs/emc.conf ../configs/hal.conf config.h])
AC_CONFIG_FILES([../scripts/rtapi.conf])
AC_CONFIG_FILES([../docs/man/man1/linuxcnc.1])
AC_CONFIG_FILES([../scripts/linuxcnc], [chmod +x ../scripts/linuxcnc])
AC_CONFIG_FILES([../scripts/halrun], [chmod +x ../scripts/halrun])
AC_CONFIG_FILES([../scripts/rip-environment], [chmod +x ../scripts/rip-environment])
AC_CONFIG_FILES([../scripts/haltcl], [chmod +x ../scripts/haltcl])
AC_CONFIG_FILES([../scripts/realtime], [chmod +x ../scripts/realtime])
AC_CONFIG_FILES([../scripts/latencyplot], [chmod +x ../scripts/latencyplot])
AC_CONFIG_FILES(Makefile.inc)
AC_CONFIG_FILES(Makefile.modinc)
AC_CONFIG_FILES(../tcl/linuxcnc.tcl)
AC_CONFIG_FILES(../lib/python/nf.py)
AC_CONFIG_FILES([../scripts/linuxcncmkdesktop], [chmod +x ../scripts/linuxcncmkdesktop])
AC_CONFIG_FILES(../share/applications/linuxcnc-latency.desktop)
AC_CONFIG_FILES(../share/applications/linuxcnc-latencyplot.desktop)
AC_CONFIG_FILES(../share/applications/linuxcnc.desktop)
AC_CONFIG_FILES(../share/desktop-directories/cnc.directory)
AC_CONFIG_FILES(../share/menus/CNC.menu)
AC_OUTPUT

##############################################################################
# message to the user what to do next, after a succesfull ./configure        #
##############################################################################
bold () {
    if tty > /dev/null 2>&1 && type -path tput > /dev/null 2>&1;
    then
        tput smso
    fi
}

offbold () {
    if tty > /dev/null 2>&1 && type -path tput > /dev/null 2>&1;
    then
        tput rmso
    fi
}

echo ""
echo ""
echo "######################################################################"
echo "#                LinuxCNC - Enhanced Machine Controller              #"
echo "######################################################################"
echo "#                                                                    #"
echo "#   LinuxCNC is a software system for computer control of machine    #"
echo "#   tools such as milling machines. LinuxCNC is released under the   #"
echo "#   GPL.  Check out http://www.linuxcnc.org/ for more details.       #"
echo "#                                                                    #"
echo "#                                                                    #"
echo "#   It seems that ./configure completed successfully.                #"
if test $SIMULATOR = yes; then
echo "#   However, the configuration is for a simulator only, no RT        #"
echo "#   capabilities will be used. In this mode no control of hardware   #"
echo "#   is possible. Drivers won't be built.                             #"
else
echo "#   This means that RT is properly installed                         #"
fi
echo "#   If things don't work check config.log for errors & warnings      #"
echo "#                                                                    #"

if test "xyes" = "x$RUN_IN_PLACE"; then
echo "#   Next compile by typing                                           #"
echo "#         make                                                       #"
if test $THREADS != posix -o \( $BUILD_DRIVERS = yes \) ; then
echo "#         sudo make setuid                                           #"
fi
echo "#                                                                    #"
echo "#   Before running the software, set the environment:                #"
echo "#         . (top dir)/scripts/rip-environment                        #"
else
bold
echo "#   warning: If you already have an installed linuxcnc, this will    #"
echo "#         replace an existing installation.  If you have installed   #"
echo "#         a linuxcnc package, this will damage the package.          #"
offbold
echo "#   hint: To test a self-built version of emc without damaging       #"
echo "#         the package version, don't specify a --prefix              #"
echo "#                                                                    #"
echo "#   Next compile by typing                                           #"
echo "#         make                                                       #"
echo "#   then install it by typing                                        #"
echo "#         sudo make install                                          #"
fi
echo "#                                                                    #"
echo "#   To run the software type                                         #"
echo "#         linuxcnc                                                   #"
echo "#                                                                    #"
echo "######################################################################"
echo ""
echo ""<|MERGE_RESOLUTION|>--- conflicted
+++ resolved
@@ -282,8 +282,6 @@
 
 # Architecture. Use output of arch(1).
 ARCHITECTURE=`$ARCHCMD`
-<<<<<<< HEAD
-=======
 
 
 # Name of thread system source file to include, with no extension
@@ -293,7 +291,6 @@
 
 # xenomai equivalent of pkg-config
 XENO_CONFIG=
->>>>>>> a860d8f2
 
 # whether to build drivers for userland with PCI shim support
 USERMODE_PCI=no
@@ -925,11 +922,9 @@
 fi
 AC_SUBST(TARGET_PLATFORM)
 
+
 AC_SUBST(ARCHITECTURE)
-<<<<<<< HEAD
-=======
 AC_SUBST(XENO_CONFIG)
->>>>>>> a860d8f2
 
 
 # man, is this lame
