--- conflicted
+++ resolved
@@ -70,11 +70,7 @@
 	cp $(patsubst %.o,%.ko,$(obj-m)) $(DESTDIR)$(RTLIBDIR)/
 endif
 
-<<<<<<< HEAD
-ifneq "$(filter sim linux,$(BUILDSYS))" ""
-=======
 ifeq ($(BUILDSYS),user-dso)
->>>>>>> 2a3e74c4
 EXTRA_CFLAGS += -DSIM -fPIC
 allmodules = $(patsubst %.o,%.so,$(obj-m))
 modules: $(allmodules)
