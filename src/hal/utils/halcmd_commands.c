/* Copyright (C) 2007 Jeff Epler <jepler@unpythonic.net>
 * Copyright (C) 2003 John Kasunich
 *                     <jmkasunich AT users DOT sourceforge DOT net>
 *
 *  Other contributers:
 *                     Martin Kuhnle
 *                     <mkuhnle AT users DOT sourceforge DOT net>
 *                     Alex Joni
 *                     <alex_joni AT users DOT sourceforge DOT net>
 *                     Benn Lipkowitz
 *                     <fenn AT users DOT sourceforge DOT net>
 *                     Stephen Wille Padnos
 *                     <swpadnos AT users DOT sourceforge DOT net>
 *
 *  This program is free software; you can redistribute it and/or
 *  modify it under the terms of version 2 of the GNU General
 *  Public License as published by the Free Software Foundation.
 *  This library is distributed in the hope that it will be useful,
 *  but WITHOUT ANY WARRANTY; without even the implied warranty of
 *  MERCHANTABILITY or FITNESS FOR A PARTICULAR PURPOSE.  See the
 *  GNU General Public License for more details.
 *
 *  You should have received a copy of the GNU General Public
 *  License along with this library; if not, write to the Free Software
 *  Foundation, Inc., 59 Temple Place, Suite 330, Boston, MA  02111 USA
 *
 *  THE AUTHORS OF THIS LIBRARY ACCEPT ABSOLUTELY NO LIABILITY FOR
 *  ANY HARM OR LOSS RESULTING FROM ITS USE.  IT IS _EXTREMELY_ UNWISE
 *  TO RELY ON SOFTWARE ALONE FOR SAFETY.  Any machinery capable of
 *  harming persons must have provisions for completely removing power
 *  from all motors, etc, before persons enter any danger area.  All
 *  machinery must be designed to comply with local and national safety
 *  codes, and the authors of this software can not, and do not, take
 *  any responsibility for such compliance.
 *
 *  This code was written as part of the EMC HAL project.  For more
 *  information, go to www.linuxcnc.org.
 */

#include "config.h"
#include "rtapi.h"		/* RTAPI realtime OS API */
#include "hal.h"		/* HAL public API decls */
#include "../hal_priv.h"	/* private HAL decls */
#include "halcmd_commands.h"

#include <stdio.h>
#include <stdlib.h>
#include <ctype.h>
#include <string.h>
#include <sys/stat.h>
#include <sys/wait.h>
#include <unistd.h>
#include <fcntl.h>
#include <signal.h>
#include <errno.h>
#include <time.h>
#include <fnmatch.h>


static int unloadrt_comp(char *mod_name);
static void print_comp_info(char **patterns);
static void print_pin_info(int type, char **patterns);
static void print_pin_aliases(char **patterns);
static void print_param_aliases(char **patterns);
static void print_sig_info(int type, char **patterns);
static void print_script_sig_info(int type, char **patterns);
static void print_param_info(int type, char **patterns);
static void print_funct_info(char **patterns);
static void print_thread_info(char **patterns);
static void print_comp_names(char **patterns);
static void print_pin_names(char **patterns);
static void print_sig_names(char **patterns);
static void print_param_names(char **patterns);
static void print_funct_names(char **patterns);
static void print_thread_names(char **patterns);
static void print_lock_status();
static int count_list(int list_root);
static void print_mem_status();
static const char *data_type(int type);
static const char *data_type2(int type);
static const char *pin_data_dir(int dir);
static const char *param_data_dir(int dir);
static const char *data_arrow1(int dir);
static const char *data_arrow2(int dir);
static char *data_value(int type, void *valptr);
static char *data_value2(int type, void *valptr);
static void save_comps(FILE *dst);
static void save_aliases(FILE *dst);
static void save_signals(FILE *dst, int only_unlinked);
static void save_links(FILE *dst, int arrows);
static void save_nets(FILE *dst, int arrows);
static void save_params(FILE *dst);
static void save_threads(FILE *dst);
static void print_help_commands(void);

static int tmatch(int req_type, int type) {
    return req_type == -1 || type == req_type;
}

static int match(char **patterns, char *value) {
    int i;
    if(!patterns || !patterns[0] || !patterns[0][0]) return 1;
    for(i=0; patterns[i] && *patterns[i]; i++) {
	char *pattern = patterns[i];
	if(strncmp(pattern, value, strlen(pattern)) == 0) return 1;
	if (fnmatch(pattern, value, 0) == 0) return 1;
    }
    return 0;
}

int do_lock_cmd(char *command)
{
    int retval=0;

    /* if command is blank or "all", want to lock everything */
    if ((command == NULL) || (strcmp(command, "all") == 0)) {
	retval = hal_set_lock(HAL_LOCK_ALL);
    } else if (strcmp(command, "none") == 0) {
	retval = hal_set_lock(HAL_LOCK_NONE);
    } else if (strcmp(command, "tune") == 0) {
	retval = hal_set_lock(HAL_LOCK_LOAD & HAL_LOCK_CONFIG);
    } else if (strcmp(command, "all") == 0) {
	retval = hal_set_lock(HAL_LOCK_ALL);
    }

    if (retval == 0) {
	/* print success message */
	halcmd_info("Locking completed");
    } else {
	halcmd_error("Locking failed\n");
    }
    return retval;
}

int do_unlock_cmd(char *command)
{
    int retval=0;

    /* if command is blank or "all", want to unlock everything */
    if ((command == NULL) || (strcmp(command, "all") == 0)) {
	retval = hal_set_lock(HAL_LOCK_NONE);
    } else if (strcmp(command, "all") == 0) {
	retval = hal_set_lock(HAL_LOCK_NONE);
    } else if (strcmp(command, "tune") == 0) {
	retval = hal_set_lock(HAL_LOCK_LOAD & HAL_LOCK_CONFIG);
    }

    if (retval == 0) {
	/* print success message */
	halcmd_info("Unlocking completed");
    } else {
	halcmd_error("Unlocking failed\n");
    }
    return retval;
}

int do_linkpp_cmd(char *first_pin_name, char *second_pin_name)
{
    int retval;
    hal_pin_t *first_pin, *second_pin;
    static int dep_msg_printed = 0;

    if ( dep_msg_printed == 0 ) {
	halcmd_warning("linkpp command is deprecated, use 'net'\n");
	dep_msg_printed = 1;
    }
    rtapi_mutex_get(&(hal_data->mutex));
    /* check if the pins are there */
    first_pin = halpr_find_pin_by_name(first_pin_name);
    second_pin = halpr_find_pin_by_name(second_pin_name);
    if (first_pin == 0) {
	/* first pin not found*/
	rtapi_mutex_give(&(hal_data->mutex));
	halcmd_error("pin '%s' not found\n", first_pin_name);
	return -EINVAL; 
    } else if (second_pin == 0) {
	rtapi_mutex_give(&(hal_data->mutex));
	halcmd_error("pin '%s' not found\n", second_pin_name);
	return -EINVAL; 
    }
    
    /* give the mutex, as the other functions use their own mutex */
    rtapi_mutex_give(&(hal_data->mutex));
    
    /* check that both pins have the same type, 
       don't want to create a sig, which after that won't be usefull */
    if (first_pin->type != second_pin->type) {
	halcmd_error("pins '%s' and '%s' not of the same type\n",
                first_pin_name, second_pin_name);
	return -EINVAL; 
    }
	
    /* now create the signal */
    retval = hal_signal_new(first_pin_name, first_pin->type);

    if (retval == 0) {
	/* if it worked, link the pins to it */
	retval = hal_link(first_pin_name, first_pin_name);

	if ( retval == 0 ) {
	/* if that worked, link the second pin to the new signal */
	    retval = hal_link(second_pin_name, first_pin_name);
	}
    }
    if (retval < 0) {
	halcmd_error("linkpp failed\n");
    }
    return retval;
}

int do_linkps_cmd(char *pin, char *sig)
{
    int retval;

    retval = hal_link(pin, sig);
    if (retval == 0) {
	/* print success message */
        halcmd_info("Pin '%s' linked to signal '%s'\n", pin, sig);
    } else {
        halcmd_error("link failed\n");
    }
    return retval;
}

int do_linksp_cmd(char *sig, char *pin) {
    return do_linkps_cmd(pin, sig);
}


int do_unlinkp_cmd(char *pin)
{
    int retval;

    retval = hal_unlink(pin);
    if (retval == 0) {
	/* print success message */
	halcmd_info("Pin '%s' unlinked\n", pin);
    } else {
        halcmd_error("unlink failed\n");
    }
    return retval;
}

int do_source_cmd(char *hal_filename) {
    FILE *f = fopen(hal_filename, "r");
    char buf[MAX_CMD_LEN+1];
    int fd;
    int result = 0;
    int lineno_save = halcmd_get_linenumber();
    int linenumber = 1;
    char *filename_save = strdup(halcmd_get_filename());

    if(!f) {
        fprintf(stderr, "Could not open hal file '%s': %s\n",
                hal_filename, strerror(errno));
	free(filename_save);
        return -EINVAL;
    }
    fd = fileno(f);
    fcntl(fd, F_SETFD, FD_CLOEXEC);

    halcmd_set_filename(hal_filename);

    while(1) {
        char *readresult = fgets(buf, MAX_CMD_LEN, f);
        halcmd_set_linenumber(linenumber++);
        if(readresult == 0) {
            if(feof(f)) break;
            halcmd_error("Error reading file: %s\n", strerror(errno));
            result = -EINVAL;
            break;
        }
        result = halcmd_parse_line(buf);
        if(result != 0) break;
    }

    halcmd_set_linenumber(lineno_save);
    halcmd_set_filename(filename_save);
    free(filename_save);
    fclose(f);
    return result;
}

int do_start_cmd(void) {
    int retval = hal_start_threads();
    if (retval == 0) {
        /* print success message */
        halcmd_info("Realtime threads started\n");
    }
    return retval;
}

int do_stop_cmd(void) {
    int retval = hal_stop_threads();
    if (retval == 0) {
        /* print success message */
        halcmd_info("Realtime threads stopped\n");
    }
    return retval;
}

int do_addf_cmd(char *func, char *thread, char **opt) {
    char *position_str = opt ? opt[0] : NULL;
    int position = -1;
    int retval;

    if(position_str && *position_str) position = atoi(position_str);

    retval = hal_add_funct_to_thread(func, thread, position);
    if(retval == 0) {
        halcmd_info("Function '%s' added to thread '%s'\n",
                    func, thread);
    } else {
        halcmd_error("addf failed\n");
    }
    return retval;
}

int do_alias_cmd(char *pinparam, char *name, char *alias) {
    int retval;

    if ( strcmp (pinparam, "pin" ) == 0 ) {
	retval = hal_pin_alias(name, alias);
    } else if ( strcmp (pinparam, "param" ) == 0 ) {
	retval = hal_param_alias(name, alias);
    } else {
	retval = -EINVAL;
    }
    if(retval == 0) {
        halcmd_info("%s '%s' aliased to '%s'\n",
                    pinparam, name, alias);
    } else {
        halcmd_error("alias failed\n");
    }
    return retval;	
}

int do_unalias_cmd(char *pinparam, char *name) {
    int retval;
    if (strcmp(pinparam, "pin") == 0) {
        retval = hal_pin_alias(name, NULL);
    } else if ( strcmp (pinparam, "param" ) == 0 ) {
      retval = hal_param_alias(name, NULL);
    } else {
        return -EINVAL;
    };
    if(retval == 0) {
        halcmd_info("%s '%s' unaliased\n",
                    pinparam, name);
    } else {
        halcmd_error("unalias failed\n");
    }
    return retval;	
}
int do_delf_cmd(char *func, char *thread) {
    int retval;

    retval = hal_del_funct_from_thread(func, thread);
    if(retval == 0) {
        halcmd_info("Function '%s' removed from thread '%s'\n",
                    func, thread);
    } else {
        halcmd_error("delf failed\n");
    }

    return retval;
}

static int preflight_net_cmd(char *signal, hal_sig_t *sig, char *pins[]) {
    int i, type=-1, writers=0, bidirs=0, pincnt=0;
    char *writer_name=0, *bidir_name=0;
    /* if signal already exists, use its info */
    if (sig) {
	type = sig->type;
	writers = sig->writers;
	bidirs = sig->bidirs;
    }

    if(writers || bidirs) 
    {
        hal_pin_t *pin;
        int next;
        for(next = hal_data->pin_list_ptr; next; next=pin->next_ptr) 
        {
            pin = SHMPTR(next);
            if(SHMPTR(pin->signal) == sig && pin->dir == HAL_OUT)
                writer_name = pin->name;
            if(SHMPTR(pin->signal) == sig && pin->dir == HAL_IO)
                bidir_name = writer_name = pin->name;
        }
    }

    for(i=0; pins[i] && *pins[i]; i++) {
        hal_pin_t *pin = 0;
        pin = halpr_find_pin_by_name(pins[i]);
        if(!pin) {
            halcmd_error("Pin '%s' does not exist\n",
                    pins[i]);
            return -ENOENT;
        }
        if(SHMPTR(pin->signal) == sig) {
	     /* Already on this signal */
	    pincnt++;
	    continue;
	} else if(pin->signal != 0) {
            hal_sig_t *osig = SHMPTR(pin->signal);
            halcmd_error("Pin '%s' was already linked to signal '%s'\n",
                    pin->name, osig->name);
            return -EINVAL;
	}
	if (type == -1) {
	    /* no pre-existing type, use this pin's type */
	    type = pin->type;
	}
        if(type != pin->type) {
            halcmd_error(
                "Signal '%s' of type '%s' cannot add pin '%s' of type '%s'\n",
                signal, data_type2(type), pin->name, data_type2(pin->type));
            return -EINVAL;
        }
        if(pin->dir == HAL_OUT) {
            if(writers || bidirs) {
            dir_error:
                halcmd_error(
                    "Signal '%s' can not add %s pin '%s', "
                    "it already has %s pin '%s'\n",
                        signal, pin_data_dir(pin->dir), pin->name,
                        bidir_name ? pin_data_dir(HAL_IO):pin_data_dir(HAL_OUT),
                        bidir_name ? bidir_name : writer_name);
                return -EINVAL;
            }
            writer_name = pin->name;
            writers++;
        }
	if(pin->dir == HAL_IO) {
            if(writers) {
                goto dir_error;
            }
            bidir_name = pin->name;
            bidirs++;
        }
        pincnt++;
    }
    if(pincnt)
        return 0;
    halcmd_error("'net' requires at least one pin, none given\n");
    return -EINVAL;
}

int do_net_cmd(char *signal, char *pins[]) {
    hal_sig_t *sig;
    int i, retval;

    rtapi_mutex_get(&(hal_data->mutex));
    /* see if signal already exists */
    sig = halpr_find_sig_by_name(signal);

    /* verify that everything matches up (pin types, etc) */
    retval = preflight_net_cmd(signal, sig, pins);
    if(retval < 0) {
        rtapi_mutex_give(&(hal_data->mutex));
        return retval;
    }

    {
	hal_pin_t *pin = halpr_find_pin_by_name(signal);
	if(pin) {
	    halcmd_error(
                    "Signal name '%s' must not be the same as a pin.  "
                    "Did you omit the signal name?\n",
		signal);
	    rtapi_mutex_give(&(hal_data->mutex));
	    return -ENOENT;
	}
    }
    if(!sig) {
        /* Create the signal with the type of the first pin */
        hal_pin_t *pin = halpr_find_pin_by_name(pins[0]);
        rtapi_mutex_give(&(hal_data->mutex));
        if(!pin) {
            return -ENOENT;
        }
        retval = hal_signal_new(signal, pin->type);
    } else {
	/* signal already exists */
        rtapi_mutex_give(&(hal_data->mutex));
    }
    /* add pins to signal */
    for(i=0; retval == 0 && pins[i] && *pins[i]; i++) {
        retval = do_linkps_cmd(pins[i], signal);
    }

    return retval;
}

#if 0  /* newinst deferred to version 2.2 */
int do_newinst_cmd(char *comp_name, char *inst_name) {
    hal_comp_t *comp = halpr_find_comp_by_name(comp_name);

    if(!comp) {
        halcmd_error( "No such component: %s\n", comp_name);
        return -ENOENT;
    }
    if(!comp->make) {
        halcmd_error( "%s does not support 'newinst'\n", comp_name);
        return -ENOSYS;
    }
    if ( *inst_name == '\0' ) {
        halcmd_error( "Must supply name for new instance\n");
        return -EINVAL;
    }	

#if defined(BUILD_SYS_USER_DSO)
    {
        char *argv[MAX_TOK];
        int m = 0, result;
        argv[m++] = EMC2_BIN_DIR "/rtapi_app";
        argv[m++] = "newinst";
        argv[m++] = comp_name;
        argv[m++] = inst_name;
        argv[m++] = 0;
        result = hal_systemv(argv);
        if(result != 0) {
            halcmd_error( "newinst failed: %d\n", result);
            return -EINVAL;
        }
    }
#else
    {
    FILE *f;
    f = fopen("/proc/rtapi/hal/newinst", "w");
    if(!f) {
        halcmd_error( "cannot open proc entry: %s\n",
                strerror(errno));
        return -EINVAL;
    }

    rtapi_mutex_get(&(hal_data->mutex));

    while(hal_data->pending_constructor) {
        struct timespec ts = {0, 100 * 1000 * 1000}; // 100ms
        rtapi_mutex_give(&(hal_data->mutex));
        nanosleep(&ts, NULL);
        rtapi_mutex_get(&(hal_data->mutex));
    }
    strncpy(hal_data->constructor_prefix, inst_name, HAL_NAME_LEN);
    hal_data->constructor_prefix[HAL_NAME_LEN]=0;
    hal_data->pending_constructor = comp->make;
    rtapi_mutex_give(&(hal_data->mutex));

    if(fputc(' ', f) == EOF) {
        halcmd_error( "cannot write to proc entry: %s\n",
                strerror(errno));
        fclose(f);
        rtapi_mutex_get(&(hal_data->mutex));
        hal_data->pending_constructor = 0;
        rtapi_mutex_give(&(hal_data->mutex));
        return -EINVAL;
    }
    if(fclose(f) != 0) {
        halcmd_error(
                "cannot close proc entry: %s\n",
                strerror(errno));
        rtapi_mutex_get(&(hal_data->mutex));
        hal_data->pending_constructor = 0;
        rtapi_mutex_give(&(hal_data->mutex));
        return -EINVAL;
    }

    while(hal_data->pending_constructor) {
        struct timespec ts = {0, 100 * 1000 * 1000}; // 100ms
        nanosleep(&ts, NULL);
    }
    }
#endif
    rtapi_mutex_get(&hal_data->mutex);
    {
    hal_comp_t *inst = halpr_alloc_comp_struct();
    if (inst == 0) {
        /* couldn't allocate structure */
        rtapi_mutex_give(&(hal_data->mutex));
        halcmd_error(
            "insufficient memory for instance '%s'\n", inst_name);
        return -ENOMEM;
    }
    inst->comp_id = comp->comp_id | 0x10000;
    inst->mem_id = -1;
    inst->type = 2;
    inst->pid = 0;
    inst->ready = 1;
    inst->shmem_base = 0;
    rtapi_snprintf(inst->name, sizeof(inst->name), "%s", inst_name);
    /* insert new structure at head of list */
    inst->next_ptr = hal_data->comp_list_ptr;
    hal_data->comp_list_ptr = SHMOFF(inst);

    rtapi_mutex_give(&(hal_data->mutex));
    }
    return 0;
}
#endif /* newinst deferred */

int do_newsig_cmd(char *name, char *type)
{
    int retval;

    if (strcasecmp(type, "bit") == 0) {
	retval = hal_signal_new(name, HAL_BIT);
    } else if (strcasecmp(type, "float") == 0) {
	retval = hal_signal_new(name, HAL_FLOAT);
    } else if (strcasecmp(type, "u32") == 0) {
	retval = hal_signal_new(name, HAL_U32);
    } else if (strcasecmp(type, "s32") == 0) {
	retval = hal_signal_new(name, HAL_S32);
    } else {
	halcmd_error("Unknown signal type '%s'\n", type);
	retval = -EINVAL;
    }
    if (retval < 0) {
	halcmd_error("newsig failed\n");
    }
    return retval;
}

static int set_common(hal_type_t type, void *d_ptr, char *value) {
    // This function assumes that the mutex is held
    int retval = 0;
    double fval;
    long lval;
    unsigned long ulval;
    char *cp = value;

    switch (type) {
    case HAL_BIT:
	if ((strcmp("1", value) == 0) || (strcasecmp("TRUE", value) == 0)) {
	    *(hal_bit_t *) (d_ptr) = 1;
	} else if ((strcmp("0", value) == 0)
	    || (strcasecmp("FALSE", value)) == 0) {
	    *(hal_bit_t *) (d_ptr) = 0;
	} else {
	    halcmd_error("value '%s' invalid for bit\n", value);
	    retval = -EINVAL;
	}
	break;
    case HAL_FLOAT:
	fval = strtod ( value, &cp );
	if ((*cp != '\0') && (!isspace(*cp))) {
	    /* invalid character(s) in string */
	    halcmd_error("value '%s' invalid for float\n", value);
	    retval = -EINVAL;
	} else {
	    *((hal_float_t *) (d_ptr)) = fval;
	}
	break;
    case HAL_S32:
	lval = strtol(value, &cp, 0);
	if ((*cp != '\0') && (!isspace(*cp))) {
	    /* invalid chars in string */
	    halcmd_error("value '%s' invalid for S32\n", value);
	    retval = -EINVAL;
	} else {
	    *((hal_s32_t *) (d_ptr)) = lval;
	}
	break;
    case HAL_U32:
	ulval = strtoul(value, &cp, 0);
	if ((*cp != '\0') && (!isspace(*cp))) {
	    /* invalid chars in string */
	    halcmd_error("value '%s' invalid for U32\n", value);
	    retval = -EINVAL;
	} else {
	    *((hal_u32_t *) (d_ptr)) = ulval;
	}
	break;
    default:
	/* Shouldn't get here, but just in case... */
	halcmd_error("bad type %d\n", type);
	retval = -EINVAL;
    }
    return retval;
}

int do_setp_cmd(char *name, char *value)
{
    int retval;
    hal_param_t *param;
    hal_pin_t *pin;
    hal_type_t type;
    void *d_ptr;

    halcmd_info("setting parameter '%s' to '%s'\n", name, value);
    /* get mutex before accessing shared data */
    rtapi_mutex_get(&(hal_data->mutex));
    /* search param list for name */
    param = halpr_find_param_by_name(name);
    if (param == 0) {
        pin = halpr_find_pin_by_name(name);
        if(pin == 0) {
            rtapi_mutex_give(&(hal_data->mutex));
            halcmd_error("parameter or pin '%s' not found\n", name);
            return -EINVAL;
        } else {
            /* found it */
            type = pin->type;
            if(pin->dir == HAL_OUT) {
                rtapi_mutex_give(&(hal_data->mutex));
                halcmd_error("pin '%s' is not writable\n", name);
                return -EINVAL;
            }
            if(pin->signal != 0) {
                rtapi_mutex_give(&(hal_data->mutex));
                halcmd_error("pin '%s' is connected to a signal\n", name);
                return -EINVAL;
            }
            // d_ptr = (void*)SHMPTR(pin->dummysig);
            d_ptr = (void*)&pin->dummysig;
        }
    } else {
        /* found it */
        type = param->type;
        /* is it read only? */
        if (param->dir == HAL_RO) {
            rtapi_mutex_give(&(hal_data->mutex));
            halcmd_error("param '%s' is not writable\n", name);
            return -EINVAL;
        }
        d_ptr = SHMPTR(param->data_ptr);
    }

    retval = set_common(type, d_ptr, value);

    rtapi_mutex_give(&(hal_data->mutex));
    if (retval == 0) {
	/* print success message */
        if(param) {
            halcmd_info("Parameter '%s' set to %s\n", name, value);
        } else {
            halcmd_info("Pin '%s' set to %s\n", name, value);
	}
    } else {
	halcmd_error("setp failed\n");
    }
    return retval;

}

int do_ptype_cmd(char *name)
{
    hal_param_t *param;
    hal_pin_t *pin;
    hal_type_t type;
    
    rtapi_print_msg(RTAPI_MSG_DBG, "getting parameter '%s'\n", name);
    /* get mutex before accessing shared data */
    rtapi_mutex_get(&(hal_data->mutex));
    /* search param list for name */
    param = halpr_find_param_by_name(name);
    if (param) {
        /* found it */
        type = param->type;
        halcmd_output("%s\n", data_type2(type));
        rtapi_mutex_give(&(hal_data->mutex));
        return 0;
    }
        
    /* not found, search pin list for name */
    pin = halpr_find_pin_by_name(name);
    if(pin) {
        /* found it */
        type = pin->type;
        halcmd_output("%s\n", data_type2(type));
        rtapi_mutex_give(&(hal_data->mutex));
        return 0;
    }   
    
    rtapi_mutex_give(&(hal_data->mutex));
    halcmd_error("parameter '%s' not found\n", name);
    return -EINVAL;
}


int do_getp_cmd(char *name)
{
    hal_param_t *param;
    hal_pin_t *pin;
    hal_sig_t *sig;
    hal_type_t type;
    void *d_ptr;
    
    rtapi_print_msg(RTAPI_MSG_DBG, "getting parameter '%s'\n", name);
    /* get mutex before accessing shared data */
    rtapi_mutex_get(&(hal_data->mutex));
    /* search param list for name */
    param = halpr_find_param_by_name(name);
    if (param) {
        /* found it */
        type = param->type;
        d_ptr = SHMPTR(param->data_ptr);
        halcmd_output("%s\n", data_value2((int) type, d_ptr));
        rtapi_mutex_give(&(hal_data->mutex));
        return 0;
    }
        
    /* not found, search pin list for name */
    pin = halpr_find_pin_by_name(name);
    if(pin) {
        /* found it */
        type = pin->type;
        if (pin->signal != 0) {
            sig = SHMPTR(pin->signal);
            d_ptr = SHMPTR(sig->data_ptr);
        } else {
            sig = 0;
            d_ptr = &(pin->dummysig);
        }
        halcmd_output("%s\n", data_value2((int) type, d_ptr));
        rtapi_mutex_give(&(hal_data->mutex));
        return 0;
    }   
    
    rtapi_mutex_give(&(hal_data->mutex));
    halcmd_error("parameter '%s' not found\n", name);
    return -EINVAL;
}

int do_sets_cmd(char *name, char *value)
{
    int retval;
    hal_sig_t *sig;
    hal_type_t type;
    void *d_ptr;

    rtapi_print_msg(RTAPI_MSG_DBG, "setting signal '%s'\n", name);
    /* get mutex before accessing shared data */
    rtapi_mutex_get(&(hal_data->mutex));
    /* search signal list for name */
    sig = halpr_find_sig_by_name(name);
    if (sig == 0) {
	rtapi_mutex_give(&(hal_data->mutex));
	halcmd_error("signal '%s' not found\n", name);
	return -EINVAL;
    }
    /* found it - does it have a writer? */
    if (sig->writers > 0) {
	rtapi_mutex_give(&(hal_data->mutex));
	halcmd_error("signal '%s' already has writer(s)\n", name);
	return -EINVAL;
    }
    /* no writer, so we can safely set it */
    type = sig->type;
    d_ptr = SHMPTR(sig->data_ptr);
    retval = set_common(type, d_ptr, value);
    rtapi_mutex_give(&(hal_data->mutex));
    if (retval == 0) {
	/* print success message */
	halcmd_info("Signal '%s' set to %s\n", name, value);
    } else {
	halcmd_error("sets failed\n");
    }
    return retval;

}

int do_stype_cmd(char *name)
{
    hal_sig_t *sig;
    hal_type_t type;

    rtapi_print_msg(RTAPI_MSG_DBG, "getting signal '%s'\n", name);
    /* get mutex before accessing shared data */
    rtapi_mutex_get(&(hal_data->mutex));
    /* search signal list for name */
    sig = halpr_find_sig_by_name(name);
    if (sig == 0) {
	rtapi_mutex_give(&(hal_data->mutex));
	halcmd_error("signal '%s' not found\n", name);
	return -EINVAL;
    }
    /* found it */
    type = sig->type;
    halcmd_output("%s\n", data_type2(type));
    rtapi_mutex_give(&(hal_data->mutex));
    return 0;
}

int do_gets_cmd(char *name)
{
    hal_sig_t *sig;
    hal_type_t type;
    void *d_ptr;

    rtapi_print_msg(RTAPI_MSG_DBG, "getting signal '%s'\n", name);
    /* get mutex before accessing shared data */
    rtapi_mutex_get(&(hal_data->mutex));
    /* search signal list for name */
    sig = halpr_find_sig_by_name(name);
    if (sig == 0) {
	rtapi_mutex_give(&(hal_data->mutex));
	halcmd_error("signal '%s' not found\n", name);
	return -EINVAL;
    }
    /* found it */
    type = sig->type;
    d_ptr = SHMPTR(sig->data_ptr);
    halcmd_output("%s\n", data_value2((int) type, d_ptr));
    rtapi_mutex_give(&(hal_data->mutex));
    return 0;
}

static int get_type(char ***patterns) {
    char *typestr = 0;
    if(!(*patterns)) return -1;
    if(!(*patterns)[0]) return -1;
    if((*patterns)[0][0] != '-' || (*patterns)[0][1] != 't') return -1;
    if((*patterns)[0][2]) {
	typestr = &(*patterns)[0][2];
	*patterns += 1;
    } else if((*patterns)[1][0]) {
	typestr = (*patterns)[1];
	*patterns += 2;
    }
    if(!typestr) return -1;
    if(strcmp(typestr, "float") == 0) return HAL_FLOAT;
    if(strcmp(typestr, "bit") == 0) return HAL_BIT;
    if(strcmp(typestr, "s32") == 0) return HAL_S32;
    if(strcmp(typestr, "u32") == 0) return HAL_U32;
    if(strcmp(typestr, "signed") == 0) return HAL_S32;
    if(strcmp(typestr, "unsigned") == 0) return HAL_U32;
    return -1;
}

int do_show_cmd(char *type, char **patterns)
{

    if (rtapi_get_msg_level() == RTAPI_MSG_NONE) {
	/* must be -Q, don't print anything */
	return 0;
    }
    if (!type || *type == '\0') {
	/* print everything */
	print_comp_info(NULL);
	print_pin_info(-1, NULL);
	print_pin_aliases(NULL);
	print_sig_info(-1, NULL);
	print_param_info(-1, NULL);
	print_param_aliases(NULL);
	print_funct_info(NULL);
	print_thread_info(NULL);
    } else if (strcmp(type, "all") == 0) {
	/* print everything, using the pattern */
	print_comp_info(patterns);
	print_pin_info(-1, patterns);
	print_pin_aliases(patterns);
	print_sig_info(-1, patterns);
	print_param_info(-1, patterns);
	print_param_aliases(patterns);
	print_funct_info(patterns);
	print_thread_info(patterns);
    } else if (strcmp(type, "comp") == 0) {
	print_comp_info(patterns);
    } else if (strcmp(type, "pin") == 0) {
	int type = get_type(&patterns);
	print_pin_info(type, patterns);
    } else if (strcmp(type, "sig") == 0) {
	int type = get_type(&patterns);
	print_sig_info(type, patterns);
    } else if (strcmp(type, "signal") == 0) {
	int type = get_type(&patterns);
	print_sig_info(type, patterns);
    } else if (strcmp(type, "param") == 0) {
	int type = get_type(&patterns);
	print_param_info(type, patterns);
    } else if (strcmp(type, "parameter") == 0) {
	int type = get_type(&patterns);
	print_param_info(type, patterns);
    } else if (strcmp(type, "funct") == 0) {
	print_funct_info(patterns);
    } else if (strcmp(type, "function") == 0) {
	print_funct_info(patterns);
    } else if (strcmp(type, "thread") == 0) {
	print_thread_info(patterns);
    } else if (strcmp(type, "alias") == 0) {
	print_pin_aliases(patterns);
	print_param_aliases(patterns);
    } else {
	halcmd_error("Unknown 'show' type '%s'\n", type);
	return -1;
    }
    return 0;
}

int do_list_cmd(char *type, char **patterns)
{
    if ( !type) {
	halcmd_error("'list' requires type'\n");
	return -1;
    }
    if (rtapi_get_msg_level() == RTAPI_MSG_NONE) {
	/* must be -Q, don't print anything */
	return 0;
    }
    if (strcmp(type, "comp") == 0) {
	print_comp_names(patterns);
    } else if (strcmp(type, "pin") == 0) {
	print_pin_names(patterns);
    } else if (strcmp(type, "sig") == 0) {
	print_sig_names(patterns);
    } else if (strcmp(type, "signal") == 0) {
	print_sig_names(patterns);
    } else if (strcmp(type, "param") == 0) {
	print_param_names(patterns);
    } else if (strcmp(type, "parameter") == 0) {
	print_param_names(patterns);
    } else if (strcmp(type, "funct") == 0) {
	print_funct_names(patterns);
    } else if (strcmp(type, "function") == 0) {
	print_funct_names(patterns);
    } else if (strcmp(type, "thread") == 0) {
	print_thread_names(patterns);
    } else {
	halcmd_error("Unknown 'list' type '%s'\n", type);
	return -1;
    }
    return 0;
}

int do_status_cmd(char *type)
{

    if (rtapi_get_msg_level() == RTAPI_MSG_NONE) {
	/* must be -Q, don't print anything */
	return 0;
    }
    if ((type == NULL) || (strcmp(type, "all") == 0)) {
	/* print everything */
	/* add other status functions here if/when they are defined */
	print_lock_status();
	print_mem_status();
    } else if (strcmp(type, "lock") == 0) {
	print_lock_status();
    } else if (strcmp(type, "mem") == 0) {
	print_mem_status();
    } else {
	halcmd_error("Unknown 'status' type '%s'\n", type);
	return -1;
    }
    return 0;
}

int do_loadrt_cmd(char *mod_name, char *args[])
{
    char arg_string[MAX_CMD_LEN+1];
    int m=0, n=0, retval;
    hal_comp_t *comp;
    char *argv[MAX_TOK+3];
    char *cp1;
#if defined(BUILD_SYS_USER_DSO)
    argv[m++] = "-Wn";
    argv[m++] = mod_name;
    argv[m++] = EMC2_BIN_DIR "/rtapi_app";
    argv[m++] = "load";
    argv[m++] = mod_name;
    /* loop thru remaining arguments */
    while ( args[n] && args[n][0] != '\0' ) {
        argv[m++] = args[n++];
    }
    argv[m++] = NULL;
    retval = do_loadusr_cmd(argv);
#else
    static char *rtmod_dir = EMC2_RTLIB_DIR;
    struct stat stat_buf;
    char mod_path[MAX_CMD_LEN+1];

    if (hal_get_lock()&HAL_LOCK_LOAD) {
	halcmd_error("HAL is locked, loading of modules is not permitted\n");
	return -EPERM;
    }
    if ( (strlen(rtmod_dir)+strlen(mod_name)+5) > MAX_CMD_LEN ) {
	halcmd_error("Module path too long\n");
	return -1;
    }

    /* make full module name '<path>/<name>.o' */
    {
        int r;
        r = snprintf(mod_path, sizeof(mod_path), "%s/%s%s", rtmod_dir, mod_name, MODULE_EXT);
        if (r < 0) {
            halcmd_error("error making module path for %s/%s%s\n", rtmod_dir, mod_name, MODULE_EXT);
            return -1;
        } else if (r >= sizeof(mod_path)) {
            // truncation!
<<<<<<< HEAD
            halcmd_error("module path too long (max %lu) for %s/%s%s\n", (unsigned long)sizeof(mod_path)-1, rtmod_dir, mod_name, MODULE_EXT);
=======
            halcmd_error("module path too long (max %u) for %s/%s%s\n", sizeof(mod_path)-1, rtmod_dir, mod_name, MODULE_EXT);
>>>>>>> 8851ff96
            return -1;
        }
    }

    /* is there a file with that name? */
    if ( stat(mod_path, &stat_buf) != 0 ) {
        /* can't find it */
        halcmd_error("Can't find module '%s' in %s\n", mod_name, rtmod_dir);
        return -1;
    }
    
    argv[0] = EMC2_BIN_DIR "/linuxcnc_module_helper";
    argv[1] = "insert";
    argv[2] = mod_path;
    /* loop thru remaining arguments */
    n = 0;
    m = 3;
    while ( args[n] && args[n][0] != '\0' ) {
        argv[m++] = args[n++];
    }
    /* add a NULL to terminate the argv array */
    argv[m] = NULL;

    retval = hal_systemv(argv);
#endif

    if ( retval != 0 ) {
	halcmd_error("insmod failed, returned %d\n"
#if !defined(BUILD_SYS_USER_DSO)
            "See the output of 'dmesg' for more information.\n"
#endif
        , retval );
	return -1;
    }
    /* make the args that were passed to the module into a single string */
    n = 0;
    arg_string[0] = '\0';
    while ( args[n] && args[n][0] != '\0' ) {
	strncat(arg_string, args[n++], MAX_CMD_LEN);
	strncat(arg_string, " ", MAX_CMD_LEN);
    }
    /* allocate HAL shmem for the string */
    cp1 = hal_malloc(strlen(arg_string)+1);
    if ( cp1 == NULL ) {
	halcmd_error("failed to allocate memory for module args\n");
	return -1;
    }
    /* copy string to shmem */
    strcpy (cp1, arg_string);
    /* get mutex before accessing shared data */
    rtapi_mutex_get(&(hal_data->mutex));
    /* search component list for the newly loaded component */
    comp = halpr_find_comp_by_name(mod_name);
    if (comp == 0) {
	rtapi_mutex_give(&(hal_data->mutex));
	halcmd_error("module '%s' not loaded\n", mod_name);
	return -EINVAL;
    }
    /* link args to comp struct */
    comp->insmod_args = SHMOFF(cp1);
    rtapi_mutex_give(&(hal_data->mutex));
    /* print success message */
    halcmd_info("Realtime module '%s' loaded\n", mod_name);
    return 0;
}

int do_delsig_cmd(char *mod_name)
{
    int next, retval, retval1, n;
    hal_sig_t *sig;
    char sigs[MAX_EXPECTED_SIGS][HAL_NAME_LEN+1];

    /* check for "all" */
    if ( strcmp(mod_name, "all" ) != 0 ) {
	retval = hal_signal_delete(mod_name);
	if (retval == 0) {
	    /* print success message */
	    halcmd_info("Signal '%s' deleted'\n", mod_name);
	}
	return retval;
    } else {
	/* build a list of signal(s) to delete */
	n = 0;
	rtapi_mutex_get(&(hal_data->mutex));

	next = hal_data->sig_list_ptr;
	while (next != 0) {
	    sig = SHMPTR(next);
	    /* we want to unload this signal, remember its name */
	    if ( n < ( MAX_EXPECTED_SIGS - 1 ) ) {
	        strncpy(sigs[n], sig->name, HAL_NAME_LEN );
		sigs[n][HAL_NAME_LEN] = '\0';
		n++;
	    }
	    next = sig->next_ptr;
	}
	rtapi_mutex_give(&(hal_data->mutex));
	sigs[n][0] = '\0';

	if ( ( sigs[0][0] == '\0' )) {
	    /* desired signals not found */
	    halcmd_error("no signals found to be deleted\n");
	    return -1;
	}
	/* we now have a list of components, unload them */
	n = 0;
	retval1 = 0;
	while ( sigs[n][0] != '\0' ) {
	    retval = hal_signal_delete(sigs[n]);
	/* check for fatal error */
	    if ( retval < -1 ) {
		return retval;
	    }
	    /* check for other error */
	    if ( retval != 0 ) {
		retval1 = retval;
	    }
	    if (retval == 0) {
		/* print success message */
		halcmd_info("Signal '%s' deleted'\n",
		sigs[n]);
	    }
	    n++;
	}
    }
    return retval1;
}

int do_unloadusr_cmd(char *mod_name)
{
    int next, all;
    hal_comp_t *comp;
    pid_t ourpid = getpid();

    /* check for "all" */
    if ( strcmp(mod_name, "all" ) == 0 ) {
	all = 1;
    } else {
	all = 0;
    }
    /* build a list of component(s) to unload */
    rtapi_mutex_get(&(hal_data->mutex));
    next = hal_data->comp_list_ptr;
    while (next != 0) {
	comp = SHMPTR(next);
	if ( comp->type == 0 && comp->pid != ourpid) {
	    /* found a userspace component besides us */
	    if ( all || ( strcmp(mod_name, comp->name) == 0 )) {
		/* we want to unload this component, send it SIGTERM */
                kill(abs(comp->pid), SIGTERM);
	    }
	}
	next = comp->next_ptr;
    }
    rtapi_mutex_give(&(hal_data->mutex));
    return 0;
}


int do_unloadrt_cmd(char *mod_name)
{
    int next, retval, retval1, n, all;
    hal_comp_t *comp;
    char comps[64][HAL_NAME_LEN+1];

    /* check for "all" */
    if ( strcmp(mod_name, "all" ) == 0 ) {
	all = 1;
    } else {
	all = 0;
    }
    /* build a list of component(s) to unload */
    n = 0;
    rtapi_mutex_get(&(hal_data->mutex));
    next = hal_data->comp_list_ptr;
    while (next != 0) {
	comp = SHMPTR(next);
	if ( comp->type == 1 ) {
	    /* found a realtime component */
	    if ( all || ( strcmp(mod_name, comp->name) == 0 )) {
		/* we want to unload this component, remember its name */
		if ( n < 63 ) {
		    strncpy(comps[n], comp->name, HAL_NAME_LEN );
		    comps[n][HAL_NAME_LEN] = '\0';
		    n++;
		}
	    }
	}
	next = comp->next_ptr;
    }
    rtapi_mutex_give(&(hal_data->mutex));
    /* mark end of list */
    comps[n][0] = '\0';
    if ( !all && ( comps[0][0] == '\0' )) {
	/* desired component not found */
	halcmd_error("component '%s' is not loaded\n", mod_name);
	return -1;
    }
    /* we now have a list of components, unload them */
    n = 0;
    retval1 = 0;
    while ( comps[n][0] != '\0' ) {
	retval = unloadrt_comp(comps[n++]);
	/* check for fatal error */
	if ( retval < -1 ) {
	    return retval;
	}
	/* check for other error */
	if ( retval != 0 ) {
	    retval1 = retval;
	}
    }
    if (retval1 < 0) {
	halcmd_error("unloadrt failed\n");
    }
    return retval1;
}

static int unloadrt_comp(char *mod_name)
{
    int retval;
    char *argv[4];

#if defined(BUILD_SYS_USER_DSO)
    argv[0] = EMC2_BIN_DIR "/rtapi_app";
    argv[1] = "unload";
#else
    argv[0] = EMC2_BIN_DIR "/linuxcnc_module_helper";
    argv[1] = "remove";
#endif
    argv[2] = mod_name;
    /* add a NULL to terminate the argv array */
    argv[3] = NULL;

    retval = hal_systemv(argv);

    if ( retval != 0 ) {
	halcmd_error("rmmod failed, returned %d\n", retval);
	return -1;
    }
    /* print success message */
    halcmd_info("Realtime module '%s' unloaded\n",
	mod_name);
    return 0;
}

int do_unload_cmd(char *mod_name) {
    if(strcmp(mod_name, "all") == 0) {
        int res = do_unloadusr_cmd(mod_name);
        if(res) return res;
        return do_unloadrt_cmd(mod_name);
    } else {
        hal_comp_t *comp;
        int type = -1;
        rtapi_mutex_get(&(hal_data->mutex));
        comp = halpr_find_comp_by_name(mod_name);
        if(comp) type = comp->type;
        rtapi_mutex_give(&(hal_data->mutex));
        if(type == -1) {
            halcmd_error("component '%s' is not loaded\n",
                mod_name);
            return -1;
        }
        if(type == 1) return do_unloadrt_cmd(mod_name);
        else return do_unloadusr_cmd(mod_name);
    }
}

static char *guess_comp_name(char *prog_name)
{
    static char name[HAL_NAME_LEN+1];
    char *last_slash = strrchr(prog_name, '/');
    char *st = last_slash ? last_slash + 1 : prog_name;
    char *last_dot = strrchr(st, '.');
    char *en = last_dot ? last_dot : prog_name + strlen(prog_name);
    size_t len = en-st;

    snprintf(name, sizeof(name), "%.*s", (int)len, st);
    return name;
}

int do_loadusr_cmd(char *args[])
{
    int wait_flag, wait_comp_flag, ignore_flag;
    char *prog_name, *new_comp_name=NULL;
    char *argv[MAX_TOK+1];
    int n, m, retval, status;
    pid_t pid;

    int argc = 0;
    while(args[argc] && *args[argc]) argc++;
    args--; argc++;

    if (hal_get_lock()&HAL_LOCK_LOAD) {
	halcmd_error("HAL is locked, loading of programs is not permitted\n");
	return -EPERM;
    }
    wait_flag = 0;
    wait_comp_flag = 0;
    ignore_flag = 0;
    prog_name = NULL;

    /* check for options (-w, -i, and/or -r) */
    optind = 0;
    while (1) {
	int c = getopt(argc, args, "+wWin:");
	if(c == -1) break;

	switch(c) {
	    case 'w':
		wait_flag = 1; break;
	    case 'W':
		wait_comp_flag = 1; break;
	    case 'i':
		ignore_flag = 1; break;
	    case 'n':
		new_comp_name = optarg; break;
	    default:
		return -EINVAL;
		break;
	}
    }
    /* get program and component name */
    args += optind;
    prog_name = *args++;
    if (prog_name == 0) { return -EINVAL; }
    if(!new_comp_name) {
	new_comp_name = guess_comp_name(prog_name);
    }
    /* prepare to exec() the program */
    argv[0] = prog_name;
    /* loop thru remaining arguments */
    n = 0;
    m = 1;
    while ( args[n] && args[n][0] != '\0' ) {
        argv[m++] = args[n++];
    }
    /* add a NULL to terminate the argv array */
    argv[m] = NULL;
    /* start the child process */
    pid = hal_systemv_nowait(argv);
    /* make sure we reconnected to the HAL */
    if (comp_id < 0) {
	fprintf(stderr, "halcmd: hal_init() failed after fork: %d\n",
	    comp_id );
	exit(-1);
    }
    hal_ready(comp_id);
    if ( wait_comp_flag ) {
        int ready = 0, count=0, exited=0;
        hal_comp_t *comp = NULL;
	retval = 0;
        while(!ready && !exited) {
	    /* sleep for 10mS */
            struct timespec ts = {0, 10 * 1000 * 1000};
            nanosleep(&ts, NULL);
	    /* check for program ending */
	    retval = waitpid( pid, &status, WNOHANG );
	    if ( retval != 0 ) {
		exited = 1;
	    }
	    /* check for program becoming ready */
            rtapi_mutex_get(&(hal_data->mutex));
            comp = halpr_find_comp_by_name(new_comp_name);
            if(comp && comp->ready) {
                ready = 1;
            }
            rtapi_mutex_give(&(hal_data->mutex));
	    /* pacify the user */
            count++;
            if(count == 200) {
                fprintf(stderr, "Waiting for component '%s' to become ready.",
                        new_comp_name);
                fflush(stderr);
            } else if(count > 200 && count % 10 == 0) {
                fprintf(stderr, ".");
                fflush(stderr);
            }
        }
        if (count >= 100) {
	    /* terminate pacifier */
	    fprintf(stderr, "\n");
	}
	/* did it work? */
	if (ready) {
	    halcmd_info("Component '%s' ready\n", new_comp_name);
	} else {
	    if ( retval < 0 ) {
		halcmd_error("\nwaitpid(%d) failed\n", pid);
	    } else {
		halcmd_error("%s exited without becoming ready\n", prog_name);
	    }
	    return -1;
	}
    }
    if ( wait_flag ) {
	/* wait for child process to complete */
	retval = waitpid ( pid, &status, 0 );
	/* check result of waitpid() */
	if ( retval < 0 ) {
	    halcmd_error("waitpid(%d) failed\n", pid);
	    return -1;
	}
	if ( WIFEXITED(status) == 0 ) {
	    halcmd_error("program '%s' did not exit normally\n", prog_name );
	    return -1;
	}
	if ( ignore_flag == 0 ) {
	    retval = WEXITSTATUS(status);
	    if ( retval != 0 ) {
		halcmd_error("program '%s' failed, returned %d\n", prog_name, retval );
		return -1;
	    }
	}
	/* print success message */
	halcmd_info("Program '%s' finished\n", prog_name);
    } else {
	/* print success message */
	halcmd_info("Program '%s' started\n", prog_name);
    }
    return 0;
}


int do_waitusr_cmd(char *comp_name)
{
    hal_comp_t *comp;
    int exited;

    if (*comp_name == '\0') {
	halcmd_error("component name missing\n");
	return -EINVAL;
    }
    rtapi_mutex_get(&(hal_data->mutex));
    comp = halpr_find_comp_by_name(comp_name);
    if (comp == NULL) {
	rtapi_mutex_give(&(hal_data->mutex));
	halcmd_error("component '%s' not found\n", comp_name);
	return -EINVAL;
    }
    if (comp->type != 0) {
	rtapi_mutex_give(&(hal_data->mutex));
	halcmd_error("'%s' is not a userspace component\n", comp_name);
	return -EINVAL;
    }
    rtapi_mutex_give(&(hal_data->mutex));
    /* let the user know what is going on */
    halcmd_info("Waiting for component '%s'\n", comp_name);
    exited = 0;
    while(!exited) {
	/* sleep for 200mS */
	struct timespec ts = {0, 200 * 1000 * 1000};
	nanosleep(&ts, NULL);
	/* check for component still around */
	rtapi_mutex_get(&(hal_data->mutex));
	comp = halpr_find_comp_by_name(comp_name);
	if(comp == NULL) {
		exited = 1;
	}
	rtapi_mutex_give(&(hal_data->mutex));
    }
    halcmd_info("Component '%s' finished\n", comp_name);
    return 0;
}


static void print_comp_info(char **patterns)
{
    int next;
    hal_comp_t *comp;

    if (scriptmode == 0) {
	halcmd_output("Loaded HAL Components:\n");
	halcmd_output("ID      Type  %-*s PID   State\n", HAL_NAME_LEN, "Name");
    }
    rtapi_mutex_get(&(hal_data->mutex));
    next = hal_data->comp_list_ptr;
    while (next != 0) {
	comp = SHMPTR(next);
	if ( match(patterns, comp->name) ) {
            if(comp->type == 2) {
                hal_comp_t *comp1 = halpr_find_comp_by_id(comp->comp_id & 0xffff);
                halcmd_output("    INST %s %s",
                        comp1 ? comp1->name : "(unknown)", 
                        comp->name);
            } else {
                halcmd_output(" %5d  %-4s  %-*s",
                    comp->comp_id, (comp->type ? "RT" : "User"),
                    HAL_NAME_LEN, comp->name);
                if(comp->type == 0) {
                        halcmd_output(" %5d %s", comp->pid, comp->ready > 0 ?
                                "ready" : "initializing");
                } else {
                        halcmd_output(" %5s %s", "", comp->ready > 0 ?
                                "ready" : "initializing");
                }
            }
            halcmd_output("\n");
	}
	next = comp->next_ptr;
    }
    rtapi_mutex_give(&(hal_data->mutex));
    halcmd_output("\n");
}

static void print_pin_info(int type, char **patterns)
{
    int next;
    hal_pin_t *pin;
    hal_comp_t *comp;
    hal_sig_t *sig;
    void *dptr;

    if (scriptmode == 0) {
	halcmd_output("Component Pins:\n");
	halcmd_output("Owner   Type  Dir         Value  Name\n");
    }
    rtapi_mutex_get(&(hal_data->mutex));
    next = hal_data->pin_list_ptr;
    while (next != 0) {
	pin = SHMPTR(next);
	if ( tmatch(type, pin->type) && match(patterns, pin->name) ) {
	    comp = SHMPTR(pin->owner_ptr);
	    if (pin->signal != 0) {
		sig = SHMPTR(pin->signal);
		dptr = SHMPTR(sig->data_ptr);
	    } else {
		sig = 0;
		dptr = &(pin->dummysig);
	    }
	    if (scriptmode == 0) {
		halcmd_output(" %5d  %5s %-3s  %9s  %s",
		    comp->comp_id,
		    data_type((int) pin->type),
		    pin_data_dir((int) pin->dir),
		    data_value((int) pin->type, dptr),
		    pin->name);
	    } else {
		halcmd_output("%s %s %s %s %s",
		    comp->name,
		    data_type((int) pin->type),
		    pin_data_dir((int) pin->dir),
		    data_value2((int) pin->type, dptr),
		    pin->name);
	    } 
	    if (sig == 0) {
		halcmd_output("\n");
	    } else {
		halcmd_output(" %s %s\n", data_arrow1((int) pin->dir), sig->name);
	    }
	}
	next = pin->next_ptr;
    }
    rtapi_mutex_give(&(hal_data->mutex));
    halcmd_output("\n");
}

static void print_pin_aliases(char **patterns)
{
    int next;
    hal_oldname_t *oldname;
    hal_pin_t *pin;

    if (scriptmode == 0) {
	halcmd_output("Pin Aliases:\n");
	halcmd_output(" %-*s  %s\n", HAL_NAME_LEN, "Alias", "Original Name");
    }
    rtapi_mutex_get(&(hal_data->mutex));
    next = hal_data->pin_list_ptr;
    while (next != 0) {
	pin = SHMPTR(next);
	if ( pin->oldname != 0 ) {
	    /* name is an alias */
	    oldname = SHMPTR(pin->oldname);
	    if ( match(patterns, pin->name) || match(patterns, oldname->name) ) {
		if (scriptmode == 0) {
		    halcmd_output(" %-*s  %s\n", HAL_NAME_LEN, pin->name, oldname->name);
		} else {
		    halcmd_output(" %s  %s\n", pin->name, oldname->name);
		}
	    }
	}
	next = pin->next_ptr;
    }
    rtapi_mutex_give(&(hal_data->mutex));
    halcmd_output("\n");
}

static void print_sig_info(int type, char **patterns)
{
    int next;
    hal_sig_t *sig;
    void *dptr;
    hal_pin_t *pin;

    if (scriptmode != 0) {
    	print_script_sig_info(type, patterns);
	return;
    }
    halcmd_output("Signals:\n");
    halcmd_output("Type          Value  Name     (linked to)\n");
    rtapi_mutex_get(&(hal_data->mutex));
    next = hal_data->sig_list_ptr;
    while (next != 0) {
	sig = SHMPTR(next);
	if ( tmatch(type, sig->type) && match(patterns, sig->name) ) {
	    dptr = SHMPTR(sig->data_ptr);
	    halcmd_output("%s  %s  %s\n", data_type((int) sig->type),
		data_value((int) sig->type, dptr), sig->name);
	    /* look for pin(s) linked to this signal */
	    pin = halpr_find_pin_by_sig(sig, 0);
	    while (pin != 0) {
		halcmd_output("                         %s %s\n",
		    data_arrow2((int) pin->dir), pin->name);
		pin = halpr_find_pin_by_sig(sig, pin);
	    }
	}
	next = sig->next_ptr;
    }
    rtapi_mutex_give(&(hal_data->mutex));
    halcmd_output("\n");
}

static void print_script_sig_info(int type, char **patterns)
{
    int next;
    hal_sig_t *sig;
    void *dptr;
    hal_pin_t *pin;

    if (scriptmode == 0) {
    	return;
    }
    rtapi_mutex_get(&(hal_data->mutex));
    next = hal_data->sig_list_ptr;
    while (next != 0) {
	sig = SHMPTR(next);
	if ( tmatch(type, sig->type) && match(patterns, sig->name) ) {
	    dptr = SHMPTR(sig->data_ptr);
	    halcmd_output("%s  %s  %s", data_type((int) sig->type),
		data_value2((int) sig->type, dptr), sig->name);
	    /* look for pin(s) linked to this signal */
	    pin = halpr_find_pin_by_sig(sig, 0);
	    while (pin != 0) {
		halcmd_output(" %s %s",
		    data_arrow2((int) pin->dir), pin->name);
		pin = halpr_find_pin_by_sig(sig, pin);
	    }
	    halcmd_output("\n");
	}
	next = sig->next_ptr;
    }
    rtapi_mutex_give(&(hal_data->mutex));
    halcmd_output("\n");
}

static void print_param_info(int type, char **patterns)
{
    int next;
    hal_param_t *param;
    hal_comp_t *comp;

    if (scriptmode == 0) {
	halcmd_output("Parameters:\n");
	halcmd_output("Owner   Type  Dir         Value  Name\n");
    }
    rtapi_mutex_get(&(hal_data->mutex));
    next = hal_data->param_list_ptr;
    while (next != 0) {
	param = SHMPTR(next);
	if ( tmatch(type, param->type), match(patterns, param->name) ) {
	    comp = SHMPTR(param->owner_ptr);
	    if (scriptmode == 0) {
		halcmd_output(" %5d  %5s %-3s  %9s  %s\n",
		    comp->comp_id, data_type((int) param->type),
		    param_data_dir((int) param->dir),
		    data_value((int) param->type, SHMPTR(param->data_ptr)),
		    param->name);
	    } else {
		halcmd_output("%s %s %s %s %s\n",
		    comp->name, data_type((int) param->type),
		    param_data_dir((int) param->dir),
		    data_value2((int) param->type, SHMPTR(param->data_ptr)),
		    param->name);
	    } 
	}
	next = param->next_ptr;
    }
    rtapi_mutex_give(&(hal_data->mutex));
    halcmd_output("\n");
}

static void print_param_aliases(char **patterns)
{
    int next;
    hal_oldname_t *oldname;
    hal_param_t *param;

    if (scriptmode == 0) {
	halcmd_output("Parameter Aliases:\n");
	halcmd_output(" %-*s  %s\n", HAL_NAME_LEN, "Alias", "Original Name");
    }
    rtapi_mutex_get(&(hal_data->mutex));
    next = hal_data->param_list_ptr;
    while (next != 0) {
	param = SHMPTR(next);
	if ( param->oldname != 0 ) {
	    /* name is an alias */
	    oldname = SHMPTR(param->oldname);
	    if ( match(patterns, param->name) || match(patterns, oldname->name) ) {
		if (scriptmode == 0) {
		    halcmd_output(" %-*s  %s\n", HAL_NAME_LEN, param->name, oldname->name);
		} else {
		    halcmd_output(" %s  %s\n", param->name, oldname->name);
		}
	    }
	}
	next = param->next_ptr;
    }
    rtapi_mutex_give(&(hal_data->mutex));
    halcmd_output("\n");
}

static void print_funct_info(char **patterns)
{
    int next;
    hal_funct_t *fptr;
    hal_comp_t *comp;

    if (scriptmode == 0) {
	halcmd_output("Exported Functions:\n");
	halcmd_output("Owner   CodeAddr  Arg       FP   Users  Name\n");
    }
    rtapi_mutex_get(&(hal_data->mutex));
    next = hal_data->funct_list_ptr;
    while (next != 0) {
	fptr = SHMPTR(next);
	if ( match(patterns, fptr->name) ) {
	    comp = SHMPTR(fptr->owner_ptr);
	    if (scriptmode == 0) {
		halcmd_output(" %05d  %08lx  %08lx  %-3s  %5d   %s\n",
		    comp->comp_id,
		    (long)fptr->funct,
		    (long)fptr->arg, (fptr->uses_fp ? "YES" : "NO"),
		    fptr->users, fptr->name);
	    } else {
		halcmd_output("%s %08lx %08lx %s %3d %s\n",
		    comp->name,
		    (long)fptr->funct,
		    (long)fptr->arg, (fptr->uses_fp ? "YES" : "NO"),
		    fptr->users, fptr->name);
	    } 
	}
	next = fptr->next_ptr;
    }
    rtapi_mutex_give(&(hal_data->mutex));
    halcmd_output("\n");
}

static void print_thread_info(char **patterns)
{
    int next_thread, n;
    hal_thread_t *tptr;
    hal_list_t *list_root, *list_entry;
    hal_funct_entry_t *fentry;
    hal_funct_t *funct;

    if (scriptmode == 0) {
	halcmd_output("Realtime Threads:\n");
	halcmd_output("     Period  FP     Name               (     Time, Max-Time )\n");
    }
    rtapi_mutex_get(&(hal_data->mutex));
    next_thread = hal_data->thread_list_ptr;
    while (next_thread != 0) {
	tptr = SHMPTR(next_thread);
	if ( match(patterns, tptr->name) ) {
		/* note that the scriptmode format string has no \n */
		// TODO FIXME add thread runtime and max runtime to this print
	    halcmd_output(((scriptmode == 0) ? "%11ld  %-3s  %20s ( %8ld, %8ld )\n" : "%ld %s %s %ld %ld"),
		tptr->period, (tptr->uses_fp ? "YES" : "NO"), tptr->name, (long)tptr->runtime, (long)tptr->maxtime);
	    list_root = &(tptr->funct_list);
	    list_entry = list_next(list_root);
	    n = 1;
	    while (list_entry != list_root) {
		/* print the function info */
		fentry = (hal_funct_entry_t *) list_entry;
		funct = SHMPTR(fentry->funct_ptr);
		/* scriptmode only uses one line per thread, which contains: 
		   thread period, FP flag, name, then all functs separated by spaces  */
		if (scriptmode == 0) {
		    halcmd_output("                 %2d %s\n", n, funct->name);
		} else {
		    halcmd_output(" %s", funct->name);
		}
		n++;
		list_entry = list_next(list_entry);
	    }
	    if (scriptmode != 0) {
		halcmd_output("\n");
	    }
	}
	next_thread = tptr->next_ptr;
    }
    rtapi_mutex_give(&(hal_data->mutex));
    halcmd_output("\n");
}

static void print_comp_names(char **patterns)
{
    int next;
    hal_comp_t *comp;

    rtapi_mutex_get(&(hal_data->mutex));
    next = hal_data->comp_list_ptr;
    while (next != 0) {
	comp = SHMPTR(next);
	if ( match(patterns, comp->name) ) {
	    halcmd_output("%s ", comp->name);
	}
	next = comp->next_ptr;
    }
    rtapi_mutex_give(&(hal_data->mutex));
    halcmd_output("\n");
}

static void print_pin_names(char **patterns)
{
    int next;
    hal_pin_t *pin;

    rtapi_mutex_get(&(hal_data->mutex));
    next = hal_data->pin_list_ptr;
    while (next != 0) {
	pin = SHMPTR(next);
	if ( match(patterns, pin->name) ) {
	    halcmd_output("%s ", pin->name);
	}
	next = pin->next_ptr;
    }
    rtapi_mutex_give(&(hal_data->mutex));
    halcmd_output("\n");
}

static void print_sig_names(char **patterns)
{
    int next;
    hal_sig_t *sig;

    rtapi_mutex_get(&(hal_data->mutex));
    next = hal_data->sig_list_ptr;
    while (next != 0) {
	sig = SHMPTR(next);
	if ( match(patterns, sig->name) ) {
	    halcmd_output("%s ", sig->name);
	}
	next = sig->next_ptr;
    }
    rtapi_mutex_give(&(hal_data->mutex));
    halcmd_output("\n");
}

static void print_param_names(char **patterns)
{
    int next;
    hal_param_t *param;

    rtapi_mutex_get(&(hal_data->mutex));
    next = hal_data->param_list_ptr;
    while (next != 0) {
	param = SHMPTR(next);
	if ( match(patterns, param->name) ) {
	    halcmd_output("%s ", param->name);
	}
	next = param->next_ptr;
    }
    rtapi_mutex_give(&(hal_data->mutex));
    halcmd_output("\n");
}

static void print_funct_names(char **patterns)
{
    int next;
    hal_funct_t *fptr;

    rtapi_mutex_get(&(hal_data->mutex));
    next = hal_data->funct_list_ptr;
    while (next != 0) {
	fptr = SHMPTR(next);
	if ( match(patterns, fptr->name) ) {
	    halcmd_output("%s ", fptr->name);
	}
	next = fptr->next_ptr;
    }
    rtapi_mutex_give(&(hal_data->mutex));
    halcmd_output("\n");
}

static void print_thread_names(char **patterns)
{
    int next_thread;
    hal_thread_t *tptr;

    rtapi_mutex_get(&(hal_data->mutex));
    next_thread = hal_data->thread_list_ptr;
    while (next_thread != 0) {
	tptr = SHMPTR(next_thread);
	if ( match(patterns, tptr->name) ) {
	    halcmd_output("%s ", tptr->name);
	}
	next_thread = tptr->next_ptr;
    }
    rtapi_mutex_give(&(hal_data->mutex));
    halcmd_output("\n");
}

static void print_lock_status()
{
    int lock;

    lock = hal_get_lock();

    halcmd_output("HAL locking status:\n");
    halcmd_output("  current lock value %d (%02x)\n", lock, lock);
    
    if (lock == HAL_LOCK_NONE) 
	halcmd_output("  HAL_LOCK_NONE - nothing is locked\n");
    if (lock & HAL_LOCK_LOAD) 
	halcmd_output("  HAL_LOCK_LOAD    - loading of new components is locked\n");
    if (lock & HAL_LOCK_CONFIG) 
	halcmd_output("  HAL_LOCK_CONFIG  - link and addf is locked\n");
    if (lock & HAL_LOCK_PARAMS) 
	halcmd_output("  HAL_LOCK_PARAMS  - setting params is locked\n");
    if (lock & HAL_LOCK_RUN) 
	halcmd_output("  HAL_LOCK_RUN     - running/stopping HAL is locked\n");
}

static int count_list(int list_root)
{
    int n, next;

    rtapi_mutex_get(&(hal_data->mutex));
    next = list_root;
    n = 0;
    while (next != 0) {
	n++;
	next = *((int *) SHMPTR(next));
    }
    rtapi_mutex_give(&(hal_data->mutex));
    return n;
}

static void print_mem_status()
{
    int active, recycled, next;
    hal_pin_t *pin;
    hal_param_t *param;

    halcmd_output("HAL memory status\n");
    halcmd_output("  used/total shared memory:   %ld/%d\n", (long)(HAL_SIZE - hal_data->shmem_avail), HAL_SIZE);
    // count components
    active = count_list(hal_data->comp_list_ptr);
    recycled = count_list(hal_data->comp_free_ptr);
    halcmd_output("  active/recycled components: %d/%d\n", active, recycled);
    // count pins
    active = count_list(hal_data->pin_list_ptr);
    recycled = count_list(hal_data->pin_free_ptr);
    halcmd_output("  active/recycled pins:       %d/%d\n", active, recycled);
    // count parameters
    active = count_list(hal_data->param_list_ptr);
    recycled = count_list(hal_data->param_free_ptr);
    halcmd_output("  active/recycled parameters: %d/%d\n", active, recycled);
    // count aliases
    rtapi_mutex_get(&(hal_data->mutex));
    next = hal_data->pin_list_ptr;
    active = 0;
    while (next != 0) {
	pin = SHMPTR(next);
	if ( pin->oldname != 0 ) active++;
	next = pin->next_ptr;
    }
    next = hal_data->param_list_ptr;
    while (next != 0) {
	param = SHMPTR(next);
	if ( param->oldname != 0 ) active++;
	next = param->next_ptr;
    }
    rtapi_mutex_give(&(hal_data->mutex));
    recycled = count_list(hal_data->oldname_free_ptr);
    halcmd_output("  active/recycled aliases:    %d/%d\n", active, recycled);
    // count signals
    active = count_list(hal_data->sig_list_ptr);
    recycled = count_list(hal_data->sig_free_ptr);
    halcmd_output("  active/recycled signals:    %d/%d\n", active, recycled);
    // count functions
    active = count_list(hal_data->funct_list_ptr);
    recycled = count_list(hal_data->funct_free_ptr);
    halcmd_output("  active/recycled functions:  %d/%d\n", active, recycled);
    // count threads
    active = count_list(hal_data->thread_list_ptr);
    recycled = count_list(hal_data->thread_free_ptr);
    halcmd_output("  active/recycled threads:    %d/%d\n", active, recycled);
}

/* Switch function for pin/sig/param type for the print_*_list functions */
static const char *data_type(int type)
{
    const char *type_str;

    switch (type) {
    case HAL_BIT:
	type_str = "bit  ";
	break;
    case HAL_FLOAT:
	type_str = "float";
	break;
    case HAL_S32:
	type_str = "s32  ";
	break;
    case HAL_U32:
	type_str = "u32  ";
	break;
    default:
	/* Shouldn't get here, but just in case... */
	type_str = "undef";
    }
    return type_str;
}

static const char *data_type2(int type)
{
    const char *type_str;

    switch (type) {
    case HAL_BIT:
	type_str = "bit";
	break;
    case HAL_FLOAT:
	type_str = "float";
	break;
    case HAL_S32:
	type_str = "s32";
	break;
    case HAL_U32:
	type_str = "u32";
	break;
    default:
	/* Shouldn't get here, but just in case... */
	type_str = "undef";
    }
    return type_str;
}

/* Switch function for pin direction for the print_*_list functions  */
static const char *pin_data_dir(int dir)
{
    const char *pin_dir;

    switch (dir) {
    case HAL_IN:
	pin_dir = "IN";
	break;
    case HAL_OUT:
	pin_dir = "OUT";
	break;
    case HAL_IO:
	pin_dir = "I/O";
	break;
    default:
	/* Shouldn't get here, but just in case... */
	pin_dir = "???";
    }
    return pin_dir;
}

/* Switch function for param direction for the print_*_list functions  */
static const char *param_data_dir(int dir)
{
    const char *param_dir;

    switch (dir) {
    case HAL_RO:
	param_dir = "RO";
	break;
    case HAL_RW:
	param_dir = "RW";
	break;
    default:
	/* Shouldn't get here, but just in case... */
	param_dir = "??";
    }
    return param_dir;
}

/* Switch function for arrow direction for the print_*_list functions  */
static const char *data_arrow1(int dir)
{
    const char *arrow;

    switch (dir) {
    case HAL_IN:
	arrow = "<==";
	break;
    case HAL_OUT:
	arrow = "==>";
	break;
    case HAL_IO:
	arrow = "<=>";
	break;
    default:
	/* Shouldn't get here, but just in case... */
	arrow = "???";
    }
    return arrow;
}

/* Switch function for arrow direction for the print_*_list functions  */
static const char *data_arrow2(int dir)
{
    const char *arrow;

    switch (dir) {
    case HAL_IN:
	arrow = "==>";
	break;
    case HAL_OUT:
	arrow = "<==";
	break;
    case HAL_IO:
	arrow = "<=>";
	break;
    default:
	/* Shouldn't get here, but just in case... */
	arrow = "???";
    }
    return arrow;
}

/* Switch function to return var value for the print_*_list functions  */
/* the value is printed in a 12 character wide field */
static char *data_value(int type, void *valptr)
{
    char *value_str;
    static char buf[15];

    switch (type) {
    case HAL_BIT:
	if (*((char *) valptr) == 0)
	    value_str = "       FALSE";
	else
	    value_str = "        TRUE";
	break;
    case HAL_FLOAT:
	snprintf(buf, 14, "%12.7g", (double)*((hal_float_t *) valptr));
	value_str = buf;
	break;
    case HAL_S32:
	snprintf(buf, 14, "  %10ld", (long)*((hal_s32_t *) valptr));
	value_str = buf;
	break;
    case HAL_U32:
	snprintf(buf, 14, "  0x%08lX", (unsigned long)*((hal_u32_t *) valptr));
	value_str = buf;
	break;
    default:
	/* Shouldn't get here, but just in case... */
	value_str = "   undef    ";
    }
    return value_str;
}

/* Switch function to return var value in string form  */
/* the value is printed as a packed string (no whitespace */
static char *data_value2(int type, void *valptr)
{
    char *value_str;
    static char buf[15];

    switch (type) {
    case HAL_BIT:
	if (*((char *) valptr) == 0)
	    value_str = "FALSE";
	else
	    value_str = "TRUE";
	break;
    case HAL_FLOAT:
	snprintf(buf, 14, "%.7g", (double)*((hal_float_t *) valptr));
	value_str = buf;
	break;
    case HAL_S32:
	snprintf(buf, 14, "%ld", (long)*((hal_s32_t *) valptr));
	value_str = buf;
	break;
    case HAL_U32:
	snprintf(buf, 14, "%ld", (unsigned long)*((hal_u32_t *) valptr));
	value_str = buf;
	break;
    default:
	/* Shouldn't get here, but just in case... */
	value_str = "unknown_type";
    }
    return value_str;
}

int do_save_cmd(char *type, char *filename)
{
    FILE *dst;

    if (rtapi_get_msg_level() == RTAPI_MSG_NONE) {
	/* must be -Q, don't print anything */
	return 0;
    }
    if (filename == NULL || *filename == '\0' ) {
	dst = stdout;
    } else {
	dst = fopen(filename, "w" );
	if ( dst == NULL ) {
	    halcmd_error("Can't open 'save' destination '%s'\n", filename);
	return -1;
	}
    }
    if (type == 0 || *type == '\0') {
	type = "all";
    }
    if (strcmp(type, "all" ) == 0) {
	/* save everything */
	save_comps(dst);
	save_aliases(dst);
        save_signals(dst, 1);
        save_nets(dst, 3);
	save_params(dst);
	save_threads(dst);
    } else if (strcmp(type, "comp") == 0) {
	save_comps(dst);
    } else if (strcmp(type, "alias") == 0) {
	save_aliases(dst);
    } else if (strcmp(type, "sig") == 0) {
	save_signals(dst, 0);
    } else if (strcmp(type, "signal") == 0) {
	save_signals(dst, 0);
    } else if (strcmp(type, "sigu") == 0) {
	save_signals(dst, 1);
    } else if (strcmp(type, "link") == 0) {
	save_links(dst, 0);
    } else if (strcmp(type, "linka") == 0) {
	save_links(dst, 1);
    } else if (strcmp(type, "net") == 0) {
	save_nets(dst, 0);
    } else if (strcmp(type, "neta") == 0) {
	save_nets(dst, 1);
    } else if (strcmp(type, "netl") == 0) {
	save_nets(dst, 2);
    } else if (strcmp(type, "netla") == 0 || strcmp(type, "netal") == 0) {
	save_nets(dst, 3);
    } else if (strcmp(type, "param") == 0) {
	save_params(dst);
    } else if (strcmp(type, "parameter") == 0) {
	save_params(dst);
    } else if (strcmp(type, "thread") == 0) {
	save_threads(dst);
    } else {
	halcmd_error("Unknown 'save' type '%s'\n", type);
        if (dst != stdout) fclose(dst);
	return -1;
    }
    if (dst != stdout) {
	fclose(dst);
    }
    return 0;
}

static void save_comps(FILE *dst)
{
    int next;
    hal_comp_t *comp;

    fprintf(dst, "# components\n");
    rtapi_mutex_get(&(hal_data->mutex));
    next = hal_data->comp_list_ptr;
    while (next != 0) {
	comp = SHMPTR(next);
	if ( comp->type == 1 ) {
	    /* only print realtime components */
	    if ( comp->insmod_args == 0 ) {
		fprintf(dst, "#loadrt %s  (not loaded by loadrt, no args saved)\n", comp->name);
	    } else {
		fprintf(dst, "loadrt %s %s\n", comp->name,
		    (char *)SHMPTR(comp->insmod_args));
	    }
	}
	next = comp->next_ptr;
    }
#if 0  /* newinst deferred to version 2.2 */
    next = hal_data->comp_list_ptr;
    while (next != 0) {
	comp = SHMPTR(next);
	if ( comp->type == 2 ) {
            hal_comp_t *comp1 = halpr_find_comp_by_id(comp->comp_id & 0xffff);
            fprintf(dst, "newinst %s %s\n", comp1->name, comp->name);
        }
	next = comp->next_ptr;
    }
#endif
    rtapi_mutex_give(&(hal_data->mutex));
}

static void save_aliases(FILE *dst)
{
    int next;
    hal_pin_t *pin;
    hal_param_t *param;
    hal_oldname_t *oldname;

    fprintf(dst, "# pin aliases\n");
    rtapi_mutex_get(&(hal_data->mutex));
    next = hal_data->pin_list_ptr;
    while (next != 0) {
	pin = SHMPTR(next);
	if ( pin->oldname != 0 ) {
	    /* name is an alias */
	    oldname = SHMPTR(pin->oldname);
	    fprintf(dst, "alias pin %s %s\n", oldname->name, pin->name);
	}
	next = pin->next_ptr;
    }
    fprintf(dst, "# param aliases\n");
    next = hal_data->param_list_ptr;
    while (next != 0) {
	param = SHMPTR(next);
	if ( param->oldname != 0 ) {
	    /* name is an alias */
	    oldname = SHMPTR(param->oldname);
	    fprintf(dst, "alias param %s %s\n", oldname->name, param->name);
	}
	next = param->next_ptr;
    }
    rtapi_mutex_give(&(hal_data->mutex));
}

static void save_signals(FILE *dst, int only_unlinked)
{
    int next;
    hal_sig_t *sig;

    fprintf(dst, "# signals\n");
    rtapi_mutex_get(&(hal_data->mutex));
    
    for( next = hal_data->sig_list_ptr; next; next = sig->next_ptr) {
	sig = SHMPTR(next);
        if(only_unlinked && (sig->readers || sig->writers)) continue;
	fprintf(dst, "newsig %s %s\n", sig->name, data_type((int) sig->type));
    }
    rtapi_mutex_give(&(hal_data->mutex));
}

static void save_links(FILE *dst, int arrow)
{
    int next;
    hal_pin_t *pin;
    hal_sig_t *sig;
    const char *arrow_str;

    fprintf(dst, "# links\n");
    rtapi_mutex_get(&(hal_data->mutex));
    next = hal_data->pin_list_ptr;
    while (next != 0) {
	pin = SHMPTR(next);
	if (pin->signal != 0) {
	    sig = SHMPTR(pin->signal);
	    if (arrow != 0) {
		arrow_str = data_arrow1((int) pin->dir);
	    } else {
		arrow_str = "\0";
	    }
	    fprintf(dst, "linkps %s %s %s\n", pin->name, arrow_str, sig->name);
	}
	next = pin->next_ptr;
    }
    rtapi_mutex_give(&(hal_data->mutex));
}

static void save_nets(FILE *dst, int arrow)
{
    int next;
    hal_pin_t *pin;
    hal_sig_t *sig;
    const char *arrow_str;

    fprintf(dst, "# nets\n");
    rtapi_mutex_get(&(hal_data->mutex));
    
    for (next = hal_data->sig_list_ptr; next != 0; next = sig->next_ptr) {
	sig = SHMPTR(next);
        if(arrow == 3) {
            int state = 0, first = 1;

            /* If there are no pins connected to this signal, do nothing */
            pin = halpr_find_pin_by_sig(sig, 0);
            if(!pin) continue;

            fprintf(dst, "net %s", sig->name);

            /* Step 1: Output pin, if any */
            
            for(pin = halpr_find_pin_by_sig(sig, 0); pin;
                    pin = halpr_find_pin_by_sig(sig, pin)) {
                if(pin->dir != HAL_OUT) continue;
                fprintf(dst, " %s", pin->name);
                state = 1;
            }
            
            /* Step 2: I/O pins, if any */
            for(pin = halpr_find_pin_by_sig(sig, 0); pin;
                    pin = halpr_find_pin_by_sig(sig, pin)) {
                if(pin->dir != HAL_IO) continue;
                fprintf(dst, " ");
                if(state) { fprintf(dst, "=> "); state = 0; }
                else if(!first) { fprintf(dst, "<=> "); }
                fprintf(dst, "%s", pin->name);
                first = 0;
            }
            if(!first) state = 1;

            /* Step 3: Input pins, if any */
            for(pin = halpr_find_pin_by_sig(sig, 0); pin;
                    pin = halpr_find_pin_by_sig(sig, pin)) {
                if(pin->dir != HAL_IN) continue;
                fprintf(dst, " ");
                if(state) { fprintf(dst, "=> "); state = 0; }
                fprintf(dst, "%s", pin->name);
            }

            fprintf(dst, "\n");
        } else if(arrow == 2) {
            /* If there are no pins connected to this signal, do nothing */
            pin = halpr_find_pin_by_sig(sig, 0);
            if(!pin) continue;

            fprintf(dst, "net %s", sig->name);
            pin = halpr_find_pin_by_sig(sig, 0);
            while (pin != 0) {
                fprintf(dst, " %s", pin->name);
                pin = halpr_find_pin_by_sig(sig, pin);
            }
            fprintf(dst, "\n");
        } else {
            fprintf(dst, "newsig %s %s\n",
                    sig->name, data_type((int) sig->type));
            pin = halpr_find_pin_by_sig(sig, 0);
            while (pin != 0) {
                if (arrow != 0) {
                    arrow_str = data_arrow2((int) pin->dir);
                } else {
                    arrow_str = "\0";
                }
                fprintf(dst, "linksp %s %s %s\n",
                        sig->name, arrow_str, pin->name);
                pin = halpr_find_pin_by_sig(sig, pin);
            }
        }
    }
    rtapi_mutex_give(&(hal_data->mutex));
}

static void save_params(FILE *dst)
{
    int next;
    hal_param_t *param;

    fprintf(dst, "# parameter values\n");
    rtapi_mutex_get(&(hal_data->mutex));
    next = hal_data->param_list_ptr;
    while (next != 0) {
	param = SHMPTR(next);
	if (param->dir != HAL_RO) {
	    /* param is writable, save its value */
	    fprintf(dst, "setp %s %s\n", param->name,
		data_value((int) param->type, SHMPTR(param->data_ptr)));
	}
	next = param->next_ptr;
    }
    rtapi_mutex_give(&(hal_data->mutex));
}

static void save_threads(FILE *dst)
{
    int next_thread;
    hal_thread_t *tptr;
    hal_list_t *list_root, *list_entry;
    hal_funct_entry_t *fentry;
    hal_funct_t *funct;

    fprintf(dst, "# realtime thread/function links\n");
    rtapi_mutex_get(&(hal_data->mutex));
    next_thread = hal_data->thread_list_ptr;
    while (next_thread != 0) {
	tptr = SHMPTR(next_thread);
	list_root = &(tptr->funct_list);
	list_entry = list_next(list_root);
	while (list_entry != list_root) {
	    /* print the function info */
	    fentry = (hal_funct_entry_t *) list_entry;
	    funct = SHMPTR(fentry->funct_ptr);
	    fprintf(dst, "addf %s %s\n", funct->name, tptr->name);
	    list_entry = list_next(list_entry);
	}
	next_thread = tptr->next_ptr;
    }
    rtapi_mutex_give(&(hal_data->mutex));
}

int do_setexact_cmd() {
    int retval = 0;
    rtapi_mutex_get(&(hal_data->mutex));
    if(hal_data->base_period) {
        halcmd_error(
            "HAL_LIB: Cannot run 'setexact'"
            " after a thread has been created\n");
        retval = -EINVAL;
    } else {
        halcmd_warning(
            "HAL_LIB: HAL will pretend that the exact"
            " base period requested is possible.\n"
            "This mode is not suitable for running real hardware.\n");
        hal_data->exact_base_period = 1;
    }
    rtapi_mutex_give(&(hal_data->mutex));
    return retval;
}

int do_help_cmd(char *command)
{
    if (!command) {
        print_help_commands();
    } else if (strcmp(command, "help") == 0) {
	printf("If you need help to use 'help', then I can't help you.\n");
    } else if (strcmp(command, "loadrt") == 0) {
	printf("loadrt modname [modarg(s)]\n");
	printf("  Loads realtime HAL module 'modname', passing 'modargs'\n");
	printf("  to the module.\n");
#if 0  /* newinst deferred to version 2.2 */
    } else if (strcmp(command, "newinst") == 0) {
	printf("newinst modname instname\n");
	printf("  Creates another instance of previously loaded module\n" );
	printf("  'modname', nameing it 'instname'.\n");
#endif
    } else if (strcmp(command, "unload") == 0) {
	printf("unload compname\n");
	printf("  Unloads HAL module 'compname', whether user space or realtime.\n");
        printf("  If 'compname' is 'all', unloads all components.\n");
    } else if (strcmp(command, "waitusr") == 0) {
	printf("waitusr compname\n");
	printf("  Waits for user space HAL module 'compname' to exit.\n");
    } else if (strcmp(command, "unloadusr") == 0) {
	printf("unloadusr compname\n");
	printf("  Unloads user space HAL module 'compname'.  If 'compname'\n");
	printf("  is 'all', unloads all userspace components.\n");
    } else if (strcmp(command, "unloadrt") == 0) {
	printf("unloadrt modname\n");
	printf("  Unloads realtime HAL module 'modname'.  If 'modname'\n");
	printf("  is 'all', unloads all realtime modules.\n");
    } else if (strcmp(command, "loadusr") == 0) {
	printf("loadusr [options] progname [progarg(s)]\n");
	printf("  Starts user space program 'progname', passing\n");
	printf("  'progargs' to it.  Options are:\n");
	printf("  -W  wait for HAL component to become ready\n");
	printf("  -Wn name to wait for the component, which will have the given name.\n");
	printf("  -w  wait for program to finish\n");
	printf("  -i  ignore program return value (use with -w)\n");
    } else if ((strcmp(command, "linksp") == 0) || (strcmp(command,"linkps") == 0)) {
	printf("linkps pinname [arrow] signame\n");
	printf("linksp signame [arrow] pinname\n");
	printf("  Links pin 'pinname' to signal 'signame'.  Both forms do\n");
	printf("  the same thing.  Use whichever makes sense.  The optional\n");
	printf("  'arrow' can be '==>', '<==', or '<=>' and is ignored.  It\n");
	printf("  can be used in files to show the direction of data flow,\n");
	printf("  but don't use arrows on the command line.\n");
    } else if (strcmp(command, "linkpp") == 0) {
	printf("linkpp firstpin secondpin\n");
	printf("  Creates a signal with the name of the first pin,\n");	printf("  then links both pins to the signal. \n");
    } else if(strcmp(command, "net") == 0) {
        printf("net signame pinname ...\n");
        printf("Creates 'signame' with the type of 'pinname' if it does not yet exist\n");
        printf("And then links signame to each pinname specified.\n");
    }else if (strcmp(command, "unlinkp") == 0) {
	printf("unlinkp pinname\n");
	printf("  Unlinks pin 'pinname' if it is linked to any signal.\n");
    } else if (strcmp(command, "lock") == 0) {
	printf("lock [all|tune|none]\n");
	printf("  Locks HAL to some degree.\n");
	printf("  none - no locking done.\n");
	printf("  tune - some tuning is possible (setp & such).\n");
	printf("  all  - HAL completely locked.\n");
    } else if (strcmp(command, "unlock") == 0) {
	printf("unlock [all|tune]\n");
	printf("  Unlocks HAL to some degree.\n");
	printf("  tune - some tuning is possible (setp & such).\n");
	printf("  all  - HAL completely unlocked.\n");
    } else if (strcmp(command, "newsig") == 0) {
	printf("newsig signame type\n");
	printf("  Creates a new signal called 'signame'.  Type\n");
	printf("  is 'bit', 'float', 'u32', or 's32'.\n");
    } else if (strcmp(command, "delsig") == 0) {
	printf("delsig signame\n");
	printf("  Deletes signal 'signame'.  If 'signame is 'all',\n");
	printf("  deletes all signals\n");
    } else if (strcmp(command, "setp") == 0) {
	printf("setp paramname value\n");
	printf("setp pinname value\n");
	printf("paramname = value\n");
	printf("  Sets parameter 'paramname' to 'value' (if writable).\n");
	printf("  Sets pin 'pinname' to 'value' (if an unconnected input).\n");
	printf("  'setp' and '=' work the same, don't use '=' on the\n");
	printf("  command line.  'value' may be a constant such as 1.234\n");
	printf("  or TRUE, or a reference to an environment variable,\n");
#ifdef NO_INI
	printf("  using the syntax '$name'./n");
#else
	printf("  using the syntax '$name'.  If option -i was given,\n");
	printf("  'value' may also be a reference to an ini file entry\n");
	printf("  using the syntax '[section]name'.\n");
#endif
    } else if (strcmp(command, "sets") == 0) {
	printf("sets signame value\n");
	printf("  Sets signal 'signame' to 'value' (if signal has no writers).\n");
    } else if (strcmp(command, "getp") == 0) {
	printf("getp paramname\n");
	printf("getp pinname\n");
	printf("  Gets the value of parameter 'paramname' or pin 'pinname'.\n");
    } else if (strcmp(command, "ptype") == 0) {
	printf("ptype paramname\n");
	printf("ptype pinname\n");
	printf("  Gets the type of parameter 'paramname' or pin 'pinname'.\n");
    } else if (strcmp(command, "gets") == 0) {
	printf("gets signame\n");
	printf("  Gets the value of signal 'signame'.\n");
    } else if (strcmp(command, "stype") == 0) {
	printf("stype signame\n");
	printf("  Gets the type of signal 'signame'\n");
    } else if (strcmp(command, "addf") == 0) {
	printf("addf functname threadname [position]\n");
	printf("  Adds function 'functname' to thread 'threadname'.  If\n");
	printf("  'position' is specified, adds the function to that spot\n");
	printf("  in the thread, otherwise adds it to the end.  Negative\n");
	printf("  'position' means position with respect to the end of the\n");
	printf("  thread.  For example '1' is start of thread, '-1' is the\n");
	printf("  end of the thread, '-3' is third from the end.\n");
    } else if (strcmp(command, "delf") == 0) {
	printf("delf functname threadname\n");
	printf("  Removes function 'functname' from thread 'threadname'.\n");
    } else if (strcmp(command, "show") == 0) {
	printf("show [type] [pattern]\n");
	printf("  Prints info about HAL items of the specified type.\n");
	printf("  'type' is 'comp', 'pin', 'sig', 'param', 'funct',\n");
	printf("  'thread', or 'all'.  If 'type' is omitted, it assumes\n");
	printf("  'all' with no pattern.  If 'pattern' is specified\n");
	printf("  it prints only those items whose names match the\n");
	printf("  pattern, which may be a 'shell glob'.\n");
    } else if (strcmp(command, "list") == 0) {
	printf("list type [pattern]\n");
	printf("  Prints the names of HAL items of the specified type.\n");
	printf("  'type' is 'comp', 'pin', 'sig', 'param', 'funct', or\n");
	printf("  'thread'.  If 'pattern' is specified it prints only\n");
	printf("  those names that match the pattern, which may be a\n");
	printf("  'shell glob'.\n");
	printf("  For 'sig', 'pin' and 'param', the first pattern may be\n");
	printf("  -tdatatype where datatype is the data type (e.g., 'float')\n");
	printf("  in this case, the listed pins, signals, or parameters\n");
	printf("  are restricted to the given data type\n");
	printf("  Names are printed on a single line, space separated.\n");
    } else if (strcmp(command, "status") == 0) {
	printf("status [type]\n");
	printf("  Prints status info about HAL.\n");
	printf("  'type' is 'lock', 'mem', or 'all'. \n");
	printf("  If 'type' is omitted, it assumes\n");
	printf("  'all'.\n");
    } else if (strcmp(command, "save") == 0) {
	printf("save [type] [filename]\n");
	printf("  Prints HAL state to 'filename' (or stdout), as a series\n");
	printf("  of HAL commands.  State can later be restored by using\n");
	printf("  \"halcmd -f filename\".\n");
	printf("  Type can be 'comp', 'sig', 'link[a]', 'net[a]', 'netl', 'param',\n");
	printf("  or 'thread'.  ('linka' and 'neta' show arrows for pin\n");
	printf("  direction.)  If 'type' is omitted or 'all', does the\n");
	printf("  equivalent of 'comp', 'netl', 'param', and 'thread'.\n");
    } else if (strcmp(command, "start") == 0) {
	printf("start\n");
	printf("  Starts all realtime threads.\n");
    } else if (strcmp(command, "stop") == 0) {
	printf("stop\n");
	printf("  Stops all realtime threads.\n");
    } else if (strcmp(command, "quit") == 0) {
	printf("quit\n");
	printf("  Stop processing input and terminate halcmd (when\n");
	printf("  reading from a file or stdin).\n");
    } else if (strcmp(command, "exit") == 0) {
	printf("exit\n");
	printf("  Stop processing input and terminate halcmd (when\n");
	printf("  reading from a file or stdin).\n");
    } else if (strcmp(command, "alias") == 0) {
        printf("alias type name alias\n");
        printf("  Assigns \"alias\" as a second name for the pin or parameter\n");
        printf("  \"name\".  For most operations, an alias provides a second\n");
        printf("  name that can be used to refer to a pin or parameter, both the\n");
        printf("  original name and the alias will work.\n");
        printf("  \"type\" must be pin or param\n");
        printf("  \"name\" must be an existing name or alias of the specified type.\n");
    } else if (strcmp(command, "unalias") == 0) {
        printf("unalias type name\n");
        printf("  Removes any alias from the pin or parameter \"name\".\n");
        printf("  \"type\" must be pin or param\n");
        printf("  \"name\" must be an existing name or alias of the specified type.\n");
    } else {
	printf("No help for unknown command '%s'\n", command);
    }
    return 0;
}


static void print_help_commands(void)
{
    printf("Use 'help <command>' for more details about each command\n");
    printf("Available commands:\n");
    printf("  loadrt              Load realtime module(s)\n");
    printf("  loadusr             Start user space program\n");
    printf("  waitusr             Waits for userspace component to exit\n");
    printf("  unload              Unload realtime module or terminate userspace component\n");
    printf("  lock, unlock        Lock/unlock HAL behaviour\n");
    printf("  linkps              Link pin to signal\n");
    printf("  linksp              Link signal to pin\n");
    printf("  net                 Link a number of pins to a signal\n");
    printf("  unlinkp             Unlink pin\n");
    printf("  newsig, delsig      Create/delete a signal\n");
    printf("  getp, gets          Get the value of a pin, parameter or signal\n");
    printf("  ptype, stype        Get the type of a pin, parameter or signal\n");
    printf("  setp, sets          Set the value of a pin, parameter or signal\n");
    printf("  addf, delf          Add/remove function to/from a thread\n");
    printf("  show                Display info about HAL objects\n");
    printf("  list                Display names of HAL objects\n");
    printf("  source              Execute commands from another .hal file\n");
    printf("  status              Display status information\n");
    printf("  save                Print config as commands\n");
    printf("  start, stop         Start/stop realtime threads\n");
    printf("  alias, unalias      Add or remove pin or parameter name aliases\n");
    printf("  quit, exit          Exit from halcmd\n");
}<|MERGE_RESOLUTION|>--- conflicted
+++ resolved
@@ -1089,11 +1089,7 @@
             return -1;
         } else if (r >= sizeof(mod_path)) {
             // truncation!
-<<<<<<< HEAD
-            halcmd_error("module path too long (max %lu) for %s/%s%s\n", (unsigned long)sizeof(mod_path)-1, rtmod_dir, mod_name, MODULE_EXT);
-=======
             halcmd_error("module path too long (max %u) for %s/%s%s\n", sizeof(mod_path)-1, rtmod_dir, mod_name, MODULE_EXT);
->>>>>>> 8851ff96
             return -1;
         }
     }
