/********************************************************************
* Description: motion.h
*   Data structures used throughout emc2.
*
* Author:
* License: GPL Version 2
* System: Linux
*
* Copyright (c) 2004 All rights reserved
********************************************************************/

/* jmk says: This file is a mess! */

/*

Misc ramblings:

The terms axis and joint are used inconsistently throughout EMC.
For all new code, the usages are as follows:

    axis - one of the nine degrees of freedom, x, y, z, a, b, c, u, v, w
	these refer to axes in Cartesian space, which may or
	may not match up with joints (see below). On Cartesian
	machines they do match up, but for hexapods, robots, and
	other non-Cartesian machines they don't.
    joint - one of the physical degrees of freedom of the machine
	these might be linear (leadscrews) or rotary (rotary
	tables, robot arm joints).  There can be any number of
	joints.  The kinematics code is responsible for translating
	from axis space to joint space and back.

There are three main kinds of data needed by the motion controller

1) data shared with higher level stuff - commands, status, etc.
2) data that is local to the motion controller
3) data shared with lower level stuff - hal pins

In addition, some internal data (2) should be shared for trouble
shooting purposes, even though it is "internal" to the motion
controller.  Depending on the type of data, it can either be
treated as type (1), and made available to the higher level
code, or it can be treated as type (3), and made available to
the hal, so that halscope can monitor it.

This file should ONLY contain structures and declarations for
type (1) items - those that are shared with higher level code.

Type (2) items should be declared in mot_priv.h, along
with type (3) items.

In the interest of retaining my sanity, I'm not gonna attempt
to move everything to its proper location yet....

However, all new items will be defined in the proper place,
and some existing items may be moved from one struct definition
to another.

*/

/* the following line can be used to control where some of the
   "internal" motion controller data is stored.  By default,
   it is stored in staticlly allocated kernel memory.  However,
   if STRUCTS_IN_SHMEM is defined, it will be stored in the
   emcmotStruct shared memory area, for debugging purposes.
*/

// #define STRUCTS_IN_SHMEM



#ifndef MOTION_H
#define MOTION_H

#include "posemath.h"		/* PmCartesian, PmPose, pmCartMag() */
#include "emcpos.h"		/* EmcPose */
#include "cubic.h"		/* CUBIC_STRUCT, CUBIC_COEFF */
#include "emcmotcfg.h"		/* EMCMOT_MAX_JOINTS */
#include "kinematics.h"
#include "simple_tp.h"
#include <stdarg.h>

#ifdef __cplusplus
extern "C" {
#endif

    typedef struct _EMC_TELEOP_DATA {
	EmcPose currentVel;
	EmcPose currentAccell;
	EmcPose desiredVel;
	EmcPose desiredAccell;
    } EMC_TELEOP_DATA;

/* This enum lists all the possible commands */

    typedef enum {
	EMCMOT_ABORT = 1,	/* abort all motion */
	EMCMOT_ENABLE,		/* enable servos for active joints */
	EMCMOT_DISABLE,		/* disable servos for active joints */

	EMCMOT_PAUSE,		/* pause motion */
	EMCMOT_RESUME,		/* resume motion */
	EMCMOT_STEP,		/* resume motion until id encountered */
	EMCMOT_FREE,		/* set mode to free (joint) motion */
	EMCMOT_COORD,		/* set mode to coordinated motion */
	EMCMOT_TELEOP,		/* set mode to teleop */

	EMCMOT_SPINDLE_SCALE,	/* set scale factor for spindle speed */
	EMCMOT_SS_ENABLE,	/* enable/disable scaling the spindle speed */
	EMCMOT_FEED_SCALE,	/* set scale factor for feedrate */
	EMCMOT_FS_ENABLE,	/* enable/disable scaling feedrate */
	EMCMOT_FH_ENABLE,	/* enable/disable feed_hold */
	EMCMOT_AF_ENABLE,	/* enable/disable adaptive feedrate */
	EMCMOT_OVERRIDE_LIMITS,	/* temporarily ignore limits until jog done */

	EMCMOT_SET_LINE,	/* queue up a linear move */
	EMCMOT_SET_CIRCLE,	/* queue up a circular move */
	EMCMOT_CLEAR_PROBE_FLAGS,	/* clears probeTripped flag */
	EMCMOT_PROBE,		/* go to pos, stop if probe trips, record
				   trip pos */
	EMCMOT_RIGID_TAP,	/* go to pos, with sync to spindle speed, 
				   then return to initial pos */

	EMCMOT_SET_VEL,		/* set the velocity for subsequent moves */
	EMCMOT_SET_VEL_LIMIT,	/* set the max vel for all moves (tooltip) */
	EMCMOT_SET_ACC,		/* set the max accel for moves (tooltip) */
	EMCMOT_SET_TERM_COND,	/* set termination condition (stop, blend) */
	EMCMOT_SET_NUM_JOINTS,	/* set the number of joints */
	EMCMOT_SET_WORLD_HOME,	/* set pose for world home */

	EMCMOT_SET_DEBUG,       /* sets the debug level */
	EMCMOT_SET_DOUT,        /* sets or unsets a DIO, this can be imediate or synched with motion */
	EMCMOT_SET_AOUT,	/* sets or unsets a AIO, this can be imediate or synched with motion */
        EMCMOT_SET_SPINDLESYNC, /* syncronize motion to spindle encoder */

	EMCMOT_SET_SPINDLE_VEL,	/* set the spindle vel (>0 means forward, <0 means backward) */
	EMCMOT_SPINDLE_ON,	/* start the spindle */
	EMCMOT_SPINDLE_OFF,	/* stop the spindle */
	EMCMOT_SPINDLE_INCREASE,	/* spindle faster */
	EMCMOT_SPINDLE_DECREASE,	/* spindle slower */
	EMCMOT_SPINDLE_BRAKE_ENGAGE,	/* engage the spindle brake */
	EMCMOT_SPINDLE_BRAKE_RELEASE,	/* release the spindle brake */
<<<<<<< HEAD
=======
	EMCMOT_SPINDLE_ORIENT,          /* orient the spindle */
	EMCMOT_SET_MOTOR_OFFSET,	/* set the offset between joint and motor */
	EMCMOT_SET_JOINT_COMP,	/* set a compensation triplet for a joint (nominal, forw., rev.) */
>>>>>>> cab62a3a
        EMCMOT_SET_OFFSET, /* set tool offsets */

	EMCMOT_JOG_CONT,	/* continuous jog */
	EMCMOT_JOG_INCR,	/* incremental jog */
	EMCMOT_JOG_ABS,		/* absolute jog */

	EMCMOT_JOINT_ABORT,             /* abort one joint */
	EMCMOT_JOINT_ACTIVATE,          /* make joint active */
	EMCMOT_JOINT_DEACTIVATE,        /* make joint inactive */
	EMCMOT_JOINT_ENABLE_AMPLIFIER,  /* enable amp outputs */
	EMCMOT_JOINT_DISABLE_AMPLIFIER, /* disable amp outputs */
	EMCMOT_JOINT_HOME,              /* home a joint or all joints */
	EMCMOT_JOINT_UNHOME,            /* unhome a joint or all joints*/
	EMCMOT_SET_JOINT_POSITION_LIMITS, /* set the joint position +/- limits */
	EMCMOT_SET_JOINT_BACKLASH,      /* set the joint backlash */
	EMCMOT_SET_JOINT_MIN_FERROR,    /* minimum following error, input units */
	EMCMOT_SET_JOINT_MAX_FERROR,    /* maximum following error, input units */
	EMCMOT_SET_JOINT_VEL_LIMIT,     /* set the max joint vel */
	EMCMOT_SET_JOINT_ACC_LIMIT,     /* set the max joint accel */
	EMCMOT_SET_JOINT_HOMING_PARAMS, /* sets joint homing parameters */
	EMCMOT_SET_JOINT_MOTOR_OFFSET,  /* set the offset between joint and motor */
	EMCMOT_SET_JOINT_COMP,          /* set a compensation triplet for a joint (nominal, forw., rev.) */

        EMCMOT_SET_AXIS_POSITION_LIMITS, /* set the axis position +/- limits */
        EMCMOT_SET_AXIS_VEL_LIMIT,      /* set the max axis vel */
        EMCMOT_SET_AXIS_ACC_LIMIT,      /* set the max axis acc */
    } cmd_code_t;

/* this enum lists the possible results of a command */

    typedef enum {
	EMCMOT_COMMAND_OK = 0,	/* cmd honored */
	EMCMOT_COMMAND_UNKNOWN_COMMAND,	/* cmd not understood */
	EMCMOT_COMMAND_INVALID_COMMAND,	/* cmd can't be handled now */
	EMCMOT_COMMAND_INVALID_PARAMS,	/* bad cmd params */
	EMCMOT_COMMAND_BAD_EXEC	/* error trying to initiate */
    } cmd_status_t;

/* termination conditions for queued motions */
#define EMCMOT_TERM_COND_STOP 1
#define EMCMOT_TERM_COND_BLEND 2

/*********************************
       COMMAND STRUCTURE
*********************************/

/* This is the command structure.  There is one of these in shared
   memory, and all commands from higher level code come thru it.
*/
    typedef struct emcmot_command_t {
	unsigned char head;	/* flag count for mutex detect */
	cmd_code_t command;	/* command code (enum) */
	int commandNum;		/* increment this for new command */
	double motor_offset;    /* offset from joint to motor position */
	double maxLimit;	/* pos value for position limit, output */
	double minLimit;	/* neg value for position limit, output */
	EmcPose pos;		/* line/circle endpt, or teleop vector */
	PmCartesian center;	/* center for circle */
	PmCartesian normal;	/* normal vec for circle */
	int turn;		/* turns for circle or which rotary to unlock for a line */
	double vel;		/* max velocity */
        double ini_maxvel;      /* max velocity allowed by machine
                                   constraints (the ini file) */
        int motion_type;        /* this move is because of traverse, feed, arc, or toolchange */
        double spindlesync;     /* user units per spindle revolution, 0 = no sync */
	double acc;		/* max acceleration */
	double backlash;	/* amount of backlash */
	int id;			/* id for motion */
	int termCond;		/* termination condition */
	double tolerance;	/* tolerance for path deviation in CONTINUOUS mode */
	int joint;		/* which joint index to use for below */
	int axis;		/* which axis index to use for below */
	double scale;		/* velocity scale or spindle_speed scale arg */
	double offset;		/* input, output, or home offset arg */
	double home;		/* joint home position */
	double home_final_vel;	/* joint velocity for moving from OFFSET to HOME */
	double search_vel;	/* home search velocity */
	double latch_vel;	/* home latch velocity */
	int flags;		/* homing config flags, other boolean args */
	int home_sequence;      /* order in homing sequence */
        int volatile_home;      /* joint should get unhomed when we get unhome -2 
                                   (generated by task upon estop, etc) */
	double minFerror;	/* min following error */
	double maxFerror;	/* max following error */
	int wdWait;		/* cycle to wait before toggling wd */
	int debug;		/* debug level, from DEBUG in .ini file */
	unsigned char now, out, start, end;	/* these are related to synched AOUT/DOUT. now=wether now or synched, out = which gets set, start=start value, end=end value */
	unsigned char mode;	/* used for turning overrides etc. on/off */
	double comp_nominal, comp_forward, comp_reverse; /* compensation triplet, nominal, forward, reverse */
        unsigned char probe_type; /* ~1 = error if probe operation is unsuccessful (ngc default)
                                     |1 = suppress error, report in # instead
                                     ~2 = move until probe trips (ngc default)
                                     |2 = move until probe clears */
        EmcPose tool_offset;        /* TLO */
	double  orientation;    /* angle for spindle orient */
	char    direction;      /* CANON_DIRECTION flag for spindle orient */
	double  timeout;        /* of wait for spindle orient to complete */
	unsigned char tail;	/* flag count for mutex detect */
    } emcmot_command_t;

/*! \todo FIXME - these packed bits might be replaced with chars
   memory is cheap, and being able to access them without those
   damn macros would be nice
*/

/* motion flag type */
    typedef unsigned short EMCMOT_MOTION_FLAG;

/*
  motion status flag structure-- looks like:

  MSB                             LSB
  v---------------v------------------v
  |   |   |   | T | CE | C | IP | EN |
  ^---------------^------------------^

  where:

  EN is 1 if calculations are enabled, 0 if not
  IP is 1 if all joints in position, 0 if not
  C is 1 if coordinated mode, 0 if in free mode
  CE is 1 if coordinated mode error, 0 if not
  T is 1 if we are in teleop mode.
  */

/* bit masks */
#define EMCMOT_MOTION_ENABLE_BIT      0x0001
#define EMCMOT_MOTION_INPOS_BIT       0x0002
#define EMCMOT_MOTION_COORD_BIT       0x0004
#define EMCMOT_MOTION_ERROR_BIT       0x0008
#define EMCMOT_MOTION_TELEOP_BIT      0x0010

/* joint flag type */
    typedef unsigned short EMCMOT_JOINT_FLAG;
/*
  joint status flag structure-- looks like:

  MSB                                                          LSB
  ----------v-----------------v--------------------v-------------------v
  | AF | FE | AH | HD | H | HS | NHL | PHL | - | - | ER | IP | AC | EN |
  ----------^-----------------^--------------------^-------------------^
               

  x = unused

  where:

  EN  is 1 if joint amplifier is enabled, 0 if not
  AC  is 1 if joint is active for calculations, 0 if not
  IP  is 1 if joint is in position, 0 if not (free mode only)
  ER  is 1 if joint has an error, 0 if not

  PHL is 1 if joint is on maximum hardware limit, 0 if not
  NHL is 1 if joint is on minimum hardware limit, 0 if not

  HS  is 1 if joint home switch is tripped, 0 if not
  H   is 1 if joint is homing, 0 if not
  HD  is 1 if joint has been homed, 0 if not
  AH  is 1 if joint is at home position, 0 if not

  FE  is 1 if joint exceeded following error, 0 if not
  AF  is 1 if amplifier is faulted, 0 if not

Suggestion: Split this in to an Error and a Status flag register..
             Then a simple test on each of the two flags can be performed
             rather than testing each bit... Saving on a global per joint
             fault and ready status flag.
  */

/* bit masks */
#define EMCMOT_JOINT_ENABLE_BIT         0x0001
#define EMCMOT_JOINT_ACTIVE_BIT         0x0002
#define EMCMOT_JOINT_INPOS_BIT          0x0004
#define EMCMOT_JOINT_ERROR_BIT          0x0008

#define EMCMOT_JOINT_MAX_HARD_LIMIT_BIT 0x0040
#define EMCMOT_JOINT_MIN_HARD_LIMIT_BIT 0x0080

#define EMCMOT_JOINT_HOME_SWITCH_BIT    0x0100
#define EMCMOT_JOINT_HOMING_BIT         0x0200
#define EMCMOT_JOINT_HOMED_BIT          0x0400

/*! \todo FIXME - I'm not sure AT_HOME is being reported correctly.
   AT_HOME is cleared when you jog in free mode, but not if
   you do a coordinated move... perhaps that is the intended
   behavior.
*/
#define EMCMOT_JOINT_AT_HOME_BIT        0x0800

#define EMCMOT_JOINT_FERROR_BIT         0x1000
#define EMCMOT_JOINT_FAULT_BIT          0x2000

/*! \todo FIXME - the terms "teleop", "coord", and "free" are poorly
   documented.  This is my feeble attempt to understand exactly
   what they mean.

   According to Fred, teleop is never used with machine tools,
   although that may not be true for machines with non-trivial
   kinematics.

   "coord", or coordinated mode, means that all the joints are
   synchronized, and move together as commanded by the higher
   level code.  It is the normal mode when machining.  In
   coordinated mode, commands are assumed to be in the cartesean
   reference frame, and if the machine is non-cartesean, the
   commands are translated by the kinematics to drive each
   joint in joint space as needed.

   "free" mode means commands are interpreted in joint space.
   It is used for jogging individual joints, although
   it does not preclude multiple joints moving at once (I think).
   Homing is also done in free mode, in fact machines with
   non-trivial kinematics must be homed before they can go
   into either coord or teleop mode.

   'teleop' is what you probably want if you are 'jogging'
   a hexapod.  The jog commands as implemented by the motion
   controller are joint jogs, which work in free mode.  But
   if you want to jog a hexapod or similar machine along
   one particular cartesean axis, you need to operate more
   than one joint.  That's what 'teleop' is for.

*/

/* compensation structures */
    typedef struct {
	double nominal;		/* nominal (command) position */
	float fwd_trim;		/* correction for forward movement */
	float rev_trim;		/* correction for reverse movement */
	float fwd_slope;	/* slopes between here and next pt */
	float rev_slope;
    } emcmot_comp_entry_t; 


#define EMCMOT_COMP_SIZE 256
    typedef struct {
	int entries;		/* number of entries in the array */
	emcmot_comp_entry_t *entry;  /* current entry in array */
	emcmot_comp_entry_t array[EMCMOT_COMP_SIZE+2];
	/* +2 because array has -HUGE_VAL and +HUGE_VAL entries at the ends */
    } emcmot_comp_t;

/* motion controller states */

    typedef enum {
	EMCMOT_MOTION_DISABLED = 0,
	EMCMOT_MOTION_FREE,
	EMCMOT_MOTION_TELEOP,
	EMCMOT_MOTION_COORD
    } motion_state_t;

/* states for homing */
    typedef enum {
	HOME_IDLE = 0,
	HOME_START,			// 1 
	HOME_UNLOCK,			// 2 
	HOME_UNLOCK_WAIT,		// 3 
	HOME_INITIAL_BACKOFF_START,	// 4 
	HOME_INITIAL_BACKOFF_WAIT,	// 5 
	HOME_INITIAL_SEARCH_START,	// 6 
	HOME_INITIAL_SEARCH_WAIT,	// 7 
	HOME_SET_COARSE_POSITION,	// 8 
	HOME_FINAL_BACKOFF_START,	// 9 
	HOME_FINAL_BACKOFF_WAIT,	// 10
	HOME_RISE_SEARCH_START,		// 11
	HOME_RISE_SEARCH_WAIT,		// 12
	HOME_FALL_SEARCH_START,		// 13
	HOME_FALL_SEARCH_WAIT,		// 14
	HOME_SET_SWITCH_POSITION,	// 15
	HOME_INDEX_ONLY_START,		// 16
	HOME_INDEX_SEARCH_START,	// 17
	HOME_INDEX_SEARCH_WAIT,		// 18
	HOME_SET_INDEX_POSITION,	// 19
	HOME_FINAL_MOVE_START,		// 20
	HOME_FINAL_MOVE_WAIT,		// 21
	HOME_LOCK,			// 22
	HOME_LOCK_WAIT,			// 23
	HOME_FINISHED,			// 24
	HOME_ABORT			// 25
    } home_state_t;

    typedef enum {
	HOME_SEQUENCE_IDLE = 0,
	HOME_SEQUENCE_START,
	HOME_SEQUENCE_START_JOINTS,
	HOME_SEQUENCE_WAIT_JOINTS,
    } home_sequence_state_t;

    typedef enum {
	EMCMOT_ORIENT_NONE = 0,
	EMCMOT_ORIENT_IN_PROGRESS,
	EMCMOT_ORIENT_COMPLETE,
	EMCMOT_ORIENT_FAULTED,
    } orient_state_t;

/* flags for homing */
#define HOME_IGNORE_LIMITS	1
#define HOME_USE_INDEX		2
#define HOME_IS_SHARED		4
#define HOME_UNLOCK_FIRST       8

/* flags for enabling spindle scaling, feed scaling,
   adaptive feed, and feed hold */

#define SS_ENABLED 0x01
#define FS_ENABLED 0x02
#define AF_ENABLED 0x04
#define FH_ENABLED 0x08

/* This structure contains all of the data associated with
   a single joint.  Note that this structure does not need
   to be in shared memory (but it can, if desired for debugging
   reasons).  The portions of this structure that are considered
   "status" and need to be made available to user space are
   copied to a much smaller struct called emcmot_joint_status_t
   which is located in shared memory.

*/
    typedef struct {

	/* configuration info - changes rarely */
	int type;		/* 0 = linear, 1 = rotary */
	double max_pos_limit;	/* upper soft limit on joint pos */
	double min_pos_limit;	/* lower soft limit on joint pos */
	double max_jog_limit;	/* jog limits change when not homed */
	double min_jog_limit;
	double vel_limit;	/* upper limit of joint speed */
	double acc_limit;	/* upper limit of joint accel */
	double min_ferror;	/* zero speed following error limit */
	double max_ferror;	/* max speed following error limit */
	double home_search_vel;	/* dir/spd to look for home switch */
	double home_final_vel;  /* speed to travel from OFFSET to HOME position */
	double home_latch_vel;	/* dir/spd to latch switch/index pulse */
	double home_offset;	/* dir/dist from switch to home point */
	double home;		/* joint coordinate of home point */
	int home_flags;		/* flags for various homing options */
	int volatile_home;      /* joint should get unhomed when we get unhome -2 
                                   (generated by task upon estop, etc) */
	double backlash;	/* amount of backlash */
	int home_sequence;      /* Order in homing sequence */
	emcmot_comp_t comp;	/* leadscrew correction data */

	/* status info - changes regularly */
	/* many of these need to be made available to higher levels */
	/* they can either be copied to the status struct, or an array of
	   joint structs can be made part of the status */
	EMCMOT_JOINT_FLAG flag;	/* see above for bit details */
	double coarse_pos;	/* trajectory point, before interp */
	double pos_cmd;		/* commanded joint position */
	double vel_cmd;		/* comanded joint velocity */
	double backlash_corr;	/* correction for backlash */
	double backlash_filt;	/* filtered backlash correction */
	double backlash_vel;	/* backlash velocity variable */
	double motor_pos_cmd;	/* commanded position, with comp */
	double motor_pos_fb;	/* position feedback, with comp */
	double pos_fb;		/* position feedback, comp removed */
	double ferror;		/* following error */
	double ferror_limit;	/* limit depends on speed */
	double ferror_high_mark;	/* max following error */
	simple_tp_t free_tp;	/* planner for free mode motion */
	int kb_jog_active;	/* non-zero during a keyboard jog */
	int wheel_jog_active;	/* non-zero during a wheel jog */

	/* internal info - changes regularly, not usually accessed from user
	   space */
	CUBIC_STRUCT cubic;	/* cubic interpolator data */

	int on_pos_limit;	/* non-zero if on limit */
	int on_neg_limit;	/* non-zero if on limit */
	double home_sw_pos;	/* latched position of home sw */
	int home_pause_timer;	/* used to delay between homing states */
	int index_enable;	/* current state of index enable pin */

	home_state_t home_state;	/* state machine for homing */
	double motor_offset;	/* diff between internal and motor pos, used
				   to set position to zero during homing */
	int old_jog_counts;	/* prior value, used for deltas */
    } emcmot_joint_t;

/* This structure contains only the "status" data associated with
   a joint.  "Status" data is that data that should be reported to
   user space on a continuous basis.  An array of these structs is
   part of the main status structure, and is filled in with data
   copied from the emcmot_joint_t structs every servo period.

   For now this struct contains more data than it really needs, but
   paring it down will take time (and probably needs to be done one
   or two items at a time, with much testing).  My main goal right
   now is to get get the large joint struct out of status.

*/
    typedef struct {
	EMCMOT_JOINT_FLAG flag;	/* see above for bit details */
	double pos_cmd;		/* commanded joint position */
	double pos_fb;		/* position feedback, comp removed */
	double vel_cmd;         /* current velocity */
	double ferror;		/* following error */
	double ferror_high_mark;	/* max following error */

/*! \todo FIXME - the following are not really "status", but taskintf.cc expects
   them to be in the status structure.  I don't know how or if they are
   used by the user space code.  Ideally they will be removed from here,
   but each one will need to be investigated individually.
*/
	double backlash;	/* amount of backlash */
	double max_pos_limit;	/* upper soft limit on joint pos */
	double min_pos_limit;	/* lower soft limit on joint pos */
	double min_ferror;	/* zero speed following error limit */
	double max_ferror;	/* max speed following error limit */
	double home_offset;	/* dir/dist from switch to home point */
    } emcmot_joint_status_t;


    typedef struct {
	double speed;		// spindle speed in RPMs
	double css_factor;
	double xoffset;
	int direction;		// 0 stopped, 1 forward, -1 reverse
	int brake;		// 0 released, 1 engaged
	int locked;             // spindle lock engaged after orient
	int orient_fault;       // fault code from motion.spindle-orient-fault
	int orient_state;       // orient_state_t
    } spindle_status;
    
    typedef struct {
	double pos_cmd;		/* commanded axis position */
	double vel_cmd;		/* comanded axis velocity */
	double max_pos_limit;	/* upper soft limit on axis pos */
	double min_pos_limit;	/* lower soft limit on axis pos */
	double vel_limit;	/* upper limit of axis speed */
	double acc_limit;	/* upper limit of axis accel */
	simple_tp_t teleop_tp;	/* planner for teleop mode motion */
    } emcmot_axis_t;

    typedef struct {
        double vel_cmd;		/* comanded axis velocity */
    } emcmot_axis_status_t;

/*********************************
        STATUS STRUCTURE
*********************************/

/* This is the status structure.  There is one of these in shared
   memory, and it reports motion controller status to higher level
   code in user space.  For the most part, this structure contains
   higher level variables - low level stuff is made visible to the
   HAL and troubleshooting, etc, is done using the HAL oscilliscope.
*/

/*! \todo FIXME - this struct is broken into two parts... at the top are
   structure members that I understand, and that are needed for emc2.
   Other structure members follow.  All the later ones need to be
   evaluated - either they move up, or they go away.
*/

    typedef struct emcmot_status_t {
	unsigned char head;	/* flag count for mutex detect */
	/* these three are updated only when a new command is handled */
	cmd_code_t commandEcho;	/* echo of input command */
	int commandNumEcho;	/* echo of input command number */
	cmd_status_t commandStatus;	/* result of most recent command */
	/* these are config info, updated when a command changes them */
	double feed_scale;	/* velocity scale factor for all motion */
	double spindle_scale;	/* velocity scale factor for spindle speed */
	unsigned char enables_new;	/* flags for FS, SS, etc */
		/* the above set is the enables in effect for new moves */
	/* the rest are updated every cycle */
	double net_feed_scale;	/* net scale factor for all motion */
	double net_spindle_scale;	/* net scale factor for spindle */
	unsigned char enables_queued;	/* flags for FS, SS, etc */
		/* the above set is the enables in effect for the
		   currently executing move */
	motion_state_t motion_state; /* operating state: FREE, COORD, etc. */
	EMCMOT_MOTION_FLAG motionFlag;	/* see above for bit details */
	EmcPose carte_pos_cmd;	/* commanded Cartesian position */
	int carte_pos_cmd_ok;	/* non-zero if command is valid */
	EmcPose carte_pos_fb;	/* actual Cartesian position */
	int carte_pos_fb_ok;	/* non-zero if feedback is valid */
	EmcPose world_home;	/* cartesean coords of home position */
	int homing_active;	/* non-zero if any joint is homing */
	home_sequence_state_t homingSequenceState;
	emcmot_joint_status_t joint_status[EMCMOT_MAX_JOINTS];	/* all joint status data */
        emcmot_axis_status_t axis_status[EMCMOT_MAX_AXIS];	/* all axis status data */

	int on_soft_limit;	/* non-zero if any joint is on soft limit */

	int probeVal;		/* debounced value of probe input */

	int probeTripped;	/* Has the probe signal changed since start
				   of probe command? */
	int probing;		/* Currently looking for a probe signal? */
        unsigned char probe_type;
	EmcPose probedPos;	/* Axis positions stored as soon as possible
				   after last probeTripped */
        int spindle_index_enable;  /* hooked to a canon encoder index-enable */
        int spindleSync;        /* we are doing spindle-synced motion */
        double spindleRevs;     /* position of spindle in revolutions */
        double spindleSpeedIn;  /* velocity of spindle in revolutions per minute */

	spindle_status spindle;	/* data types for spindle status */
	
	int synch_di[EMCMOT_MAX_DIO]; /* inputs to the motion controller, queried by g-code */
	int synch_do[EMCMOT_MAX_DIO]; /* outputs to the motion controller, queried by g-code */
	double analog_input[EMCMOT_MAX_AIO]; /* inputs to the motion controller, queried by g-code */
	double analog_output[EMCMOT_MAX_AIO]; /* outputs to the motion controller, queried by g-code */

/*! \todo FIXME - all structure members beyond this point are in limbo */

	/* dynamic status-- changes every cycle */
	unsigned int heartbeat;
	int config_num;		/* incremented whenever configuration
				   changed. */
	int id;			/* id for executing motion */
	int depth;		/* motion queue depth */
	int activeDepth;	/* depth of active blend elements */
	int queueFull;		/* Flag to indicate the tc queue is full */
	int paused;		/* Flag to signal motion paused */
	int overrideLimitMask;	/* non-zero means one or more limits ignored */
				/* 1 << (joint-num*2) = ignore neg limit */
				/* 2 << (joint-num*2) = ignore pos limit */


	/* static status-- only changes upon input commands, e.g., config */
	double vel;		/* scalar max vel */
	double acc;		/* scalar max accel */

        int motionType;
        double distance_to_go;  /* in this move */
        EmcPose dtg;
        double current_vel;
        double requested_vel;

        unsigned int tcqlen;
        EmcPose tool_offset;
        int atspeed_next_feed;  /* at next feed move, wait for spindle to be at speed  */
        int spindle_is_atspeed; /* hal input */
	unsigned char tail;	/* flag count for mutex detect */
        
    } emcmot_status_t;

/*********************************
        CONFIG STRUCTURE
*********************************/

/* This is the config structure.  This is currently in shared memory,
   but I have no idea why... there are commands to set most of the
   items in this structure.  It seems we should either put the struct
   in private memory and manipulate it with commands, or we should
   put it in shared memory and manipulate it directly - not both.
   The structure contains static or rarely changed information that
   describes the machine configuration.

   later: I think I get it now - the struct is in shared memory so
   user space can read the config at any time, but commands are used
   to change the config so they only take effect when the realtime
   code processes the command.
*/

/*! \todo FIXME - this struct is broken into two parts... at the top are
   structure members that I understand, and that are needed for emc2.
   Other structure members follow.  All the later ones need to be
   evaluated - either they move up, or they go away.
*/
    typedef struct emcmot_config_t {
	unsigned char head;	/* flag count for mutex detect */

	int config_num;		/* Incremented everytime configuration
				   changed, should match status.config_num */
	int numJoints;		/* The number of joints in the system (which
				   must be between 1 and EMCMOT_MAX_JOINTS,
				   inclusive). Can be changed at insmod time */
	KINEMATICS_TYPE kinType;

        int numDIO;             /* userdefined number of digital IO. default is 4. (EMCMOT_MAX_DIO=64), 
                                   but can be altered at motmod insmod time */

        int numAIO;             /* userdefined number of analog IO. default is 4. (EMCMOT_MAX_AIO=16), 
                                   but can be altered at motmod insmod time */

/*! \todo FIXME - all structure members beyond this point are in limbo */

	double trajCycleTime;	/* the rate at which the trajectory loop
				   runs.... (maybe) */
	double servoCycleTime;	/* the rate of the servo loop - Not the same
				   as the traj time */

	int interpolationRate;	/* grep control.c for an explanation....
				   approx line 50 */

	double limitVel;	/* scalar upper limit on vel */
	int debug;		/* copy of DEBUG, from .ini file */
	unsigned char tail;	/* flag count for mutex detect */
    } emcmot_config_t;

/* error structure - A ring buffer used to pass formatted printf stings to usr space */
    typedef struct emcmot_error_t {
	unsigned char head;	/* flag count for mutex detect */
	char error[EMCMOT_ERROR_NUM][EMCMOT_ERROR_LEN];
	int start;		/* index of oldest error */
	int end;		/* index of newest error */
	int num;		/* number of items */
	unsigned char tail;	/* flag count for mutex detect */
    } emcmot_error_t;

/*
  function prototypes for emcmot code
*/

/* error ring buffer access functions */
    extern int emcmotErrorInit(emcmot_error_t * errlog);
    extern int emcmotErrorPut(emcmot_error_t * errlog, const char *error);
    extern int emcmotErrorPutfv(emcmot_error_t * errlog, const char *fmt, va_list ap);
    extern int emcmotErrorPutf(emcmot_error_t * errlog, const char *fmt, ...);
    extern int emcmotErrorGet(emcmot_error_t * errlog, char *error);

#ifdef __cplusplus
}
#endif
#endif	/* MOTION_H */<|MERGE_RESOLUTION|>--- conflicted
+++ resolved
@@ -139,12 +139,7 @@
 	EMCMOT_SPINDLE_DECREASE,	/* spindle slower */
 	EMCMOT_SPINDLE_BRAKE_ENGAGE,	/* engage the spindle brake */
 	EMCMOT_SPINDLE_BRAKE_RELEASE,	/* release the spindle brake */
-<<<<<<< HEAD
-=======
 	EMCMOT_SPINDLE_ORIENT,          /* orient the spindle */
-	EMCMOT_SET_MOTOR_OFFSET,	/* set the offset between joint and motor */
-	EMCMOT_SET_JOINT_COMP,	/* set a compensation triplet for a joint (nominal, forw., rev.) */
->>>>>>> cab62a3a
         EMCMOT_SET_OFFSET, /* set tool offsets */
 
 	EMCMOT_JOG_CONT,	/* continuous jog */
