/********************************************************************
* Description: emcsh.cc
*   Extended-Tcl-based EMC automatic test interface
*
*   Derived from a work by Fred Proctor & Will Shackleford
*
* Author:
*         Reorganized by Eric H. Johnson
* License: GPL Version 2
* System: Linux
*
* Copyright (c) 2004 All rights reserved.
*
* Last change:
********************************************************************/

#include <stdio.h>
#include <string.h>
#include <stdlib.h>
#include <signal.h>
#include <math.h>
#include <tcl.h>
#include <tk.h>

#include "rcs.hh"
#include "posemath.h"		// PM_POSE, TO_RAD
#include "emc.hh"		// EMC NML
#include "emc_nml.hh"		// EMC NML
#include "canon.hh"		// CANON_UNITS, CANON_UNITS_INCHES,MM,CM
#include "emcglb.h"		// EMC_NMLFILE, TRAJ_MAX_VELOCITY, etc.
#include "emccfg.h"		// DEFAULT_TRAJ_MAX_VELOCITY
#include "inifile.hh"		// INIFILE
#include "rcs_print.hh"
#include "timer.hh"

#include "shcom.hh"

#define setresult(t,s) Tcl_SetObjResult((t), Tcl_NewStringObj((s),-1))

/*
  Using tcl package Emc:
  Using emcsh:

  % package require Emc
  % emc_init -ini inifilename # to start with an inifile
  or
  % emc_init # to start with the default inifilename (emc.ini)

  With filename, it opens NML buffers to the EMC, runs the script, closes
  the buffers, and quits.

  With -ini <inifile>, uses inifile instead of emc.ini.

  Commands in the emc package are all prefixed with "emc_", which makes them
  somewhat inconvenient for typing but avoids name conflicts, e.g., open.

  Some commands take 0 or more arguments. 0 arguments means they return
  the associated value; the argument would be to set the value.

  Commands are sent to the EMC, and control resumes immediately. You can
  call a timed wait until the command got there, or a timed wait until the
  command completed, or not wait at all.

  EMC commands:

  emc_plat
  Returns the platform for which this was compiled, e.g., linux_2_0_36

  emc_ini <var> <section>
  Returns the string value of <var> in section <section>, in EMC_INIFILE

  emc_debug {<new value>}
  With no arg, returns the integer value of EMC_DEBUG, in the EMC. Note that
  it may not be true that the local EMC_DEBUG variable here (in emcsh and
  the GUIs that use it) is the same as the EMC_DEBUG value in the EMC. This
  can happen if the EMC is started from one .ini file, and the GUI is started
  with another that has a different value for DEBUG.
  With an arg, sends a command to the EMC to set the new debug level,
  and sets the EMC_DEBUG global here to the same value. This will make
  the two values the same, since they really ought to be the same.

  emc_set_wait none | received | done
  Set the wait for commands to return to be right away (none), after the
  command was sent and received (received), or after the command was
  done (done).

  emc_wait received | done
  Force a wait for the previous command to be received, or done. This lets
  you wait in the event that "emc_set_wait none" is in effect.

  emc_set_timeout <timeout>
  Set the timeout for commands to return to <timeout>, in seconds. Timeout
  is a real number. If it's <= 0.0, it means wait forever. Default is 0.0,
  wait forever.

  emc_update (none) | none | auto
  With no arg, forces an update of the EMC status. With "none", doesn't
  cause an automatic update of status with other emc_ words. With "auto",
  makes emc_ words automatically update status before they return values.

  emc_error
  Returns the current EMC error string, or "ok" if no error.

  emc_operator_display
  Returns the current EMC operator display string, or "ok" if none.

  emc_operator_text
  Returns the current EMC operator text string, or "ok" if none.

  emc_time
  Returns the time, in seconds, from the start of the epoch. This starting
  time depends on the platform.

  emc_estop (none) | on | off
  With no arg, returns the estop setting as "on" or "off". Otherwise,
  sends an estop on or off command.

  emc_machine (none) | on | off
  With no arg, returns the machine setting as "on" or "off". Otherwise,
  sends a machine on or off command.

  emc_mode (none) | manual | auto | mdi
  With no arg, returns the mode setting as "manual", "auto", or "mdi".
  Otherwise, sends a mode manual, auto, or mdi command.

  emc_mist (none) | on | off
  With no arg, returns the mist setting as "on" or "off". Otherwise,
  sends a mist on or off command.

  emc_flood (none) | on | off
  With no arg, returns the flood setting as "on" or "off". Otherwise,
  sends a flood on or off command.

  emc_lube (none) | on | off
  With no arg, returns the lubricant pump setting as "on" or "off".
  Otherwise, sends a lube on or off command.

  emc_lube_level
  Returns the lubricant level sensor reading as "ok" or "low".

  emc_spindle (none) | forward | reverse | increase | decrease | constant | off
  With no arg, returns the value of the spindle state as "forward",
  "reverse", "increase", "decrease", or "off". With arg, sends the spindle
  command. Note that "increase" and "decrease" will cause a speed change in
  the corresponding direction until a "constant" command is sent.

  emc_brake (none) | on | off
  With no arg, returns the brake setting. Otherwise sets the brake.

  emc_tool
  Returns the id of the currently loaded tool

  emc_tool_offset
  Returns the currently applied tool length offset

  emc_load_tool_table <file>
  Loads the tool table specified by <file>

  emc_home 0 | 1 | 2 | ...
  Homes the indicated axis.

  emc_unhome 0 | 1 | 2 | ...
  Unhomes the indicated axis.

  emc_jog_stop 0 | 1 | 2 | ...
  Stop the axis jog

  emc_jog 0 | 1 | 2 | ... <speed>
  Jog the indicated axis at <speed>; sign of speed is direction

  emc_jog_incr 0 | 1 | 2 | ... <speed> <incr>
  Jog the indicated axis by increment <incr> at the <speed>; sign of
  speed is direction

  emc_feed_override {<percent>}
  With no args, returns the current feed override, as a percent. With
  argument, set the feed override to be the percent value

  emc_spindle_override {<percent>}
  With no args, returns the current spindle override, as a percent. With
  argument, set the spindle override to be the percent value

  emc_abs_cmd_pos 0 | 1 | ...
  Returns double obj containing the XYZ-SXYZ commanded pos in abs coords,
  at given index, 0 = X, etc.

  emc_abs_act_pos
  Returns double objs containing the XYZ-SXYZ actual pos in abs coords

  emc_rel_cmd_pos 0 | 1 | ...
  Returns double obj containing the XYZ-SXYZ commanded pos in rel coords,
  at given index, 0 = X, etc., including tool length offset

  emc_rel_act_pos
  Returns double objs containing the XYZ-SXYZ actual pos in rel coords,
  including tool length offset

  emc_joint_pos
  Returns double objs containing the actual pos in absolute coords of individual
  joint/slider positions, excludes tool length offset

  emc_pos_offset X | Y | Z | R | P | W
  Returns the position offset associated with the world coordinate provided

  emc_joint_limit 0 | 1 | ...
  Returns "ok", "minsoft", "minhard", "maxsoft", "maxhard"

  emc_joint_fault 0 | 1 | ...
  Returns "ok" or "fault"

  emc_joint_homed 0 | 1 | ...
  Returns "homed", "not"

  emc_mdi <string>
  Sends the <string> as an MDI command

  emc_task_plan_init
  Initializes the program interpreter

  emc_open <filename>
  Opens the named file

  emc_run {<start line>}
  Without start line, runs the opened program from the beginning. With
  start line, runs from that line. A start line of -1 runs in verify mode.

  emc_pause
  Pause program execution

  emc_resume
  Resume program execution

  emc_step
  Step the program one line

  emc_program
  Returns the name of the currently opened program, or "none"

  emc_program_line
  Returns the currently executing line of the program

  emc_program_status
  Returns "idle", "running", or "paused"

  emc_program_codes
  Returns the string for the currently active program codes

  emc_override_limit none | 0 | 1
  returns state of override, sets it or deactivates it (used to jog off hardware limit switches)
  
  emc_optional_stop  none | 0 | 1
  returns state of optional setop, sets it or deactivates it (used to stop/continue on M1)

  emc_program_codes
  Returns the string for the currently active program codes

  emc_joint_type <joint>
  Returns "linear", "angular", or "custom" for the type of the specified joint

  emc_joint_units <joint>
  Returns "inch", "mm", "cm", or "deg", "rad", "grad", or "custom",
  for the corresponding native units of the specified axis. The type
  of the axis (linear or angular) is used to resolve which type of units
  are returned. The units are obtained heuristically, based on the
  EMC_AXIS_STAT::units numerical value of user units per mm or deg.
  For linear joints, something close to 0.03937 is deemed "inch",
  1.000 is "mm", 0.1 is "cm", otherwise it's "custom".
  For angular joints, something close to 1.000 is deemed "deg",
  PI/180 is "rad", 100/90 is "grad", otherwise it's "custom".
 
  emc_program_units
  emc_program_linear_units
  Returns "inch", "mm", "cm", or "none", for the corresponding linear 
  units that are active in the program interpreter.

  emc_program_angular_units
  Returns "deg", "rad", "grad", or "none" for the corresponding angular
  units that are active in the program interpreter.

  emc_user_linear_units
  Returns "inch", "mm", "cm", or "custom", for the
  corresponding native user linear units of the EMC trajectory
  level. This is obtained heuristically, based on the
  EMC_TRAJ_STAT::linearUnits numerical value of user units per mm.
  Something close to 0.03937 is deemed "inch", 1.000 is "mm", 0.1 is
  "cm", otherwise it's "custom".

  emc_user_angular_units
  Returns "deg", "rad", "grad", or "custom" for the corresponding native
  user angular units of the EMC trajectory level. Like with linear units,
  this is obtained heuristically.

  emc_display_linear_units
  emc_display_angular_units
  Returns "inch", "mm", "cm", or "deg", "rad", "grad", or "custom",
  for the linear or angular units that are active in the display. 
  This is effectively the value of linearUnitConversion or
  angularUnitConversion, resp.

  emc_linear_unit_conversion {inch | mm | cm | auto}
  With no args, returns the unit conversion active. With arg, sets the
  units to be displayed. If it's "auto", the units to be displayed match
  the program units.
 
  emc_angular_unit_conversion {deg | rad | grad | auto}
  With no args, returns the unit conversion active. With arg, sets the
  units to be displayed. If it's "auto", the units to be displayed match
  the program units.

  emc_probe_clear
  Clear the probe tripped flag.

  emc_probe_tripped
  Has the probe been tripped since the last clear.

  emc_probe_value
  Value of current probe signal. (read-only)

  emc_probe
  Move toward a certain location. If the probe is tripped on the way stop
  motion, record the position and raise the probe tripped flag.

  emc_teleop_enable
  Should motion run in teleop mode? (No args
  gets it, one arg sets it.)

  emc_kinematics_type
  returns the type of kinematics functions used identity=1, serial=2,
  parallel=3, custom=4
*/

#define CHECKEMC \
    if (!checkStatus() ) {\
        setresult(interp,"emc not connected");\
        return TCL_ERROR;\
    }

static void thisQuit(ClientData clientData)
{
    EMC_NULL emc_null_msg;

    if (0 != emcStatusBuffer) {
	// wait until current message has been received
	emcCommandWaitReceived(emcCommandSerialNumber);
    }

    if (0 != emcCommandBuffer) {
	// send null message to reset serial number to original
	emc_null_msg.serial_number = saveEmcCommandSerialNumber;
	emcCommandBuffer->write(emc_null_msg);
    }
    // clean up NML buffers

    if (emcErrorBuffer != 0) {
	delete emcErrorBuffer;
	emcErrorBuffer = 0;
    }

    if (emcStatusBuffer != 0) {
	delete emcStatusBuffer;
	emcStatusBuffer = 0;
	emcStatus = 0;
    }

    if (emcCommandBuffer != 0) {
	delete emcCommandBuffer;
	emcCommandBuffer = 0;
    }

    return;
}


/* EMC command functions */

static int emc_plat(ClientData clientdata,
		    Tcl_Interp * interp, int objc, Tcl_Obj * CONST objv[])
{
    if (objc == 1) {
	setresult(interp,"Linux");
	return TCL_OK;
    }

    setresult(interp,"emc_plat: need no args");
    return TCL_ERROR;
}

static int emc_ini(ClientData clientdata,
		   Tcl_Interp * interp, int objc, Tcl_Obj * CONST objv[])
{
    IniFile inifile;
    const char *inistring;
    const char *varstr, *secstr, *defaultstr;
    defaultstr = 0;

    if (objc != 3 && objc != 4) {
	setresult(interp,"emc_ini: need 'var' and 'section'");
	return TCL_ERROR;
    }
    // open it
    if (inifile.Open(emc_inifile) == false) {
	return TCL_OK;
    }

    varstr = Tcl_GetStringFromObj(objv[1], 0);
    secstr = Tcl_GetStringFromObj(objv[2], 0);

    if (objc == 4) {
	defaultstr = Tcl_GetStringFromObj(objv[3], 0);
    }

    if (NULL == (inistring = inifile.Find(varstr, secstr))) {
	if (defaultstr != 0) {
	    setresult(interp,(char *) defaultstr);
	}
	return TCL_OK;
    }

    setresult(interp,(char *) inistring);

    // close it
    inifile.Close();

    return TCL_OK;
}

static int emc_Debug(ClientData clientdata,
		     Tcl_Interp * interp, int objc, Tcl_Obj * CONST objv[])
{
    Tcl_Obj *debug_obj;
    int debug;

    CHECKEMC
    if (emcUpdateType == EMC_UPDATE_AUTO) {
	updateStatus();
    }

    if (objc == 1) {
	// no arg-- return current value
	debug_obj = Tcl_NewIntObj(emcStatus->debug);
	Tcl_SetObjResult(interp, debug_obj);
	return TCL_OK;
    }

    if (objc == 2) {
	if (0 != Tcl_GetIntFromObj(0, objv[1], &debug)) {
	    setresult(interp,"emc_debug: need debug level as integer");
	    return TCL_ERROR;
	}
	sendDebug(debug);
	emc_debug = debug;
	return TCL_OK;
    }
    // wrong number of args
    setresult(interp,"emc_debug: need zero or one arg");
    return TCL_ERROR;
}

static int emc_set_wait(ClientData clientdata,
			Tcl_Interp * interp, int objc,
			Tcl_Obj * CONST objv[])
{
    char *objstr;

    CHECKEMC
    if (objc == 1) {
	switch (emcWaitType) {
	case EMC_WAIT_NONE:
	    setresult(interp,"none");
	    break;
	case EMC_WAIT_RECEIVED:
	    setresult(interp,"received");
	    break;
	case EMC_WAIT_DONE:
	    setresult(interp,"done");
	    break;
	default:
	    setresult(interp,"(invalid)");
	    break;
	}
	return TCL_OK;
    }

    if (objc == 2) {
	objstr = Tcl_GetStringFromObj(objv[1], 0);
	if (!strcmp(objstr, "none")) {
	    emcWaitType = EMC_WAIT_NONE;
	    return TCL_OK;
	}
	if (!strcmp(objstr, "received")) {
	    emcWaitType = EMC_WAIT_RECEIVED;
	    return TCL_OK;
	}
	if (!strcmp(objstr, "done")) {
	    emcWaitType = EMC_WAIT_DONE;
	    return TCL_OK;
	}
    }

    setresult(interp, "emc_set_wait: need 'none', 'received', 'done', or no args");
    return TCL_ERROR;
}

static int emc_wait(ClientData clientdata,
		    Tcl_Interp * interp, int objc, Tcl_Obj * CONST objv[])
{
    char *objstr;

    CHECKEMC
    if (objc == 2) {
	objstr = Tcl_GetStringFromObj(objv[1], 0);
	if (!strcmp(objstr, "received")) {
	    if (0 != emcCommandWaitReceived(emcCommandSerialNumber)) {
		setresult(interp,"timeout");
	    }
	    return TCL_OK;
	}
	if (!strcmp(objstr, "done")) {
	    if (0 != emcCommandWaitDone(emcCommandSerialNumber)) {
		setresult(interp,"timeout");
	    }
	    return TCL_OK;
	}
    }

    setresult(interp,"emc_wait: need 'received' or 'done'");
    return TCL_ERROR;
}

static int emc_set_timeout(ClientData clientdata,
			   Tcl_Interp * interp, int objc,
			   Tcl_Obj * CONST objv[])
{
    double timeout;
    Tcl_Obj *timeout_obj;

    CHECKEMC
    if (objc == 1) {
	timeout_obj = Tcl_NewDoubleObj(emcTimeout);
	Tcl_SetObjResult(interp, timeout_obj);
	return TCL_OK;
    }

    if (objc == 2) {
	if (TCL_OK == Tcl_GetDoubleFromObj(0, objv[1], &timeout)) {
	    emcTimeout = timeout;
	    return TCL_OK;
	}
    }

    setresult(interp,"emc_set_timeout: need time as real number");
    return TCL_ERROR;
}

static int emc_update(ClientData clientdata,
		      Tcl_Interp * interp, int objc,
		      Tcl_Obj * CONST objv[])
{
    char *objstr;

    CHECKEMC
    if (objc == 1) {
	// no arg-- return status
	updateStatus();
	return TCL_OK;
    }

    if (objc == 2) {
	objstr = Tcl_GetStringFromObj(objv[1], 0);
	if (!strcmp(objstr, "none")) {
	    emcUpdateType = EMC_UPDATE_NONE;
	    return TCL_OK;
	}
	if (!strcmp(objstr, "auto")) {
	    emcUpdateType = EMC_UPDATE_AUTO;
	    return TCL_OK;
	}
    }

    return TCL_OK;
}

static int emc_time(ClientData clientdata,
		    Tcl_Interp * interp, int objc, Tcl_Obj * CONST objv[])
{
    CHECKEMC
    if (objc == 1) {
	Tcl_SetObjResult(interp, Tcl_NewDoubleObj(etime()));
	return TCL_OK;
    }

    setresult(interp,"emc_time: needs no arguments");
    return TCL_ERROR;
}

static int emc_error(ClientData clientdata,
		     Tcl_Interp * interp, int objc, Tcl_Obj * CONST objv[])
{

    CHECKEMC
    if (objc == 1) {
	// get any new error, it's saved in global error_string[]
	if (0 != updateError()) {
	    setresult(interp,"emc_error: bad status from EMC");
	    return TCL_ERROR;
	}
	// put error on result list
	if (error_string[0] == 0) {
	    setresult(interp,"ok");
	} else {
	    setresult(interp,error_string);
	    error_string[0] = 0;
	}
	return TCL_OK;
    }

    setresult(interp,"emc_error: need no args");
    return TCL_ERROR;
}

static int emc_operator_text(ClientData clientdata,
			     Tcl_Interp * interp, int objc,
			     Tcl_Obj * CONST objv[])
{

    CHECKEMC
    if (objc == 1) {
	// get any new string, it's saved in global operator_text_string[]
	if (0 != updateError()) {
	    setresult(interp,"emc_operator_text: bad status from EMC");
	    return TCL_ERROR;
	}
	// put error on result list
	if (operator_text_string[0] == 0) {
	    setresult(interp,"ok");
	    operator_text_string[0] = 0;
	} else {
	    setresult(interp,operator_text_string);
	}
	return TCL_OK;
    }

    setresult(interp,"emc_operator_text: need no args");
    return TCL_ERROR;
}

static int emc_operator_display(ClientData clientdata,
				Tcl_Interp * interp, int objc,
				Tcl_Obj * CONST objv[])
{

    CHECKEMC
    if (objc == 1) {
	// get any new string, it's saved in global operator_display_string[]
	if (0 != updateError()) {
	    setresult(interp,"emc_operator_display: bad status from EMC");
	    return TCL_ERROR;
	}
	// put error on result list
	if (operator_display_string[0] == 0) {
	    setresult(interp,"ok");
	} else {
	    setresult(interp,operator_display_string);
	    operator_display_string[0] = 0;
	}
	return TCL_OK;
    }

    setresult(interp,"emc_operator_display: need no args");
    return TCL_ERROR;
}

static int emc_estop(ClientData clientdata,
		     Tcl_Interp * interp, int objc, Tcl_Obj * CONST objv[])
{
    char *objstr;

    CHECKEMC
    if (objc == 1) {
	// no arg-- return status
	if (emcUpdateType == EMC_UPDATE_AUTO) {
	    updateStatus();
	}
	if (emcStatus->task.state == EMC_TASK_STATE_ESTOP) {
	    setresult(interp,"on");
	} else {
	    setresult(interp,"off");
	}
	return TCL_OK;
    }

    if (objc == 2) {
	objstr = Tcl_GetStringFromObj(objv[1], 0);
	if (!strcmp(objstr, "on")) {
	    sendEstop();
	    return TCL_OK;
	}
	if (!strcmp(objstr, "off")) {
	    sendEstopReset();
	    return TCL_OK;
	}
    }

    setresult(interp, "emc_estop: need 'on', 'off', or no args");
    return TCL_ERROR;
}

static int emc_machine(ClientData clientdata,
		       Tcl_Interp * interp, int objc,
		       Tcl_Obj * CONST objv[])
{
    char *objstr;

    CHECKEMC
    if (objc == 1) {
	// no arg-- return status
	if (emcUpdateType == EMC_UPDATE_AUTO) {
	    updateStatus();
	}
	if (emcStatus->task.state == EMC_TASK_STATE_ON) {
	    setresult(interp,"on");
	} else {
	    setresult(interp,"off");
	}
	return TCL_OK;
    }

    if (objc == 2) {
	objstr = Tcl_GetStringFromObj(objv[1], 0);
	if (!strcmp(objstr, "on")) {
	    sendMachineOn();
	    return TCL_OK;
	}
	if (!strcmp(objstr, "off")) {
	    sendMachineOff();
	    return TCL_OK;
	}
    }

    setresult(interp, "emc_machine: need 'on', 'off', or no args");
    return TCL_ERROR;
}

static int emc_mode(ClientData clientdata,
		    Tcl_Interp * interp, int objc, Tcl_Obj * CONST objv[])
{
    char *objstr;

    CHECKEMC
    if (objc == 1) {
	// no arg-- return status
	if (emcUpdateType == EMC_UPDATE_AUTO) {
	    updateStatus();
	}
	switch (emcStatus->task.mode) {
	case EMC_TASK_MODE_MANUAL:
	    setresult(interp,"manual");
	    break;
	case EMC_TASK_MODE_AUTO:
	    setresult(interp,"auto");
	    break;
	case EMC_TASK_MODE_MDI:
	    setresult(interp,"mdi");
	    break;
	default:
	    setresult(interp,"?");
	    break;
	}
	return TCL_OK;
    }

    if (objc == 2) {
	objstr = Tcl_GetStringFromObj(objv[1], 0);
	if (!strcmp(objstr, "manual")) {
	    sendManual();
	    return TCL_OK;
	}
	if (!strcmp(objstr, "auto")) {
	    sendAuto();
	    return TCL_OK;
	}
	if (!strcmp(objstr, "mdi")) {
	    sendMdi();
	    return TCL_OK;
	}
    }

    setresult(interp,"emc_mode: need 'manual', 'auto', 'mdi', or no args");
    return TCL_ERROR;
}

static int emc_mist(ClientData clientdata,
		    Tcl_Interp * interp, int objc, Tcl_Obj * CONST objv[])
{
    char *objstr;

    CHECKEMC
    if (objc == 1) {
	// no arg-- return status
	if (emcUpdateType == EMC_UPDATE_AUTO) {
	    updateStatus();
	}
	if (emcStatus->io.coolant.mist == 1) {
	    setresult(interp,"on");
	} else {
	    setresult(interp,"off");
	}
	return TCL_OK;
    }

    if (objc == 2) {
	objstr = Tcl_GetStringFromObj(objv[1], 0);
	if (!strcmp(objstr, "on")) {
	    sendMistOn();
	    return TCL_OK;
	}
	if (!strcmp(objstr, "off")) {
	    sendMistOff();
	    return TCL_OK;
	}
    }

    setresult(interp,"emc_mist: need 'on', 'off', or no args");
    return TCL_ERROR;
}

static int emc_flood(ClientData clientdata,
		     Tcl_Interp * interp, int objc, Tcl_Obj * CONST objv[])
{
    char *objstr;

    CHECKEMC
    if (objc == 1) {
	// no arg-- return status
	if (emcUpdateType == EMC_UPDATE_AUTO) {
	    updateStatus();
	}
	if (emcStatus->io.coolant.flood == 1) {
	    setresult(interp,"on");
	} else {
	    setresult(interp,"off");
	}
	return TCL_OK;
    }

    if (objc == 2) {
	objstr = Tcl_GetStringFromObj(objv[1], 0);
	if (!strcmp(objstr, "on")) {
	    sendFloodOn();
	    return TCL_OK;
	}
	if (!strcmp(objstr, "off")) {
	    sendFloodOff();
	    return TCL_OK;
	}
    }

    setresult(interp,"emc_flood: need 'on', 'off', or no args"); return TCL_ERROR;
}

static int emc_lube(ClientData clientdata,
		    Tcl_Interp * interp, int objc, Tcl_Obj * CONST objv[])
{
    char *objstr;

    CHECKEMC
    if (objc == 1) {
	// no arg-- return status
	if (emcUpdateType == EMC_UPDATE_AUTO) {
	    updateStatus();
	}
	if (emcStatus->io.lube.on == 0) {
	    setresult(interp,"off");
	} else {
	    setresult(interp,"on");
	}
	return TCL_OK;
    }

    if (objc == 2) {
	objstr = Tcl_GetStringFromObj(objv[1], 0);
	if (!strcmp(objstr, "on")) {
	    sendLubeOn();
	    return TCL_OK;
	}
	if (!strcmp(objstr, "off")) {
	    sendLubeOff();
	    return TCL_OK;
	}
    }

    setresult(interp,"emc_lube: need 'on', 'off', or no args");
    return TCL_ERROR;
}

static int emc_lube_level(ClientData clientdata,
			  Tcl_Interp * interp, int objc,
			  Tcl_Obj * CONST objv[])
{
    CHECKEMC
    if (objc == 1) {
	// no arg-- return status
	if (emcUpdateType == EMC_UPDATE_AUTO) {
	    updateStatus();
	}
	if (emcStatus->io.lube.level == 0) {
	    setresult(interp,"low");
	} else {
	    setresult(interp,"ok");
	}
	return TCL_OK;
    }

    setresult(interp,"emc_lube_level: need no args");
    return TCL_ERROR;
}

static int emc_spindle(ClientData clientdata,
		       Tcl_Interp * interp, int objc,
		       Tcl_Obj * CONST objv[])
{
    char *objstr;

    CHECKEMC
    if (objc == 1) {
	// no arg-- return status
	if (emcUpdateType == EMC_UPDATE_AUTO) {
	    updateStatus();
	}
	if (emcStatus->motion.spindle.increasing > 0) {
	    setresult(interp,"increase");
	} else if (emcStatus->motion.spindle.increasing < 0) {
	    setresult(interp,"decrease");
	} else if (emcStatus->motion.spindle.direction > 0) {
	    setresult(interp,"forward");
	} else if (emcStatus->motion.spindle.direction < 0) {
	    setresult(interp,"reverse");
	} else {
	    setresult(interp,"off");
	}
	return TCL_OK;
    }

    if (objc == 2) {
	objstr = Tcl_GetStringFromObj(objv[1], 0);
	if (!strcmp(objstr, "forward")) {
	    sendSpindleForward();
	    return TCL_OK;
	}
	if (!strcmp(objstr, "reverse")) {
	    sendSpindleReverse();
	    return TCL_OK;
	}
	if (!strcmp(objstr, "increase")) {
	    sendSpindleIncrease();
	    return TCL_OK;
	}
	if (!strcmp(objstr, "decrease")) {
	    sendSpindleDecrease();
	    return TCL_OK;
	}
	if (!strcmp(objstr, "constant")) {
	    sendSpindleConstant();
	    return TCL_OK;
	}
	if (!strcmp(objstr, "off")) {
	    sendSpindleOff();
	    return TCL_OK;
	}
    }

    setresult(interp,"emc_spindle: need 'on', 'off', or no args");
    return TCL_ERROR;
}

static int emc_brake(ClientData clientdata,
		     Tcl_Interp * interp, int objc, Tcl_Obj * CONST objv[])
{
    char *objstr;

    CHECKEMC
    if (objc == 1) {
	// no arg-- return status
	if (emcUpdateType == EMC_UPDATE_AUTO) {
	    updateStatus();
	}
	if (emcStatus->motion.spindle.brake == 1) {
	    setresult(interp,"on");
	} else {
	    setresult(interp,"off");
	}
	return TCL_OK;
    }

    if (objc == 2) {
	objstr = Tcl_GetStringFromObj(objv[1], 0);
	if (!strcmp(objstr, "on")) {
	    sendBrakeEngage();
	    return TCL_OK;
	}
	if (!strcmp(objstr, "off")) {
	    sendBrakeRelease();
	    return TCL_OK;
	}
    }

    setresult(interp,"emc_brake: need 'on', 'off', or no args");
    return TCL_ERROR;
}

static int emc_tool(ClientData clientdata,
		    Tcl_Interp * interp, int objc, Tcl_Obj * CONST objv[])
{
    Tcl_Obj *toolobj;

    CHECKEMC
    if (objc != 1) {
	setresult(interp,"emc_tool: need no args");
	return TCL_ERROR;
    }

    if (emcUpdateType == EMC_UPDATE_AUTO) {
	updateStatus();
    }

    toolobj = Tcl_NewIntObj(emcStatus->io.tool.toolInSpindle);

    Tcl_SetObjResult(interp, toolobj);
    return TCL_OK;
}

static int emc_tool_offset(ClientData clientdata,
			   Tcl_Interp * interp, int objc,
			   Tcl_Obj * CONST objv[])
{
    Tcl_Obj *tlobj;
    int axis = 2;

    CHECKEMC
    if (objc > 2) {
	setresult(interp,"emc_tool_offset: need 0 or 1 args");
	return TCL_ERROR;
    }

    if (objc == 2) {
	if (TCL_OK != Tcl_GetIntFromObj(0, objv[1], &axis)) {
	    return TCL_ERROR;
	}
    }
    if (emcUpdateType == EMC_UPDATE_AUTO) {
	updateStatus();
    }

    if(axis == 0) {
	tlobj =
	    Tcl_NewDoubleObj(convertLinearUnits
			     (emcStatus->task.toolOffset.tran.x));
    } else if(axis == 1) {
	tlobj =
	    Tcl_NewDoubleObj(convertLinearUnits
			     (emcStatus->task.toolOffset.tran.y));
    } else if(axis == 2) {
	tlobj =
	    Tcl_NewDoubleObj(convertLinearUnits
			     (emcStatus->task.toolOffset.tran.z));
    } else if(axis == 3) {
	tlobj =
	    Tcl_NewDoubleObj(convertAngularUnits
			     (emcStatus->task.toolOffset.a));
    } else if(axis == 4) {
	tlobj =
	    Tcl_NewDoubleObj(convertAngularUnits
			     (emcStatus->task.toolOffset.b));
    } else if(axis == 5) {
	tlobj =
	    Tcl_NewDoubleObj(convertAngularUnits
			     (emcStatus->task.toolOffset.c));
    } else if(axis == 6) {
	tlobj =
	    Tcl_NewDoubleObj(convertLinearUnits
			     (emcStatus->task.toolOffset.u));
    } else if(axis == 7) {
	tlobj =
	    Tcl_NewDoubleObj(convertLinearUnits
			     (emcStatus->task.toolOffset.v));
    } else if(axis == 8) {
	tlobj =
	    Tcl_NewDoubleObj(convertLinearUnits
			     (emcStatus->task.toolOffset.w));
    } else {
	setresult(interp,"emc_tool_offset: axis must be from 0..8");
	return TCL_ERROR;
    }
    Tcl_SetObjResult(interp, tlobj);
    return TCL_OK;
}

static int emc_load_tool_table(ClientData clientdata,
			       Tcl_Interp * interp, int objc,
			       Tcl_Obj * CONST objv[])
{
    CHECKEMC
    if (objc != 2) {
	setresult(interp,"emc_load_tool_table: need file");
	return TCL_ERROR;
    }

    if (0 != sendLoadToolTable(Tcl_GetStringFromObj(objv[1], 0))) {
	setresult(interp,"emc_load_tool_table: can't open file");
	return TCL_OK;
    }

    return TCL_OK;
}

static int emc_set_tool_offset(ClientData clientdata,
			       Tcl_Interp * interp, int objc,
			       Tcl_Obj * CONST objv[])
{
    int tool;
    double length;
    double diameter;

    CHECKEMC
    if (objc != 4) {
	setresult(interp,"emc_set_tool_offset: need <tool> <length> <diameter>");
	return TCL_ERROR;
    }

    if (0 != Tcl_GetIntFromObj(0, objv[1], &tool)) {
	setresult(interp,"emc_set_tool_offset: need tool as integer, 0..");
	return TCL_ERROR;
    }
    if (0 != Tcl_GetDoubleFromObj(0, objv[2], &length)) {
	setresult(interp,"emc_set_tool_offset: need length as real number");
	return TCL_ERROR;
    }
    if (0 != Tcl_GetDoubleFromObj(0, objv[3], &diameter)) {
	setresult(interp,"emc_set_tool_offset: need diameter as real number");
	return TCL_ERROR;
    }

    if (0 != sendToolSetOffset(tool, length, diameter)) {
	setresult(interp,"emc_set_tool_offset: can't set it");
	return TCL_OK;
    }

    return TCL_OK;
}

static int emc_abs_cmd_pos(ClientData clientdata,
			   Tcl_Interp * interp, int objc,
			   Tcl_Obj * CONST objv[])
{
    int axis;
    Tcl_Obj *posobj;

    CHECKEMC
    if (objc != 2) {
	setresult(interp,"emc_abs_cmd_pos: need exactly 1 non-negative integer");
	return TCL_ERROR;
    }

    if (emcUpdateType == EMC_UPDATE_AUTO) {
	updateStatus();
    }

    if (TCL_OK == Tcl_GetIntFromObj(0, objv[1], &axis)) {
	if (axis == 0) {
	    posobj =
		Tcl_NewDoubleObj(convertLinearUnits(emcStatus->motion.traj.
						    position.tran.x));
	} else if (axis == 1) {
	    posobj =
		Tcl_NewDoubleObj(convertLinearUnits(emcStatus->motion.traj.
						    position.tran.y));
	} else if (axis == 2) {
	    posobj =
		Tcl_NewDoubleObj(convertLinearUnits(emcStatus->motion.traj.
						    position.tran.z));
	} else {
	    if (axis == 3) {
		posobj =
		    Tcl_NewDoubleObj(convertAngularUnits(emcStatus->motion.
							traj.position.a));
	    } else if (axis == 4) {
		posobj =
		    Tcl_NewDoubleObj(convertAngularUnits(emcStatus->motion.
							traj.position.b));
	    } else if (axis == 5) {
		posobj =
		    Tcl_NewDoubleObj(convertAngularUnits(emcStatus->motion.
							traj.position.c));
	    } else if (axis == 6) {
		posobj =
		    Tcl_NewDoubleObj(convertLinearUnits(emcStatus->motion.
							traj.position.u));
	    } else if (axis == 7) {
		posobj =
		    Tcl_NewDoubleObj(convertLinearUnits(emcStatus->motion.
							traj.position.v));
	    } else if (axis == 8) {
		posobj =
		    Tcl_NewDoubleObj(convertLinearUnits(emcStatus->motion.
							traj.position.w));
	    } else {
		posobj = Tcl_NewDoubleObj(0.0);
	    }
	}
    } else {
	setresult(interp,"emc_abs_cmd_pos: bad integer argument");
	return TCL_ERROR;
    }

    Tcl_SetObjResult(interp, posobj);
    return TCL_OK;
}

static int emc_abs_act_pos(ClientData clientdata,
			   Tcl_Interp * interp, int objc,
			   Tcl_Obj * CONST objv[])
{
    int axis;
    Tcl_Obj *posobj;

    CHECKEMC
    if (objc != 2) {
	setresult(interp,"emc_abs_act_pos: need exactly 1 non-negative integer");
	return TCL_ERROR;
    }

    if (emcUpdateType == EMC_UPDATE_AUTO) {
	updateStatus();
    }

    if (TCL_OK == Tcl_GetIntFromObj(0, objv[1], &axis)) {
	if (axis == 0) {
	    posobj =
		Tcl_NewDoubleObj(convertLinearUnits(emcStatus->motion.traj.
						    actualPosition.tran.
						    x));
	} else if (axis == 1) {
	    posobj =
		Tcl_NewDoubleObj(convertLinearUnits(emcStatus->motion.traj.
						    actualPosition.tran.
						    y));
	} else if (axis == 2) {
	    posobj =
		Tcl_NewDoubleObj(convertLinearUnits(emcStatus->motion.traj.
						    actualPosition.tran.
						    z));
	} else {
	    if (axis == 3) {
		posobj =
		    Tcl_NewDoubleObj(convertAngularUnits(emcStatus->motion.
							traj.
							actualPosition.a));
	    } else if (axis == 4) {
		posobj =
		    Tcl_NewDoubleObj(convertAngularUnits(emcStatus->motion.
							traj.
							actualPosition.b));
	    } else if (axis == 5) {
		posobj =
		    Tcl_NewDoubleObj(convertAngularUnits(emcStatus->motion.
							traj.
							actualPosition.c));
	    } else if (axis == 6) {
		posobj =
		    Tcl_NewDoubleObj(convertLinearUnits(emcStatus->motion.
							traj.
							actualPosition.u));
	    } else if (axis == 7) {
		posobj =
		    Tcl_NewDoubleObj(convertLinearUnits(emcStatus->motion.
							traj.
							actualPosition.v));
	    } else if (axis == 8) {
		posobj =
		    Tcl_NewDoubleObj(convertLinearUnits(emcStatus->motion.
							traj.
							actualPosition.w));
	    } else {
		posobj = Tcl_NewDoubleObj(0.0);
	    }
	}
    } else {
	setresult(interp,"emc_abs_act_pos: bad integer argument");
	return TCL_ERROR;
    }

    Tcl_SetObjResult(interp, posobj);
    return TCL_OK;
}

static int emc_rel_cmd_pos(ClientData clientdata,
			   Tcl_Interp * interp, int objc,
			   Tcl_Obj * CONST objv[])
{
    int axis;
    Tcl_Obj *posobj;

    CHECKEMC
    if (objc != 2) {
	setresult(interp,"emc_rel_cmd_pos: need exactly 1 non-negative integer");
	return TCL_ERROR;
    }

    if (emcUpdateType == EMC_UPDATE_AUTO) {
	updateStatus();
    }

    if (TCL_OK == Tcl_GetIntFromObj(0, objv[1], &axis)) {
        double d = 0.0;
        switch(axis) {
        case 0:
            d = convertLinearUnits(emcStatus->motion.traj.position.tran.x -
                                   emcStatus->task.g5x_offset.tran.x -
                                   emcStatus->task.g92_offset.tran.x -
                                   emcStatus->task.toolOffset.tran.x);
            break;
        case 1:
            d = convertLinearUnits(emcStatus->motion.traj.position.tran.y -
                                   emcStatus->task.g5x_offset.tran.y -
                                   emcStatus->task.g92_offset.tran.y -
                                   emcStatus->task.toolOffset.tran.y);
            break;
        case 2:
            d = convertLinearUnits(emcStatus->motion.traj.position.tran.z -
                                   emcStatus->task.g5x_offset.tran.z -
                                   emcStatus->task.g92_offset.tran.z -
                                   emcStatus->task.toolOffset.tran.z);
            break;
        case 3:
            d = convertAngularUnits(emcStatus->motion.traj.position.a -
                                    emcStatus->task.g5x_offset.a -
                                    emcStatus->task.g92_offset.a -
                                    emcStatus->task.toolOffset.a);
            break;
        case 4:
            d = convertAngularUnits(emcStatus->motion.traj.position.b -
                                    emcStatus->task.g5x_offset.b -
                                    emcStatus->task.g92_offset.b -
                                    emcStatus->task.toolOffset.b);
            break;
        case 5:
            d = convertAngularUnits(emcStatus->motion.traj.position.c -
                                    emcStatus->task.g5x_offset.c -
                                    emcStatus->task.g92_offset.c -
                                    emcStatus->task.toolOffset.c);
            break;
        case 6:
            d = convertLinearUnits(emcStatus->motion.traj.position.u -
                                   emcStatus->task.g5x_offset.u -
                                   emcStatus->task.g92_offset.u -
                                   emcStatus->task.toolOffset.u);
            break;
        case 7:
            d = convertLinearUnits(emcStatus->motion.traj.position.v -
                                   emcStatus->task.g5x_offset.v -
                                   emcStatus->task.g92_offset.v -
                                   emcStatus->task.toolOffset.v);
            break;
        case 8:
            d = convertLinearUnits(emcStatus->motion.traj.position.w -
                                   emcStatus->task.g5x_offset.w -
                                   emcStatus->task.g92_offset.w -
                                   emcStatus->task.toolOffset.w);
            break;
        }
        posobj = Tcl_NewDoubleObj(d);
    } else {
	setresult(interp,"emc_rel_cmd_pos: bad integer argument");
	return TCL_ERROR;
    }

    Tcl_SetObjResult(interp, posobj);
    return TCL_OK;
}

static int emc_rel_act_pos(ClientData clientdata,
			   Tcl_Interp * interp, int objc,
			   Tcl_Obj * CONST objv[])
{
    int axis;
    Tcl_Obj *posobj;

    CHECKEMC
    if (objc != 2) {
	setresult(interp,"emc_rel_act_pos: need exactly 1 non-negative integer");
	return TCL_ERROR;
    }

    if (emcUpdateType == EMC_UPDATE_AUTO) {
	updateStatus();
    }

    if (TCL_OK == Tcl_GetIntFromObj(0, objv[1], &axis)) {
        double d = 0.0;
        switch(axis) {
        case 0:
            d = convertLinearUnits(emcStatus->motion.traj.actualPosition.tran.x -
                                   emcStatus->task.g5x_offset.tran.x -
                                   emcStatus->task.g92_offset.tran.x -
                                   emcStatus->task.toolOffset.tran.x);
            break;
        case 1:
            d = convertLinearUnits(emcStatus->motion.traj.actualPosition.tran.y -
                                   emcStatus->task.g5x_offset.tran.y -
                                   emcStatus->task.g92_offset.tran.y -
                                   emcStatus->task.toolOffset.tran.y);
            break;
        case 2:
            d = convertLinearUnits(emcStatus->motion.traj.actualPosition.tran.z -
                                   emcStatus->task.g5x_offset.tran.z -
                                   emcStatus->task.g92_offset.tran.z -
                                   emcStatus->task.toolOffset.tran.z);
            break;
        case 3:
            d = convertAngularUnits(emcStatus->motion.traj.actualPosition.a -
                                    emcStatus->task.g5x_offset.a -
                                    emcStatus->task.g92_offset.a -
                                    emcStatus->task.toolOffset.a);
            break;
        case 4:
            d = convertAngularUnits(emcStatus->motion.traj.actualPosition.b -
                                    emcStatus->task.g5x_offset.b -
                                    emcStatus->task.g92_offset.b -
                                    emcStatus->task.toolOffset.b);
            break;
        case 5:
            d = convertAngularUnits(emcStatus->motion.traj.actualPosition.c -
                                    emcStatus->task.g5x_offset.c -
                                    emcStatus->task.g92_offset.c -
                                    emcStatus->task.toolOffset.c);
            break;
        case 6:
            d = convertLinearUnits(emcStatus->motion.traj.actualPosition.u -
                                   emcStatus->task.g5x_offset.u -
                                   emcStatus->task.g92_offset.u -
                                   emcStatus->task.toolOffset.u);
            break;
        case 7:
            d = convertLinearUnits(emcStatus->motion.traj.actualPosition.v -
                                   emcStatus->task.g5x_offset.v -
                                   emcStatus->task.g92_offset.v -
                                   emcStatus->task.toolOffset.v);
            break;
        case 8:
            d = convertLinearUnits(emcStatus->motion.traj.actualPosition.w -
                                   emcStatus->task.g5x_offset.w -
                                   emcStatus->task.g92_offset.w -
                                   emcStatus->task.toolOffset.w);
            break;
        }
        posobj = Tcl_NewDoubleObj(d);
    } else {
	setresult(interp,"emc_rel_act_pos: bad integer argument");
	return TCL_ERROR;
    }

    Tcl_SetObjResult(interp, posobj);
    return TCL_OK;
}

static int emc_joint_pos(ClientData clientdata,
			 Tcl_Interp * interp, int objc,
			 Tcl_Obj * CONST objv[])
{
    int axis;
    Tcl_Obj *posobj;

    CHECKEMC
    if (objc != 2) {
	setresult(interp,"emc_joint_pos: need exactly 1 non-negative integer");
	return TCL_ERROR;
    }

    if (emcUpdateType == EMC_UPDATE_AUTO) {
	updateStatus();
    }

    if (TCL_OK == Tcl_GetIntFromObj(0, objv[1], &axis)) {
	posobj = Tcl_NewDoubleObj(emcStatus->motion.axis[axis].input);
    } else {
	setresult(interp,"emc_joint_pos: bad integer argument");
	return TCL_ERROR;
    }

    Tcl_SetObjResult(interp, posobj);
    return TCL_OK;
}

static int emc_pos_offset(ClientData clientdata,
			  Tcl_Interp * interp, int objc,
			  Tcl_Obj * CONST objv[])
{
    char string[256];
    Tcl_Obj *posobj;

    CHECKEMC
    if (objc != 2) {
	setresult(interp,"emc_pos_offset: need exactly 1 non-negative integer");
	return TCL_ERROR;
    }

    if (emcUpdateType == EMC_UPDATE_AUTO) {
	updateStatus();
    }

    strcpy(string, Tcl_GetStringFromObj(objv[1], 0));

    if (string[0] == 'X') {
	posobj =
	    Tcl_NewDoubleObj(convertLinearUnits(emcStatus->task.g5x_offset.tran.x + emcStatus->task.g92_offset.tran.x));
    } else if (string[0] == 'Y') {
	posobj =
	    Tcl_NewDoubleObj(convertLinearUnits(emcStatus->task.g5x_offset.tran.y + emcStatus->task.g92_offset.tran.y));
    } else if (string[0] == 'Z') {
	posobj =
	    Tcl_NewDoubleObj(convertLinearUnits(emcStatus->task.g5x_offset.tran.z + emcStatus->task.g92_offset.tran.z));
    } else if (string[0] == 'A') {
	posobj =
	    Tcl_NewDoubleObj(convertAngularUnits(emcStatus->task.g5x_offset.a + emcStatus->task.g92_offset.a));
    } else if (string[0] == 'B') {
	posobj =
	    Tcl_NewDoubleObj(convertAngularUnits(emcStatus->task.g5x_offset.b + emcStatus->task.g92_offset.b));
    } else if (string[0] == 'C') {
	posobj =
	    Tcl_NewDoubleObj(convertAngularUnits(emcStatus->task.g5x_offset.c + emcStatus->task.g92_offset.c));
    } else if (string[0] == 'U') {
	posobj =
	    Tcl_NewDoubleObj(convertLinearUnits(emcStatus->task.g5x_offset.u + emcStatus->task.g92_offset.u));
    } else if (string[0] == 'V') {
	posobj =
	    Tcl_NewDoubleObj(convertLinearUnits(emcStatus->task.g5x_offset.v + emcStatus->task.g92_offset.v));
    } else if (string[0] == 'W') {
	posobj =
	    Tcl_NewDoubleObj(convertLinearUnits(emcStatus->task.g5x_offset.w + emcStatus->task.g92_offset.w));
    } else {
	setresult(interp,"emc_pos_offset: bad integer argument");
	return TCL_ERROR;
    }

    Tcl_SetObjResult(interp, posobj);
    return TCL_OK;
}

static int emc_joint_limit(ClientData clientdata,
			   Tcl_Interp * interp, int objc,
			   Tcl_Obj * CONST objv[])
{
    int joint;

    CHECKEMC
    if (objc != 2) {
	setresult(interp,"emc_joint_limit: need exactly 1 non-negative integer");
	return TCL_ERROR;
    }

    if (emcUpdateType == EMC_UPDATE_AUTO) {
	updateStatus();
    }

    if (TCL_OK == Tcl_GetIntFromObj(0, objv[1], &joint)) {
	if (joint < 0 || joint >= EMC_AXIS_MAX) {
	    setresult(interp,"emc_joint_limit: joint out of bounds");
	    return TCL_ERROR;
	}

	if (emcStatus->motion.axis[joint].minHardLimit) {
	    setresult(interp,"minhard");
	    return TCL_OK;
	} else if (emcStatus->motion.axis[joint].minSoftLimit) {
	    setresult(interp,"minsoft");
	    return TCL_OK;
	} else if (emcStatus->motion.axis[joint].maxSoftLimit) {
	    setresult(interp,"maxsoft");
	    return TCL_OK;
	} else if (emcStatus->motion.axis[joint].maxHardLimit) {
	    setresult(interp,"maxsoft");
	    return TCL_OK;
	} else {
	    setresult(interp,"ok");
	    return TCL_OK;
	}
    }

    setresult(interp,"emc_joint_limit: joint out of bounds");
    return TCL_ERROR;
}

static int emc_joint_fault(ClientData clientdata,
			   Tcl_Interp * interp, int objc,
			   Tcl_Obj * CONST objv[])
{
    int joint;

    CHECKEMC
    if (objc != 2) {
	setresult(interp,"emc_joint_fault: need exactly 1 non-negative integer");
	return TCL_ERROR;
    }

    if (emcUpdateType == EMC_UPDATE_AUTO) {
	updateStatus();
    }

    if (TCL_OK == Tcl_GetIntFromObj(0, objv[1], &joint)) {
	if (joint < 0 || joint >= EMC_AXIS_MAX) {
	    setresult(interp,"emc_joint_fault: joint out of bounds");
	    return TCL_ERROR;
	}

	if (emcStatus->motion.axis[joint].fault) {
	    setresult(interp,"fault");
	    return TCL_OK;
	} else {
	    setresult(interp,"ok");
	    return TCL_OK;
	}
    }

    setresult(interp,"emc_joint_fault: joint out of bounds");
    return TCL_ERROR;
}

static int emc_override_limit(ClientData clientdata,
			      Tcl_Interp * interp, int objc,
			      Tcl_Obj * CONST objv[])
{
    Tcl_Obj *obj;
    int on;

    CHECKEMC
    if (objc == 1) {
	// no arg-- return status
	if (emcUpdateType == EMC_UPDATE_AUTO) {
	    updateStatus();
	}
	// motion overrides all axes at same time, so just reference index 0
	obj = Tcl_NewIntObj(emcStatus->motion.axis[0].overrideLimits);
	Tcl_SetObjResult(interp, obj);
	return TCL_OK;
    }

    if (objc == 2) {
	if (TCL_OK == Tcl_GetIntFromObj(0, objv[1], &on)) {
	    if (on) {
		if (0 != sendOverrideLimits(0)) {
		    setresult(interp,"emc_override_limit: can't send command");
		    return TCL_OK;
		}
	    } else {
		if (0 != sendOverrideLimits(-1)) {
		    setresult(interp,"emc_override_limit: can't send command");
		    return TCL_OK;
		}
	    }
	    return TCL_OK;
	} else {
	    setresult(interp,"emc_override_limit: need 0 or 1");
	    return TCL_ERROR;
	}
    }

    setresult(interp,"emc_override_limit: need no args, 0 or 1");
    return TCL_ERROR;
}

static int emc_joint_homed(ClientData clientdata,
			   Tcl_Interp * interp, int objc,
			   Tcl_Obj * CONST objv[])
{
    int joint;

    CHECKEMC
    if (objc != 2) {
	setresult(interp,"emc_joint_homed: need exactly 1 non-negative integer");
	return TCL_ERROR;
    }

    if (emcUpdateType == EMC_UPDATE_AUTO) {
	updateStatus();
    }

    if (TCL_OK == Tcl_GetIntFromObj(0, objv[1], &joint)) {
	if (joint < 0 || joint >= EMC_AXIS_MAX) {
	    setresult(interp,"emc_joint_homed: joint out of bounds");
	    return TCL_ERROR;
	}

	if (emcStatus->motion.axis[joint].homed) {
	    setresult(interp,"homed");
	    return TCL_OK;
	} else {
	    setresult(interp,"not");
	    return TCL_OK;
	}
    }

    setresult(interp,"emc_joint_homed: joint out of bounds");
    return TCL_ERROR;
}

static int emc_mdi(ClientData clientdata,
		   Tcl_Interp * interp, int objc, Tcl_Obj * CONST objv[])
{
    char string[256];
    int t;

    CHECKEMC
    if (objc < 2) {
	setresult(interp,"emc_mdi: need command");
	return TCL_ERROR;
    }
    // bug-- check for string overflow
    strcpy(string, Tcl_GetStringFromObj(objv[1], 0));
    for (t = 2; t < objc; t++) {
	strcat(string, " ");
	strcat(string, Tcl_GetStringFromObj(objv[t], 0));
    }

    if (0 != sendMdiCmd(string)) {
	setresult(interp,"emc_mdi: error executing command");
	return TCL_OK;
    }

    return TCL_OK;
}

static int emc_home(ClientData clientdata,
		    Tcl_Interp * interp, int objc, Tcl_Obj * CONST objv[])
{
    int axis;

    CHECKEMC
    if (objc != 2) {
	setresult(interp,"emc_home: need axis");
	return TCL_ERROR;
    }

    if (TCL_OK == Tcl_GetIntFromObj(0, objv[1], &axis)) {
	sendHome(axis);
	return TCL_OK;
    }

    setresult(interp,"emc_home: need axis as integer, 0..");
    return TCL_ERROR;
}

static int emc_unhome(ClientData clientdata,
		    Tcl_Interp * interp, int objc, Tcl_Obj * CONST objv[])
{
    int axis;

    CHECKEMC
    if (objc != 2) {
	setresult(interp,"emc_unhome: need axis");
	return TCL_ERROR;
    }

    if (TCL_OK == Tcl_GetIntFromObj(0, objv[1], &axis)) {
	sendUnHome(axis);
	return TCL_OK;
    }

    setresult(interp,"emc_unhome: need axis as integer, 0..");
    return TCL_ERROR;
}

static int emc_jog_stop(ClientData clientdata,
			Tcl_Interp * interp, int objc,
			Tcl_Obj * CONST objv[])
{
    int axis;

    CHECKEMC
    if (objc != 2) {
	setresult(interp,"emc_jog_stop: need axis");
	return TCL_ERROR;
    }

    if (0 != Tcl_GetIntFromObj(0, objv[1], &axis)) {
	setresult(interp,"emc_jog_stop: need axis as integer, 0..");
	return TCL_ERROR;
    }

    if (0 != sendJogStop(axis)) {
	setresult(interp,"emc_jog_stop: can't send jog stop msg");
	return TCL_OK;
    }

    return TCL_OK;
}

static int emc_jog(ClientData clientdata,
		   Tcl_Interp * interp, int objc, Tcl_Obj * CONST objv[])
{
    int axis;
    double speed;

    CHECKEMC
    if (objc != 3) {
	setresult(interp,"emc_jog: need axis and speed");
	return TCL_ERROR;
    }

    if (0 != Tcl_GetIntFromObj(0, objv[1], &axis)) {
	setresult(interp,"emc_jog: need axis as integer, 0..");
	return TCL_ERROR;
    }
    if (0 != Tcl_GetDoubleFromObj(0, objv[2], &speed)) {
	setresult(interp,"emc_jog: need speed as real number");
	return TCL_ERROR;
    }

    if (0 != sendJogCont(axis, speed)) {
	setresult(interp,"emc_jog: can't jog");
	return TCL_OK;
    }

    return TCL_OK;
}

static int emc_jog_incr(ClientData clientdata,
			Tcl_Interp * interp, int objc,
			Tcl_Obj * CONST objv[])
{
    int axis;
    double speed;
    double incr;

    CHECKEMC
    if (objc != 4) {
	setresult(interp,"emc_jog_incr: need axis, speed, and increment");
	return TCL_ERROR;
    }

    if (0 != Tcl_GetIntFromObj(0, objv[1], &axis)) {
	setresult(interp,"emc_jog_incr: need axis as integer, 0..");
	return TCL_ERROR;
    }
    if (0 != Tcl_GetDoubleFromObj(0, objv[2], &speed)) {
	setresult(interp,"emc_jog_incr: need speed as real number");
	return TCL_ERROR;
    }
    if (0 != Tcl_GetDoubleFromObj(0, objv[3], &incr)) {
	setresult(interp,"emc_jog_incr: need increment as real number");
	return TCL_ERROR;
    }

    if (0 != sendJogIncr(axis, speed, incr)) {
	setresult(interp,"emc_jog_incr: can't jog");
	return TCL_OK;
    }

    return TCL_OK;
}

static int emc_feed_override(ClientData clientdata,
			     Tcl_Interp * interp, int objc,
			     Tcl_Obj * CONST objv[])
{
    Tcl_Obj *feedobj;
    int percent;

    CHECKEMC
    if (objc == 1) {
	// no arg-- return status
	if (emcUpdateType == EMC_UPDATE_AUTO) {
	    updateStatus();
	}
	feedobj =
	    Tcl_NewIntObj((int)
			  (emcStatus->motion.traj.scale * 100.0 + 0.5));
	Tcl_SetObjResult(interp, feedobj);
	return TCL_OK;
    }

    if (objc != 2) {
	setresult(interp,"emc_feed_override: need percent");
	return TCL_ERROR;
    }

    if (TCL_OK == Tcl_GetIntFromObj(0, objv[1], &percent)) {
	sendFeedOverride(((double) percent) / 100.0);
	return TCL_OK;
    }

    setresult(interp,"emc_feed_override: need percent");
    return TCL_ERROR;
}

static int emc_spindle_override(ClientData clientdata,
			     Tcl_Interp * interp, int objc,
			     Tcl_Obj * CONST objv[])
{
    Tcl_Obj *feedobj;
    int percent;

    CHECKEMC
    if (objc == 1) {
	// no arg-- return status
	if (emcUpdateType == EMC_UPDATE_AUTO) {
	    updateStatus();
	}
	feedobj =
	    Tcl_NewIntObj((int)
			  (emcStatus->motion.traj.spindle_scale * 100.0 + 0.5));
	Tcl_SetObjResult(interp, feedobj);
	return TCL_OK;
    }

    if (objc != 2) {
	setresult(interp,"emc_spindle_override: need percent");
	return TCL_ERROR;
    }

    if (TCL_OK == Tcl_GetIntFromObj(0, objv[1], &percent)) {
	sendSpindleOverride(((double) percent) / 100.0);
	return TCL_OK;
    }

    setresult(interp,"emc_spindle_override: need percent");
    return TCL_ERROR;
}

static int emc_task_plan_init(ClientData clientdata,
			      Tcl_Interp * interp, int objc,
			      Tcl_Obj * CONST objv[])
{
    CHECKEMC
    if (0 != sendTaskPlanInit()) {
	setresult(interp,"emc_task_plan_init: can't init interpreter");
	return TCL_OK;
    }

    return TCL_OK;
}

static int emc_open(ClientData clientdata,
		    Tcl_Interp * interp, int objc, Tcl_Obj * CONST objv[])
{
    CHECKEMC
    if (objc != 2) {
	setresult(interp,"emc_open: need file");
	return TCL_ERROR;
    }

    if (0 != sendProgramOpen(Tcl_GetStringFromObj(objv[1], 0))) {
	setresult(interp,"emc_open: can't open file");
	return TCL_OK;
    }

    return TCL_OK;
}

static int emc_run(ClientData clientdata,
		   Tcl_Interp * interp, int objc, Tcl_Obj * CONST objv[])
{
    int line;

    CHECKEMC
    if (objc == 1) {
	if (0 != sendProgramRun(0)) {
	    setresult(interp,"emc_run: can't execute program");
	    return TCL_OK;
	}
    }

    if (objc == 2) {
	if (0 != Tcl_GetIntFromObj(0, objv[1], &line)) {
	    setresult(interp,"emc_run: need integer start line");
	    return TCL_ERROR;
	}
	if (0 != sendProgramRun(line)) {
	    setresult(interp,"emc_run: can't execute program");
	    return TCL_OK;
	}
    }

    return TCL_OK;
}

static int emc_pause(ClientData clientdata,
		     Tcl_Interp * interp, int objc, Tcl_Obj * CONST objv[])
{
    CHECKEMC
    if (0 != sendProgramPause()) {
	setresult(interp,"emc_pause: can't pause program");
	return TCL_OK;
    }

    return TCL_OK;
}

static int emc_optional_stop(ClientData clientdata,
			      Tcl_Interp * interp, int objc,
			      Tcl_Obj * CONST objv[])
{
    Tcl_Obj *obj;
    int on;

    CHECKEMC
    if (objc == 1) {
	// no arg-- return status
	if (emcUpdateType == EMC_UPDATE_AUTO) {
	    updateStatus();
	}
	// get the current state from the status
	obj = Tcl_NewIntObj(emcStatus->task.optional_stop_state);
	Tcl_SetObjResult(interp, obj);
	return TCL_OK;
    }

    if (objc == 2) {
	if (TCL_OK == Tcl_GetIntFromObj(0, objv[1], &on)) {
	    if (0 != sendSetOptionalStop(on)) {
		    setresult(interp,"emc_optional_stop: can't send command");
		    return TCL_OK;
	    }
	    return TCL_OK;
	} else {
	    setresult(interp,"emc_optional_stop: need 0 or 1");
	    return TCL_ERROR;
	}
    }

    setresult(interp,"emc_optional_stop: need no args, 0 or 1");
    return TCL_ERROR;
}

static int emc_resume(ClientData clientdata,
		      Tcl_Interp * interp, int objc,
		      Tcl_Obj * CONST objv[])
{
    CHECKEMC
    if (0 != sendProgramResume()) {
	setresult(interp,"emc_resume: can't resume program");
	return TCL_OK;
    }

    return TCL_OK;
}

static int emc_step(ClientData clientdata,
		    Tcl_Interp * interp, int objc, Tcl_Obj * CONST objv[])
{
    CHECKEMC
    if (0 != sendProgramStep()) {
	setresult(interp,"emc_step: can't step program");
	return TCL_OK;
    }

    return TCL_OK;
}

static int emc_abort(ClientData clientdata,
		     Tcl_Interp * interp, int objc, Tcl_Obj * CONST objv[])
{
    CHECKEMC
    if (0 != sendAbort()) {
	setresult(interp,"emc_abort: can't execute program");
	return TCL_OK;
    }

    return TCL_OK;
}

static int emc_program(ClientData clientdata,
		       Tcl_Interp * interp, int objc,
		       Tcl_Obj * CONST objv[])
{
    CHECKEMC
    if (objc != 1) {
	setresult(interp,"emc_program: need no args");
	return TCL_ERROR;
    }

    if (emcUpdateType == EMC_UPDATE_AUTO) {
	updateStatus();
    }

    if (0 != emcStatus->task.file[0]) {
	setresult(interp,emcStatus->task.file);
	return TCL_OK;
    }

    setresult(interp,"none");
    return TCL_OK;
}

static int emc_program_status(ClientData clientdata,
			      Tcl_Interp * interp, int objc,
			      Tcl_Obj * CONST objv[])
{
    CHECKEMC
    if (objc != 1) {
	setresult(interp,"emc_program_status: need no args");
	return TCL_ERROR;
    }

    if (emcUpdateType == EMC_UPDATE_AUTO) {
	updateStatus();
    }

    switch (emcStatus->task.interpState) {
    case EMC_TASK_INTERP_READING:
    case EMC_TASK_INTERP_WAITING:
	setresult(interp,"running");
	return TCL_OK;
	break;

    case EMC_TASK_INTERP_PAUSED:
	setresult(interp,"paused");
	return TCL_OK;
	break;

    default:
	setresult(interp,"idle");
	return TCL_OK;
    }

    setresult(interp,"idle");
    return TCL_OK;
}

static int emc_program_line(ClientData clientdata,
			    Tcl_Interp * interp, int objc,
			    Tcl_Obj * CONST objv[])
{
    Tcl_Obj *lineobj;
    int programActiveLine = 0;

    CHECKEMC
    if (objc != 1) {
	setresult(interp,"emc_program_line: need no args");
	return TCL_ERROR;
    }

    if (emcUpdateType == EMC_UPDATE_AUTO) {
	updateStatus();
    }

    if (programStartLine < 0
	|| emcStatus->task.readLine < programStartLine) {
	// controller is skipping lines
	programActiveLine = emcStatus->task.readLine;
    } else {			// controller is not skipping lines
	if (emcStatus->task.currentLine > 0) {
	    if (emcStatus->task.motionLine > 0 &&
		emcStatus->task.motionLine < emcStatus->task.currentLine) {
		// active line is the motion line, which lags
		programActiveLine = emcStatus->task.motionLine;
	    } else {
		// active line is the current line-- no motion lag
		programActiveLine = emcStatus->task.currentLine;
	    }
	} else {
	    // no active line at all
	    programActiveLine = 0;
	}
    }				// end of else controller is not skipping
    // lines

    lineobj = Tcl_NewIntObj(programActiveLine);

    Tcl_SetObjResult(interp, lineobj);
    return TCL_OK;
}

static int emc_program_codes(ClientData clientdata,
			     Tcl_Interp * interp, int objc,
			     Tcl_Obj * CONST objv[])
{
    char codes_string[256];
    char string[256];
    int t;
    int code;

    CHECKEMC
    if (objc != 1) {
	setresult(interp,"emc_program_codes: need no args");
	return TCL_ERROR;
    }

    if (emcUpdateType == EMC_UPDATE_AUTO) {
	updateStatus();
    }
    // fill in the active G codes
    codes_string[0] = 0;
    for (t = 1; t < ACTIVE_G_CODES; t++) {
	code = emcStatus->task.activeGCodes[t];
	if (code == -1) {
	    continue;
	}
	if (code % 10) {
	    sprintf(string, "G%.1f ", (double) code / 10.0);
	} else {
	    sprintf(string, "G%d ", code / 10);
	}
	strcat(codes_string, string);
    }

    // fill in the active M codes, settings too
    for (t = 1; t < ACTIVE_M_CODES; t++) {
	code = emcStatus->task.activeMCodes[t];
	if (code == -1) {
	    continue;
	}
	sprintf(string, "M%d ", code);
	strcat(codes_string, string);
    }

    // fill in F and S codes also
    sprintf(string, "F%.0f ", emcStatus->task.activeSettings[1]);
    strcat(codes_string, string);
    sprintf(string, "S%.0f", fabs(emcStatus->task.activeSettings[2]));
    strcat(codes_string, string);

    setresult(interp,codes_string);
    return TCL_OK;
}

static int emc_joint_type(ClientData clientdata,
			  Tcl_Interp * interp, int objc,
			  Tcl_Obj * CONST objv[])
{
    int joint;

    CHECKEMC
    if (objc != 2) {
	setresult(interp,"emc_joint_type: need exactly 1 non-negative integer");
	return TCL_ERROR;
    }

    if (emcUpdateType == EMC_UPDATE_AUTO) {
	updateStatus();
    }

    if (TCL_OK == Tcl_GetIntFromObj(0, objv[1], &joint)) {
	if (joint < 0 || joint >= EMC_AXIS_MAX) {
	    setresult(interp,"emc_joint_type: joint out of bounds");
	    return TCL_ERROR;
	}

	switch (emcStatus->motion.axis[joint].axisType) {
	case EMC_AXIS_LINEAR:
	    setresult(interp,"linear");
	    break;
	case EMC_AXIS_ANGULAR:
	    setresult(interp,"angular");
	    break;
	default:
	    setresult(interp,"custom");
	    break;
	}

	return TCL_OK;
    }

    setresult(interp,"emc_joint_type: invalid joint number");
    return TCL_ERROR;
}

static int emc_joint_units(ClientData clientdata,
			   Tcl_Interp * interp, int objc,
			   Tcl_Obj * CONST objv[])
{
    int joint;

    CHECKEMC
    if (objc != 2) {
	setresult(interp,"emc_joint_units: need exactly 1 non-negative integer");
	return TCL_ERROR;
    }

    if (emcUpdateType == EMC_UPDATE_AUTO) {
	updateStatus();
    }

    if (TCL_OK == Tcl_GetIntFromObj(0, objv[1], &joint)) {
	if (joint < 0 || joint >= EMC_AXIS_MAX) {
	    setresult(interp,"emc_joint_units: joint out of bounds");
	    return TCL_ERROR;
	}

	switch (emcStatus->motion.axis[joint].axisType) {
	case EMC_AXIS_LINEAR:
	    /* try mm */
	    if (CLOSE(emcStatus->motion.axis[joint].units, 1.0,
		      LINEAR_CLOSENESS)) {
		setresult(interp,"mm");
		return TCL_OK;
	    }
	    /* now try inch */
	    else if (CLOSE
		     (emcStatus->motion.axis[joint].units, INCH_PER_MM,
		      LINEAR_CLOSENESS)) {
		setresult(interp,"inch");
		return TCL_OK;
	    }
	    /* now try cm */
	    else if (CLOSE(emcStatus->motion.axis[joint].units, CM_PER_MM,
			   LINEAR_CLOSENESS)) {
		setresult(interp,"cm");
		return TCL_OK;
	    }
	    /* else it's custom */
	    setresult(interp,"custom");
	    return TCL_OK;
	    break;

	case EMC_AXIS_ANGULAR:
	    /* try degrees */
	    if (CLOSE(emcStatus->motion.axis[joint].units, 1.0,
		      ANGULAR_CLOSENESS)) {
		setresult(interp,"deg");
		return TCL_OK;
	    }
	    /* now try radians */
	    else if (CLOSE
		     (emcStatus->motion.axis[joint].units, RAD_PER_DEG,
		      ANGULAR_CLOSENESS)) {
		setresult(interp,"rad");
		return TCL_OK;
	    }
	    /* now try grads */
	    else if (CLOSE
		     (emcStatus->motion.axis[joint].units, GRAD_PER_DEG,
		      ANGULAR_CLOSENESS)) {
		setresult(interp,"grad");
		return TCL_OK;
	    }
	    /* else it's custom */
	    setresult(interp,"custom");
	    return TCL_OK;
	    break;

	default:
	    setresult(interp,"custom");
	    return TCL_OK;
	    break;
	}
    }

    setresult(interp,"emc_joint_units: invalid joint number");
    return TCL_ERROR;
}

static int emc_program_linear_units(ClientData clientdata,
				    Tcl_Interp * interp, int objc,
				    Tcl_Obj * CONST objv[])
{
    CHECKEMC
    if (objc != 1) {
	setresult(interp,"emc_program_linear_units: need no args");
	return TCL_ERROR;
    }

    if (emcUpdateType == EMC_UPDATE_AUTO) {
	updateStatus();
    }

    switch (emcStatus->task.programUnits) {
    case CANON_UNITS_INCHES:
	setresult(interp,"inch");
	return TCL_OK;
	break;

    case CANON_UNITS_MM:
	setresult(interp,"mm");
	return TCL_OK;
	break;

    case CANON_UNITS_CM:
	setresult(interp,"cm");
	return TCL_OK;
	break;

    default:
	setresult(interp,"custom");
	return TCL_OK;
	break;
    }

    setresult(interp,"custom");
    return TCL_OK;
}

static int emc_program_angular_units(ClientData clientdata,
				     Tcl_Interp * interp, int objc,
				     Tcl_Obj * CONST objv[])
{
    CHECKEMC
    if (objc != 1) {
	setresult(interp,"emc_program_angular_units: need no args");
	return TCL_ERROR;
    }

    if (emcUpdateType == EMC_UPDATE_AUTO) {
	updateStatus();
    }
    // currently the EMC doesn't have separate program angular units, so
    // these are simply "deg"
    setresult(interp,"deg");
    return TCL_OK;
}

static int emc_user_linear_units(ClientData clientdata,
				 Tcl_Interp * interp, int objc,
				 Tcl_Obj * CONST objv[])
{
    CHECKEMC
    if (objc != 1) {
	setresult(interp,"emc_user_linear_units: need no args");
	return TCL_ERROR;
    }

    if (emcUpdateType == EMC_UPDATE_AUTO) {
	updateStatus();
    }

    /* try mm */
    if (CLOSE(emcStatus->motion.traj.linearUnits, 1.0, LINEAR_CLOSENESS)) {
	setresult(interp,"mm");
	return TCL_OK;
    }
    /* now try inch */
    else if (CLOSE(emcStatus->motion.traj.linearUnits, INCH_PER_MM,
		   LINEAR_CLOSENESS)) {
	setresult(interp,"inch");
	return TCL_OK;
    }
    /* now try cm */
    else if (CLOSE(emcStatus->motion.traj.linearUnits, CM_PER_MM,
		   LINEAR_CLOSENESS)) {
	setresult(interp,"cm");
	return TCL_OK;
    }

    /* else it's custom */
    setresult(interp,"custom");
    return TCL_OK;
}

static int emc_user_angular_units(ClientData clientdata,
				  Tcl_Interp * interp, int objc,
				  Tcl_Obj * CONST objv[])
{
    CHECKEMC
    if (objc != 1) {
	setresult(interp,"emc_user_angular_units: need no args");
	return TCL_ERROR;
    }

    if (emcUpdateType == EMC_UPDATE_AUTO) {
	updateStatus();
    }

    /* try degrees */
    if (CLOSE(emcStatus->motion.traj.angularUnits, 1.0, ANGULAR_CLOSENESS)) {
	setresult(interp,"deg");
	return TCL_OK;
    }
    /* now try radians */
    else if (CLOSE(emcStatus->motion.traj.angularUnits, RAD_PER_DEG,
		   ANGULAR_CLOSENESS)) {
	setresult(interp,"rad");
	return TCL_OK;
    }
    /* now try grads */
    else if (CLOSE(emcStatus->motion.traj.angularUnits, GRAD_PER_DEG,
		   ANGULAR_CLOSENESS)) {
	setresult(interp,"grad");
	return TCL_OK;
    }

    /* else it's an abitrary number, so just return it */
    setresult(interp,"custom");
    return TCL_OK;
}

static int emc_display_linear_units(ClientData clientdata,
				    Tcl_Interp * interp, int objc,
				    Tcl_Obj * CONST objv[])
{
    CHECKEMC
    if (objc != 1) {
	setresult(interp,"emc_display_linear_units: need no args");
	return TCL_ERROR;
    }

    if (emcUpdateType == EMC_UPDATE_AUTO) {
	updateStatus();
    }

    switch (linearUnitConversion) {
    case LINEAR_UNITS_INCH:
	setresult(interp,"inch");
	break;
    case LINEAR_UNITS_MM:
	setresult(interp,"mm");
	break;
    case LINEAR_UNITS_CM:
	setresult(interp,"cm");
	break;
    case LINEAR_UNITS_AUTO:
	switch (emcStatus->task.programUnits) {
	case CANON_UNITS_MM:
	    setresult(interp,"(mm)");
	    break;
	case CANON_UNITS_INCHES:
	    setresult(interp,"(inch)");
	    break;
	case CANON_UNITS_CM:
	    setresult(interp,"(cm)");
	    break;
	}
	break;
    default:
	setresult(interp,"custom");
	break;
    }

    return TCL_OK;
}

static int emc_display_angular_units(ClientData clientdata,
				     Tcl_Interp * interp, int objc,
				     Tcl_Obj * CONST objv[])
{
    CHECKEMC
    if (objc != 1) {
	setresult(interp,"emc_display_angular_units: need no args");
	return TCL_ERROR;
    }

    if (emcUpdateType == EMC_UPDATE_AUTO) {
	updateStatus();
    }

    switch (angularUnitConversion) {
    case ANGULAR_UNITS_DEG:
	setresult(interp,"deg");
	break;
    case ANGULAR_UNITS_RAD:
	setresult(interp,"rad");
	break;
    case ANGULAR_UNITS_GRAD:
	setresult(interp,"grad");
	break;
    case ANGULAR_UNITS_AUTO:
	setresult(interp,"(deg)");	/*! \todo FIXME-- always deg? */
	break;
    default:
	setresult(interp,"custom");
	break;
    }

    return TCL_OK;
}

static int emc_linear_unit_conversion(ClientData clientdata,
				      Tcl_Interp * interp, int objc,
				      Tcl_Obj * CONST objv[])
{
    char *objstr;

    CHECKEMC
    if (objc == 1) {
	// no arg-- return unit setting
	switch (linearUnitConversion) {
	case LINEAR_UNITS_INCH:
	    setresult(interp,"inch");
	    break;
	case LINEAR_UNITS_MM:
	    setresult(interp,"mm");
	    break;
	case LINEAR_UNITS_CM:
	    setresult(interp,"cm");
	    break;
	case LINEAR_UNITS_AUTO:
	    setresult(interp,"auto");
	    break;
	default:
	    setresult(interp,"custom");
	    break;
	}
	return TCL_OK;
    }

    if (objc == 2) {
	objstr = Tcl_GetStringFromObj(objv[1], 0);
	if (!strcmp(objstr, "inch")) {
	    linearUnitConversion = LINEAR_UNITS_INCH;
	    return TCL_OK;
	}
	if (!strcmp(objstr, "mm")) {
	    linearUnitConversion = LINEAR_UNITS_MM;
	    return TCL_OK;
	}
	if (!strcmp(objstr, "cm")) {
	    linearUnitConversion = LINEAR_UNITS_CM;
	    return TCL_OK;
	}
	if (!strcmp(objstr, "auto")) {
	    linearUnitConversion = LINEAR_UNITS_AUTO;
	    return TCL_OK;
	}
	if (!strcmp(objstr, "custom")) {
	    linearUnitConversion = LINEAR_UNITS_CUSTOM;
	    return TCL_OK;
	}
    }

    setresult(interp,"emc_linear_unit_conversion: need 'inch', 'mm', 'cm', 'auto', 'custom', or no args");
    return TCL_ERROR;
}

static int emc_angular_unit_conversion(ClientData clientdata,
				       Tcl_Interp * interp, int objc,
				       Tcl_Obj * CONST objv[])
{
    char *objstr;

    CHECKEMC
    if (objc == 1) {
	// no arg-- return unit setting
	switch (angularUnitConversion) {
	case ANGULAR_UNITS_DEG:
	    setresult(interp,"deg");
	    break;
	case ANGULAR_UNITS_RAD:
	    setresult(interp,"rad");
	    break;
	case ANGULAR_UNITS_GRAD:
	    setresult(interp,"grad");
	    break;
	case ANGULAR_UNITS_AUTO:
	    setresult(interp,"auto");
	    break;
	default:
	    setresult(interp,"custom");
	    break;
	}
	return TCL_OK;
    }

    if (objc == 2) {
	objstr = Tcl_GetStringFromObj(objv[1], 0);
	if (!strcmp(objstr, "deg")) {
	    angularUnitConversion = ANGULAR_UNITS_DEG;
	    return TCL_OK;
	}
	if (!strcmp(objstr, "rad")) {
	    angularUnitConversion = ANGULAR_UNITS_RAD;
	    return TCL_OK;
	}
	if (!strcmp(objstr, "grad")) {
	    angularUnitConversion = ANGULAR_UNITS_GRAD;
	    return TCL_OK;
	}
	if (!strcmp(objstr, "auto")) {
	    angularUnitConversion = ANGULAR_UNITS_AUTO;
	    return TCL_OK;
	}
	if (!strcmp(objstr, "custom")) {
	    angularUnitConversion = ANGULAR_UNITS_CUSTOM;
	    return TCL_OK;
	}
    }

    setresult(interp,"emc_angular_unit_conversion: need 'deg', 'rad', 'grad', 'auto', 'custom', or no args");
    return TCL_ERROR;
}

static int emc_task_heartbeat(ClientData clientdata,
			      Tcl_Interp * interp, int objc,
			      Tcl_Obj * CONST objv[])
{
    Tcl_Obj *hbobj;

    CHECKEMC
    if (objc != 1) {
	setresult(interp,"emc_task_heartbeat: need no args");
	return TCL_ERROR;
    }

    if (emcUpdateType == EMC_UPDATE_AUTO) {
	updateStatus();
    }

    hbobj = Tcl_NewIntObj(emcStatus->task.heartbeat);

    Tcl_SetObjResult(interp, hbobj);
    return TCL_OK;
}

static int emc_task_command(ClientData clientdata,
			    Tcl_Interp * interp, int objc,
			    Tcl_Obj * CONST objv[])
{
    Tcl_Obj *commandobj;

    CHECKEMC
    if (objc != 1) {
	setresult(interp,"emc_task_command: need no args");
	return TCL_ERROR;
    }

    if (emcUpdateType == EMC_UPDATE_AUTO) {
	updateStatus();
    }

    commandobj = Tcl_NewIntObj(emcStatus->task.command_type);

    Tcl_SetObjResult(interp, commandobj);
    return TCL_OK;
}

static int emc_task_command_number(ClientData clientdata,
				   Tcl_Interp * interp, int objc,
				   Tcl_Obj * CONST objv[])
{
    Tcl_Obj *commandnumber;

    CHECKEMC
    if (objc != 1) {
	setresult(interp,"emc_task_command_number: need no args");
	return TCL_ERROR;
    }

    if (emcUpdateType == EMC_UPDATE_AUTO) {
	updateStatus();
    }

    commandnumber = Tcl_NewIntObj(emcStatus->task.echo_serial_number);

    Tcl_SetObjResult(interp, commandnumber);
    return TCL_OK;
}

static int emc_task_command_status(ClientData clientdata,
				   Tcl_Interp * interp, int objc,
				   Tcl_Obj * CONST objv[])
{
    Tcl_Obj *commandstatus;

    CHECKEMC
    if (objc != 1) {
	setresult(interp,"emc_task_command_status: need no args");
	return TCL_ERROR;
    }

    if (emcUpdateType == EMC_UPDATE_AUTO) {
	updateStatus();
    }

    commandstatus = Tcl_NewIntObj(emcStatus->task.status);

    Tcl_SetObjResult(interp, commandstatus);
    return TCL_OK;
}

static int emc_io_heartbeat(ClientData clientdata,
			    Tcl_Interp * interp, int objc,
			    Tcl_Obj * CONST objv[])
{
    Tcl_Obj *hbobj;

    CHECKEMC
    if (objc != 1) {
	setresult(interp,"emc_io_heartbeat: need no args");
	return TCL_ERROR;
    }

    if (emcUpdateType == EMC_UPDATE_AUTO) {
	updateStatus();
    }

    hbobj = Tcl_NewIntObj(emcStatus->io.heartbeat);

    Tcl_SetObjResult(interp, hbobj);
    return TCL_OK;
}

static int emc_io_command(ClientData clientdata,
			  Tcl_Interp * interp, int objc,
			  Tcl_Obj * CONST objv[])
{
    Tcl_Obj *commandobj;

    CHECKEMC
    if (objc != 1) {
	setresult(interp,"emc_io_command: need no args");
	return TCL_ERROR;
    }

    if (emcUpdateType == EMC_UPDATE_AUTO) {
	updateStatus();
    }

    commandobj = Tcl_NewIntObj(emcStatus->io.command_type);

    Tcl_SetObjResult(interp, commandobj);
    return TCL_OK;
}

static int emc_io_command_number(ClientData clientdata,
				 Tcl_Interp * interp, int objc,
				 Tcl_Obj * CONST objv[])
{
    Tcl_Obj *commandnumber;

    CHECKEMC
    if (objc != 1) {
	setresult(interp,"emc_io_command_number: need no args");
	return TCL_ERROR;
    }

    if (emcUpdateType == EMC_UPDATE_AUTO) {
	updateStatus();
    }

    commandnumber = Tcl_NewIntObj(emcStatus->io.echo_serial_number);

    Tcl_SetObjResult(interp, commandnumber);
    return TCL_OK;
}

static int emc_io_command_status(ClientData clientdata,
				 Tcl_Interp * interp, int objc,
				 Tcl_Obj * CONST objv[])
{
    Tcl_Obj *commandstatus;

    CHECKEMC
    if (objc != 1) {
	setresult(interp,"emc_io_command_status: need no args");
	return TCL_ERROR;
    }

    if (emcUpdateType == EMC_UPDATE_AUTO) {
	updateStatus();
    }

    commandstatus = Tcl_NewIntObj(emcStatus->io.status);

    Tcl_SetObjResult(interp, commandstatus);
    return TCL_OK;
}

static int emc_motion_heartbeat(ClientData clientdata,
				Tcl_Interp * interp, int objc,
				Tcl_Obj * CONST objv[])
{
    Tcl_Obj *hbobj;

    CHECKEMC
    if (objc != 1) {
	setresult(interp,"emc_motion_heartbeat: need no args");
	return TCL_ERROR;
    }

    if (emcUpdateType == EMC_UPDATE_AUTO) {
	updateStatus();
    }

    hbobj = Tcl_NewIntObj(emcStatus->motion.heartbeat);

    Tcl_SetObjResult(interp, hbobj);
    return TCL_OK;
}

static int emc_motion_command(ClientData clientdata,
			      Tcl_Interp * interp, int objc,
			      Tcl_Obj * CONST objv[])
{
    Tcl_Obj *commandobj;

    CHECKEMC
    if (objc != 1) {
	setresult(interp,"emc_motion_command: need no args");
	return TCL_ERROR;
    }

    if (emcUpdateType == EMC_UPDATE_AUTO) {
	updateStatus();
    }

    commandobj = Tcl_NewIntObj(emcStatus->motion.command_type);

    Tcl_SetObjResult(interp, commandobj);
    return TCL_OK;
}

static int emc_motion_command_number(ClientData clientdata,
				     Tcl_Interp * interp, int objc,
				     Tcl_Obj * CONST objv[])
{
    Tcl_Obj *commandnumber;

    CHECKEMC
    if (objc != 1) {
	setresult(interp,"emc_motion_command_number: need no args");
	return TCL_ERROR;
    }

    if (emcUpdateType == EMC_UPDATE_AUTO) {
	updateStatus();
    }

    commandnumber = Tcl_NewIntObj(emcStatus->motion.echo_serial_number);

    Tcl_SetObjResult(interp, commandnumber);
    return TCL_OK;
}

static int emc_motion_command_status(ClientData clientdata,
				     Tcl_Interp * interp, int objc,
				     Tcl_Obj * CONST objv[])
{
    Tcl_Obj *commandstatus;

    CHECKEMC
    if (objc != 1) {
	setresult(interp,"emc_motion_command_status: need no args");
	return TCL_ERROR;
    }

    if (emcUpdateType == EMC_UPDATE_AUTO) {
	updateStatus();
    }

    commandstatus = Tcl_NewIntObj(emcStatus->motion.status);

    Tcl_SetObjResult(interp, commandstatus);
    return TCL_OK;
}

static int emc_axis_backlash(ClientData clientdata,
			     Tcl_Interp * interp, int objc,
			     Tcl_Obj * CONST objv[])
{
    Tcl_Obj *valobj;
    int axis;
    double backlash;

    // syntax is emc_axis_backlash <axis> {<backlash>}
    // if <backlash> is not specified, returns current value,
    // otherwise, sets backlash to specified value

    CHECKEMC
    // check number of args supplied
    if ((objc < 2) || (objc > 3)) {
	setresult(interp,"emc_axis_backlash: need <axis> {<backlash>}");
	return TCL_ERROR;
    }
    // get axis number
    if (0 != Tcl_GetIntFromObj(0, objv[1], &axis) ||
	axis < 0 || axis >= EMC_AXIS_MAX) {
	setresult(interp,"emc_axis_backlash: need axis as integer, 0..EMC_AXIS_MAX-1");
	return TCL_ERROR;
    }
    // test for get or set
    if (objc == 2) {
	// want to get present value
	valobj = Tcl_NewDoubleObj(emcStatus->motion.axis[axis].backlash);
	Tcl_SetObjResult(interp, valobj);
	return TCL_OK;
    } else {
	// want to set new value
	if (0 != Tcl_GetDoubleFromObj(0, objv[2], &backlash)) {
	    setresult(interp,"emc_axis_backlash: need backlash as real number");
	    return TCL_ERROR;
	}
	// write it out
	sendAxisSetBacklash(axis, backlash);
	return TCL_OK;
    }
}

static int emc_axis_enable(ClientData clientdata,
			   Tcl_Interp * interp, int objc,
			   Tcl_Obj * CONST objv[])
{
    int axis;
    int val;
    Tcl_Obj *enobj;

    // syntax is emc_axis_output <axis> {0 | 1}

    CHECKEMC
    if (objc < 2) {
	setresult(interp,"emc_axis_enable: need <axis>");
	return TCL_ERROR;
    }

    if (0 != Tcl_GetIntFromObj(0, objv[1], &axis) ||
	axis < 0 || axis >= EMC_AXIS_MAX) {
	setresult(interp,"emc_axis_enable: need axis as integer, 0..EMC_AXIS_MAX-1");
	return TCL_ERROR;
    }

    if (objc == 2) {
	if (emcUpdateType == EMC_UPDATE_AUTO) {
	    updateStatus();
	}
	enobj = Tcl_NewIntObj(emcStatus->motion.axis[axis].enabled);
	Tcl_SetObjResult(interp, enobj);
	return TCL_OK;
    }
    // else we were given 0 or 1 to enable/disable it
    if (0 != Tcl_GetIntFromObj(0, objv[2], &val)) {
	setresult(interp,"emc_axis_enable: need 0, 1 for disable, enable");
	return TCL_ERROR;
    }

    sendAxisEnable(axis, val);
    return TCL_OK;
}

static int emc_axis_load_comp(ClientData clientdata,
			      Tcl_Interp * interp, int objc,
			      Tcl_Obj * CONST objv[])
{
    int axis, type;
    char file[256];

    CHECKEMC
    // syntax is emc_axis_load_comp <axis> <file>

    if (objc != 4) {
	setresult(interp,"emc_axis_load_comp: need <axis> <file> <type>");
	return TCL_ERROR;
    }

    if (0 != Tcl_GetIntFromObj(0, objv[1], &axis) ||
	axis < 0 || axis >= EMC_AXIS_MAX) {
	setresult(interp,"emc_axis_load_comp: need axis as integer, 0..EMC_AXIS_MAX-1");
	return TCL_ERROR;
    }
    // copy objv[1] to file arg, to make sure it's not modified
    strcpy(file, Tcl_GetStringFromObj(objv[2], 0));

    if (0 != Tcl_GetIntFromObj(0, objv[3], &type)) {
	setresult(interp,"emc_axis_load_comp: <type> must be an int");
    }

    // now write it out
    sendAxisLoadComp(axis, file, type);
    return TCL_OK;
}

int emc_teleop_enable(ClientData clientdata,
		      Tcl_Interp * interp, int objc,
		      Tcl_Obj * CONST objv[])
{
    int enable;

    if (objc != 1) {
	if (0 != Tcl_GetIntFromObj(0, objv[1], &enable)) {
	    setresult(interp,"emc_teleop_enable: <enable> must be an integer");
	    return TCL_ERROR;
	}
	sendSetTeleopEnable(enable);
    }

    if (emcUpdateType == EMC_UPDATE_AUTO) {
	updateStatus();
    }

    Tcl_SetObjResult(interp,
		     Tcl_NewIntObj(emcStatus->motion.traj.mode ==
				   EMC_TRAJ_MODE_TELEOP));
    return TCL_OK;
}

int emc_kinematics_type(ClientData clientdata,
			Tcl_Interp * interp, int objc,
			Tcl_Obj * CONST objv[])
{

    if (emcUpdateType == EMC_UPDATE_AUTO) {
	updateStatus();
    }

    Tcl_SetObjResult(interp,
		     Tcl_NewIntObj(emcStatus->motion.traj.
				   kinematics_type));
    return TCL_OK;
}

int emc_probe_clear(ClientData clientdata,
		    Tcl_Interp * interp, int objc, Tcl_Obj * CONST objv[])
{
    if (objc != 1) {
	setresult(interp,"emc_probe_clear: needs no args");
	return TCL_ERROR;
    }

    if (emcUpdateType == EMC_UPDATE_AUTO) {
	updateStatus();
    }

    Tcl_SetObjResult(interp, Tcl_NewIntObj(sendClearProbeTrippedFlag()));
    return TCL_OK;
}

int emc_probe_value(ClientData clientdata,
		    Tcl_Interp * interp, int objc, Tcl_Obj * CONST objv[])
{
    if (objc != 1) {
	setresult(interp,"emc_probe_value: needs no args");
	return TCL_ERROR;
    }

    if (emcUpdateType == EMC_UPDATE_AUTO) {
	updateStatus();
    }

    Tcl_SetObjResult(interp,
		     Tcl_NewIntObj(emcStatus->motion.traj.probeval));
    return TCL_OK;
}

int emc_probe_tripped(ClientData clientdata,
		      Tcl_Interp * interp, int objc,
		      Tcl_Obj * CONST objv[])
{
    if (objc != 1) {
	setresult(interp,"emc_probe_tripped: needs no args");
	return TCL_ERROR;
    }

    if (emcUpdateType == EMC_UPDATE_AUTO) {
	updateStatus();
    }

    Tcl_SetObjResult(interp,
		     Tcl_NewIntObj(emcStatus->motion.traj.probe_tripped));
    return TCL_OK;
}

int emc_probe_move(ClientData clientdata,
		   Tcl_Interp * interp, int objc, Tcl_Obj * CONST objv[])
{
    double x, y, z;

    if (objc != 4) {
	setresult(interp,"emc_probe_move: <x> <y> <z>");
	return TCL_ERROR;
    }

    if (0 != Tcl_GetDoubleFromObj(0, objv[1], &x)) {
	setresult(interp,"emc_probe_move: <x> must be a double");
    }
    if (0 != Tcl_GetDoubleFromObj(0, objv[2], &y)) {
	setresult(interp,"emc_probe_move: <y> must be a double");
    }
    if (0 != Tcl_GetDoubleFromObj(0, objv[3], &z)) {
	setresult(interp,"emc_probe_move: <z> must be a double");
    }

    Tcl_SetObjResult(interp, Tcl_NewIntObj(sendProbe(x, y, z)));
    return TCL_OK;
}

static int emc_probed_pos(ClientData clientdata,
			  Tcl_Interp * interp, int objc,
			  Tcl_Obj * CONST objv[])
{
    int axis;
    Tcl_Obj *posobj;

    CHECKEMC
    if (objc != 2) {
	setresult(interp,"emc_probed_pos: need exactly 1 non-negative integer");
	return TCL_ERROR;
    }

    if (emcUpdateType == EMC_UPDATE_AUTO) {
	updateStatus();
    }

    if (TCL_OK == Tcl_GetIntFromObj(0, objv[1], &axis)) {
	if (axis == 0) {
	    posobj =
		Tcl_NewDoubleObj(convertLinearUnits(emcStatus->motion.traj.
						    probedPosition.tran.
						    x));
	} else if (axis == 1) {
	    posobj =
		Tcl_NewDoubleObj(convertLinearUnits(emcStatus->motion.traj.
						    probedPosition.tran.
						    y));
	} else if (axis == 2) {
	    posobj =
		Tcl_NewDoubleObj(convertLinearUnits(emcStatus->motion.traj.
						    probedPosition.tran.
						    z));
	} else {
	    if (axis == 3) {
		posobj =
		    Tcl_NewDoubleObj(convertAngularUnits(emcStatus->motion.
							traj.
							probedPosition.a));
	    } else if (axis == 4) {
		posobj =
		    Tcl_NewDoubleObj(convertAngularUnits(emcStatus->motion.
							traj.
							probedPosition.b));
	    } else if (axis == 5) {
		posobj =
		    Tcl_NewDoubleObj(convertAngularUnits(emcStatus->motion.
							traj.
							probedPosition.c));
	    } else {
		posobj = Tcl_NewDoubleObj(0.0);
	    }
	}
    } else {
	setresult(interp,"emc_probed_pos: bad integer argument");
	return TCL_ERROR;
    }

    Tcl_SetObjResult(interp, posobj);
    return TCL_OK;
}

// ********************************************************************
//      Pendant read routine from /dev/psaux, /dev/ttyS0, or /dev/ttyS1
// *********************************************************************

static int emc_pendant(ClientData clientdata,
		       Tcl_Interp * interp, int objc,
		       Tcl_Obj * CONST objv[])
{
    FILE *inFile;

    char inBytes[5];
    const char *port;

    inBytes[0] = 0;
    inBytes[1] = 0;
    inBytes[2] = 0;
    inBytes[3] = 0;
    inBytes[4] = 0;

    CHECKEMC
    if (objc == 2) {
	port = Tcl_GetStringFromObj(objv[1], 0);
	if ((!strcmp(port, "/dev/psaux")) | (!strcmp(port,
						     "/dev/ttyS0")) |
	    (!strcmp(port, "/dev/ttyS1"))) {
	    inFile = fopen(port, "r+b");

	    if (inFile) {
		if (strcmp(port, "/dev/psaux")) {	// For Serial mice
		    inBytes[1] = fgetc(inFile);	// read the first Byte
		    if (inBytes[1] != 77) {	// If first byte not "M"
			fputc(77, inFile);	// Request data resent
			fflush(inFile);
			inBytes[1] = fgetc(inFile);	// and hope it is
			// correct
		    }
		}
		inBytes[4] = fgetc(inFile);	// Status byte
		inBytes[2] = fgetc(inFile);	// Horizontal movement
		inBytes[3] = fgetc(inFile);	// Vertical Movement
	    }
	    fclose(inFile);

	    if (!strcmp(port, "/dev/psaux")) {	// For PS/2
		inBytes[0] = (inBytes[4] & 0x01);	// Left button
		inBytes[1] = (inBytes[4] & 0x02) >> 1;	// Right button
	    } else {		// For serial mice
		inBytes[0] = (inBytes[4] & 0x20) >> 5;	// Left button
		inBytes[1] = (inBytes[4] & 0x10) >> 4;	// Right button
		if (inBytes[4] & 0x02) {
		    inBytes[2] = inBytes[2] | 0xc0;
		}
		if (inBytes[4] & 0x08) {
		    inBytes[3] = inBytes[3] | 0xc0;
		}
	    }

	    sprintf(interp->result, "%i %i %d %d %i", inBytes[0],
		    inBytes[1], inBytes[2], inBytes[3], inBytes[4]);
	    return TCL_OK;
	}
    }
    setresult(interp,"Need /dev/psaux, /dev/ttyS0 or /dev/ttyS1 as Arg");
    return TCL_ERROR;
}

// *******************************************************************

// provide some of the extended Tcl builtins not available for various plats
// "int", as in "int 3.9" which returns 3
static int localint(ClientData clientdata,
		    Tcl_Interp * interp, int objc, Tcl_Obj * CONST objv[])
{
    double val;
    char resstring[80];

    if (objc != 2) {
	// need exactly one arg
	setresult(interp, "wrong # args: should be \"int value\"");
	return TCL_ERROR;
    }

    if (0 != Tcl_GetDoubleFromObj(0, objv[1], &val)) {
	resstring[0] = 0;
	strcat(resstring, "expected number but got \"");
	strncat(resstring, Tcl_GetStringFromObj(objv[1], 0),
		sizeof(resstring) - strlen(resstring) - 2);
	strcat(resstring, "\"");
	setresult(interp, resstring);
	return TCL_ERROR;
    }

    Tcl_SetObjResult(interp, Tcl_NewIntObj((int) val));
    return TCL_OK;
}

static const char *one_head(int x0, int y0, int x1, int y1)
{
    static char buf[100];
    snprintf(buf, sizeof(buf), "%d %d %d %d", x0, y0, x1, y1);
    return buf;
}

// "round", as in "round 3.9" which returns 4
static int localround(ClientData clientdata,
		      Tcl_Interp * interp, int objc,
		      Tcl_Obj * CONST objv[])
{
    double val;
    char resstring[80];

    if (objc != 2) {
	// need exactly one arg
	setresult(interp,"wrong # args: should be \"round value\"");
	return TCL_ERROR;
    }

    if (0 != Tcl_GetDoubleFromObj(0, objv[1], &val)) {
	resstring[0] = 0;
	strcat(resstring, "expected number but got \"");
	strncat(resstring, Tcl_GetStringFromObj(objv[1], 0),
		sizeof(resstring) - strlen(resstring) - 2);
	strcat(resstring, "\"");
	setresult(interp,resstring);
	return TCL_ERROR;
    }

    Tcl_SetObjResult(interp,
		     Tcl_NewIntObj(val <
				   0.0 ? (int) (val - 0.5) : (int) (val +
								    0.5)));
    return TCL_OK;
}

#include <X11/extensions/Xinerama.h>

static int multihead(ClientData clientdata,
		      Tcl_Interp * interp, int objc,
		      Tcl_Obj * CONST objv[])
{
    if(objc > 1)
	setresult(interp,"wrong # args: should be \"multihead\"");

    Tk_Window tkwin = Tk_MainWindow(interp);
    if(!tkwin) return TCL_ERROR;

    Display *d = Tk_Display(tkwin);
    if(!d) return TCL_ERROR;

    Tcl_ResetResult(interp);

    XineramaScreenInfo *inf = NULL;
    int count = 0;

    int i, j;
    if(XineramaQueryExtension(d, &i, &j)) {
        inf = XineramaQueryScreens(d, &count);
    }

    if( !inf ) {
        Tcl_AppendElement(interp, one_head(0, 0,
                   DisplayWidth(d, DefaultScreen(d)),
                   DisplayHeight(d, DefaultScreen(d))));
    } else {
        for(i=0; i<count; i++) {
            Tcl_AppendElement(interp, one_head(inf[i].x_org, inf[i].y_org,
                        inf[i].x_org + inf[i].width,
                        inf[i].y_org + inf[i].height));
        }
        XFree(inf);
    }
    return TCL_OK;
}

static void sigQuit(int sig)
{
    thisQuit((ClientData) 0);
}

static void initMain()
{
    emcWaitType = EMC_WAIT_RECEIVED;
    emcCommandSerialNumber = 0;
    saveEmcCommandSerialNumber = 0;
    emcTimeout = 0.0;
    emcUpdateType = EMC_UPDATE_AUTO;
    linearUnitConversion = LINEAR_UNITS_AUTO;
    angularUnitConversion = ANGULAR_UNITS_AUTO;
    emcCommandBuffer = 0;
    emcStatusBuffer = 0;
    emcStatus = 0;

    emcErrorBuffer = 0;
    error_string[LINELEN-1] = 0;
    operator_text_string[LINELEN-1] = 0;
    operator_display_string[LINELEN-1] = 0;
    programStartLine = 0;
}

int emc_init(ClientData cd, Tcl_Interp *interp, int argc, const char **argv)
{
    bool quick = false;
    initMain();
    // process command line args
    // use -ini inifilename to set EMC_INIFILE
    // see emcargs.c for other arguments
    // use -quick to return quickly if emc is not running
    if (0 != emcGetArgs(argc, (char**)argv)) {
        setresult(interp,"error in argument list\n");
        return TCL_ERROR;
    }
    // get configuration information
    iniLoad(emc_inifile);

    for(int i=1; i<argc; i++)
    {
	if(!strcmp(argv[i], "-quick")) quick = true;
    }

    // update tcl's idea of the inifile name
    Tcl_SetVar(interp, "EMC_INIFILE", emc_inifile, TCL_GLOBAL_ONLY);

    // init NML
    if (0 != tryNml(quick ? 0.0 : 10.0, quick ? 0.0 : 1.0)) {
        setresult(interp,"no emc connection");
        thisQuit(NULL);
        return TCL_ERROR;
    }
    // get current serial number, and save it for restoring when we quit
    // so as not to interfere with real operator interface
    updateStatus();
    emcCommandSerialNumber = emcStatus->echo_serial_number;
    saveEmcCommandSerialNumber = emcStatus->echo_serial_number;

    // attach our quit function to exit
    Tcl_CreateExitHandler(thisQuit, (ClientData) 0);

    // attach our quit function to SIGINT
    signal(SIGINT, sigQuit);

    setresult(interp,"");
    return TCL_OK;
}

extern "C" 
int Linuxcnc_Init(Tcl_Interp * interp);
int Linuxcnc_Init(Tcl_Interp * interp)
{
    if (Tcl_InitStubs(interp, "8.1", 0) == NULL) 
    {
        return TCL_ERROR;
    }

    /* 
     * Call Tcl_CreateCommand for application-specific commands, if
     * they weren't already created by the init procedures called above.
     */

    Tcl_CreateCommand(interp, "emc_init", emc_init, (ClientData) NULL,
                         (Tcl_CmdDeleteProc *) NULL);

    Tcl_CreateObjCommand(interp, "emc_plat", emc_plat, (ClientData) NULL,
			 (Tcl_CmdDeleteProc *) NULL);

    Tcl_CreateObjCommand(interp, "emc_ini", emc_ini, (ClientData) NULL,
			 (Tcl_CmdDeleteProc *) NULL);

    Tcl_CreateObjCommand(interp, "emc_debug", emc_Debug, (ClientData) NULL,
			 (Tcl_CmdDeleteProc *) NULL);

    Tcl_CreateObjCommand(interp, "emc_set_wait", emc_set_wait,
			 (ClientData) NULL, (Tcl_CmdDeleteProc *) NULL);

    Tcl_CreateObjCommand(interp, "emc_wait", emc_wait, (ClientData) NULL,
			 (Tcl_CmdDeleteProc *) NULL);

    Tcl_CreateObjCommand(interp, "emc_set_timeout", emc_set_timeout,
			 (ClientData) NULL, (Tcl_CmdDeleteProc *) NULL);

    Tcl_CreateObjCommand(interp, "emc_update", emc_update,
			 (ClientData) NULL, (Tcl_CmdDeleteProc *) NULL);

    Tcl_CreateObjCommand(interp, "emc_time", emc_time, (ClientData) NULL,
			 (Tcl_CmdDeleteProc *) NULL);

    Tcl_CreateObjCommand(interp, "emc_error", emc_error, (ClientData) NULL,
			 (Tcl_CmdDeleteProc *) NULL);

    Tcl_CreateObjCommand(interp, "emc_operator_text", emc_operator_text,
			 (ClientData) NULL, (Tcl_CmdDeleteProc *) NULL);

    Tcl_CreateObjCommand(interp, "emc_operator_display",
			 emc_operator_display, (ClientData) NULL,
			 (Tcl_CmdDeleteProc *) NULL);

    Tcl_CreateObjCommand(interp, "emc_estop", emc_estop, (ClientData) NULL,
			 (Tcl_CmdDeleteProc *) NULL);

    Tcl_CreateObjCommand(interp, "emc_machine", emc_machine,
			 (ClientData) NULL, (Tcl_CmdDeleteProc *) NULL);

    Tcl_CreateObjCommand(interp, "emc_mode", emc_mode, (ClientData) NULL,
			 (Tcl_CmdDeleteProc *) NULL);

    Tcl_CreateObjCommand(interp, "emc_mist", emc_mist, (ClientData) NULL,
			 (Tcl_CmdDeleteProc *) NULL);

    Tcl_CreateObjCommand(interp, "emc_flood", emc_flood, (ClientData) NULL,
			 (Tcl_CmdDeleteProc *) NULL);

    Tcl_CreateObjCommand(interp, "emc_lube", emc_lube, (ClientData) NULL,
			 (Tcl_CmdDeleteProc *) NULL);

    Tcl_CreateObjCommand(interp, "emc_lube_level", emc_lube_level,
			 (ClientData) NULL, (Tcl_CmdDeleteProc *) NULL);

    Tcl_CreateObjCommand(interp, "emc_spindle", emc_spindle,
			 (ClientData) NULL, (Tcl_CmdDeleteProc *) NULL);

    Tcl_CreateObjCommand(interp, "emc_brake", emc_brake, (ClientData) NULL,
			 (Tcl_CmdDeleteProc *) NULL);

    Tcl_CreateObjCommand(interp, "emc_tool", emc_tool, (ClientData) NULL,
			 (Tcl_CmdDeleteProc *) NULL);

    Tcl_CreateObjCommand(interp, "emc_tool_offset", emc_tool_offset,
			 (ClientData) NULL, (Tcl_CmdDeleteProc *) NULL);

    Tcl_CreateObjCommand(interp, "emc_load_tool_table",
			 emc_load_tool_table, (ClientData) NULL,
			 (Tcl_CmdDeleteProc *) NULL);

    Tcl_CreateObjCommand(interp, "emc_set_tool_offset",
			 emc_set_tool_offset, (ClientData) NULL,
			 (Tcl_CmdDeleteProc *) NULL);

    Tcl_CreateObjCommand(interp, "emc_abs_cmd_pos", emc_abs_cmd_pos,
			 (ClientData) NULL, (Tcl_CmdDeleteProc *) NULL);

    Tcl_CreateObjCommand(interp, "emc_abs_act_pos", emc_abs_act_pos,
			 (ClientData) NULL, (Tcl_CmdDeleteProc *) NULL);

    Tcl_CreateObjCommand(interp, "emc_rel_cmd_pos", emc_rel_cmd_pos,
			 (ClientData) NULL, (Tcl_CmdDeleteProc *) NULL);

    Tcl_CreateObjCommand(interp, "emc_rel_act_pos", emc_rel_act_pos,
			 (ClientData) NULL, (Tcl_CmdDeleteProc *) NULL);

    Tcl_CreateObjCommand(interp, "emc_joint_pos", emc_joint_pos,
			 (ClientData) NULL, (Tcl_CmdDeleteProc *) NULL);

    Tcl_CreateObjCommand(interp, "emc_pos_offset", emc_pos_offset,
			 (ClientData) NULL, (Tcl_CmdDeleteProc *) NULL);

    Tcl_CreateObjCommand(interp, "emc_joint_limit", emc_joint_limit,
			 (ClientData) NULL, (Tcl_CmdDeleteProc *) NULL);

    Tcl_CreateObjCommand(interp, "emc_joint_fault", emc_joint_fault,
			 (ClientData) NULL, (Tcl_CmdDeleteProc *) NULL);

    Tcl_CreateObjCommand(interp, "emc_override_limit", emc_override_limit,
			 (ClientData) NULL, (Tcl_CmdDeleteProc *) NULL);

    Tcl_CreateObjCommand(interp, "emc_optional_stop", emc_optional_stop,
			 (ClientData) NULL, (Tcl_CmdDeleteProc *) NULL);

    Tcl_CreateObjCommand(interp, "emc_joint_homed", emc_joint_homed,
			 (ClientData) NULL, (Tcl_CmdDeleteProc *) NULL);

    Tcl_CreateObjCommand(interp, "emc_mdi", emc_mdi, (ClientData) NULL,
			 (Tcl_CmdDeleteProc *) NULL);

    Tcl_CreateObjCommand(interp, "emc_home", emc_home, (ClientData) NULL,
			 (Tcl_CmdDeleteProc *) NULL);

    Tcl_CreateObjCommand(interp, "emc_unhome", emc_unhome, (ClientData) NULL,
			 (Tcl_CmdDeleteProc *) NULL);

    Tcl_CreateObjCommand(interp, "emc_jog_stop", emc_jog_stop,
			 (ClientData) NULL, (Tcl_CmdDeleteProc *) NULL);

    Tcl_CreateObjCommand(interp, "emc_jog", emc_jog, (ClientData) NULL,
			 (Tcl_CmdDeleteProc *) NULL);

    Tcl_CreateObjCommand(interp, "emc_jog_incr", emc_jog_incr,
			 (ClientData) NULL, (Tcl_CmdDeleteProc *) NULL);

    Tcl_CreateObjCommand(interp, "emc_feed_override", emc_feed_override,
			 (ClientData) NULL, (Tcl_CmdDeleteProc *) NULL);

    Tcl_CreateObjCommand(interp, "emc_spindle_override", emc_spindle_override,
			 (ClientData) NULL, (Tcl_CmdDeleteProc *) NULL);

    Tcl_CreateObjCommand(interp, "emc_task_plan_init", emc_task_plan_init,
			 (ClientData) NULL, (Tcl_CmdDeleteProc *) NULL);

    Tcl_CreateObjCommand(interp, "emc_open", emc_open, (ClientData) NULL,
			 (Tcl_CmdDeleteProc *) NULL);

    Tcl_CreateObjCommand(interp, "emc_run", emc_run, (ClientData) NULL,
			 (Tcl_CmdDeleteProc *) NULL);

    Tcl_CreateObjCommand(interp, "emc_pause", emc_pause, (ClientData) NULL,
			 (Tcl_CmdDeleteProc *) NULL);

    Tcl_CreateObjCommand(interp, "emc_resume", emc_resume,
			 (ClientData) NULL, (Tcl_CmdDeleteProc *) NULL);

    Tcl_CreateObjCommand(interp, "emc_step", emc_step, (ClientData) NULL,
			 (Tcl_CmdDeleteProc *) NULL);

    Tcl_CreateObjCommand(interp, "emc_abort", emc_abort, (ClientData) NULL,
			 (Tcl_CmdDeleteProc *) NULL);

    Tcl_CreateObjCommand(interp, "emc_program", emc_program,
			 (ClientData) NULL, (Tcl_CmdDeleteProc *) NULL);

    Tcl_CreateObjCommand(interp, "emc_program_line", emc_program_line,
			 (ClientData) NULL, (Tcl_CmdDeleteProc *) NULL);

    Tcl_CreateObjCommand(interp, "emc_program_status", emc_program_status,
			 (ClientData) NULL, (Tcl_CmdDeleteProc *) NULL);

    Tcl_CreateObjCommand(interp, "emc_program_codes", emc_program_codes,
			 (ClientData) NULL, (Tcl_CmdDeleteProc *) NULL);

    Tcl_CreateObjCommand(interp, "emc_joint_type", emc_joint_type,
			 (ClientData) NULL, (Tcl_CmdDeleteProc *) NULL);

    Tcl_CreateObjCommand(interp, "emc_joint_units", emc_joint_units,
			 (ClientData) NULL, (Tcl_CmdDeleteProc *) NULL);

    Tcl_CreateObjCommand(interp, "emc_program_linear_units",
			 emc_program_linear_units, (ClientData) NULL,
			 (Tcl_CmdDeleteProc *) NULL);

    Tcl_CreateObjCommand(interp, "emc_program_angular_units",
			 emc_program_angular_units, (ClientData) NULL,
			 (Tcl_CmdDeleteProc *) NULL);

    Tcl_CreateObjCommand(interp, "emc_user_linear_units",
			 emc_user_linear_units, (ClientData) NULL,
			 (Tcl_CmdDeleteProc *) NULL);

    Tcl_CreateObjCommand(interp, "emc_user_angular_units",
			 emc_user_angular_units, (ClientData) NULL,
			 (Tcl_CmdDeleteProc *) NULL);

    Tcl_CreateObjCommand(interp, "emc_display_linear_units",
			 emc_display_linear_units, (ClientData) NULL,
			 (Tcl_CmdDeleteProc *) NULL);

    Tcl_CreateObjCommand(interp, "emc_display_angular_units",
			 emc_display_angular_units, (ClientData) NULL,
			 (Tcl_CmdDeleteProc *) NULL);

    Tcl_CreateObjCommand(interp, "emc_linear_unit_conversion",
			 emc_linear_unit_conversion, (ClientData) NULL,
			 (Tcl_CmdDeleteProc *) NULL);

    Tcl_CreateObjCommand(interp, "emc_angular_unit_conversion",
			 emc_angular_unit_conversion, (ClientData) NULL,
			 (Tcl_CmdDeleteProc *) NULL);

    Tcl_CreateObjCommand(interp, "emc_task_heartbeat", emc_task_heartbeat,
			 (ClientData) NULL, (Tcl_CmdDeleteProc *) NULL);

    Tcl_CreateObjCommand(interp, "emc_task_command", emc_task_command,
			 (ClientData) NULL, (Tcl_CmdDeleteProc *) NULL);

    Tcl_CreateObjCommand(interp, "emc_task_command_number",
			 emc_task_command_number, (ClientData) NULL,
			 (Tcl_CmdDeleteProc *) NULL);

    Tcl_CreateObjCommand(interp, "emc_task_command_status",
			 emc_task_command_status, (ClientData) NULL,
			 (Tcl_CmdDeleteProc *) NULL);

    Tcl_CreateObjCommand(interp, "emc_io_heartbeat", emc_io_heartbeat,
			 (ClientData) NULL, (Tcl_CmdDeleteProc *) NULL);

    Tcl_CreateObjCommand(interp, "emc_io_command", emc_io_command,
			 (ClientData) NULL, (Tcl_CmdDeleteProc *) NULL);

    Tcl_CreateObjCommand(interp, "emc_io_command_number",
			 emc_io_command_number, (ClientData) NULL,
			 (Tcl_CmdDeleteProc *) NULL);

    Tcl_CreateObjCommand(interp, "emc_io_command_status",
			 emc_io_command_status, (ClientData) NULL,
			 (Tcl_CmdDeleteProc *) NULL);

    Tcl_CreateObjCommand(interp, "emc_motion_heartbeat",
			 emc_motion_heartbeat, (ClientData) NULL,
			 (Tcl_CmdDeleteProc *) NULL);

    Tcl_CreateObjCommand(interp, "emc_motion_command", emc_motion_command,
			 (ClientData) NULL, (Tcl_CmdDeleteProc *) NULL);

    Tcl_CreateObjCommand(interp, "emc_motion_command_number",
			 emc_motion_command_number, (ClientData) NULL,
			 (Tcl_CmdDeleteProc *) NULL);

    Tcl_CreateObjCommand(interp, "emc_motion_command_status",
			 emc_motion_command_status, (ClientData) NULL,
			 (Tcl_CmdDeleteProc *) NULL);

    Tcl_CreateObjCommand(interp, "emc_axis_backlash", emc_axis_backlash,
			 (ClientData) NULL, (Tcl_CmdDeleteProc *) NULL);

    Tcl_CreateObjCommand(interp, "emc_axis_load_comp", emc_axis_load_comp,
			 (ClientData) NULL, (Tcl_CmdDeleteProc *) NULL);

    Tcl_CreateObjCommand(interp, "emc_axis_enable", emc_axis_enable,
			 (ClientData) NULL, (Tcl_CmdDeleteProc *) NULL);

    Tcl_CreateObjCommand(interp, "emc_teleop_enable", emc_teleop_enable,
			 (ClientData) NULL, (Tcl_CmdDeleteProc *) NULL);

    Tcl_CreateObjCommand(interp, "emc_kinematics_type",
			 emc_kinematics_type, (ClientData) NULL,
			 (Tcl_CmdDeleteProc *) NULL);

    Tcl_CreateObjCommand(interp, "emc_probe_clear", emc_probe_clear,
			 (ClientData) NULL, (Tcl_CmdDeleteProc *) NULL);
    Tcl_CreateObjCommand(interp, "emc_probe_value", emc_probe_value,
			 (ClientData) NULL, (Tcl_CmdDeleteProc *) NULL);
    Tcl_CreateObjCommand(interp, "emc_probe_tripped", emc_probe_tripped,
			 (ClientData) NULL, (Tcl_CmdDeleteProc *) NULL);
    Tcl_CreateObjCommand(interp, "emc_probe_move", emc_probe_move,
			 (ClientData) NULL, (Tcl_CmdDeleteProc *) NULL);
    Tcl_CreateObjCommand(interp, "emc_probed_pos", emc_probed_pos,
			 (ClientData) NULL, (Tcl_CmdDeleteProc *) NULL);

    Tcl_CreateObjCommand(interp, "emc_pendant", emc_pendant,
			 (ClientData) NULL, (Tcl_CmdDeleteProc *) NULL);

    // provide builtins that may have been left out

    Tcl_CreateObjCommand(interp, "int", localint, (ClientData) NULL,
			 (Tcl_CmdDeleteProc *) NULL);

    Tcl_CreateObjCommand(interp, "round", localround, (ClientData) NULL,
			 (Tcl_CmdDeleteProc *) NULL);

    Tcl_CreateObjCommand(interp, "multihead", multihead, (ClientData) NULL,
                         (Tcl_CmdDeleteProc*) NULL);

    /* 
     * Specify a user-specific startup file to invoke if the application
     * is run interactively.  Typically the startup file is "~/.apprc"
     * where "app" is the name of the application.  If this line is deleted
     * then no user-specific startup file will be run under any conditions.
     */

    Tcl_SetVar(interp, "tcl_rcFileName", "~/.emcshrc", TCL_GLOBAL_ONLY);

    // set app-specific global variables
<<<<<<< HEAD
    Tcl_SetVar(interp, "EMC_INIFILE", emc_inifile, TCL_GLOBAL_ONLY);
    Tcl_PkgProvide(interp, "Emc", "1.0");
=======
    Tcl_SetVar(interp, "EMC_INIFILE", EMC_INIFILE, TCL_GLOBAL_ONLY);
    Tcl_PkgProvide(interp, "Linuxcnc", "1.0");
>>>>>>> b605c018

    Tcl_ResetResult(interp);

    return TCL_OK;
}
<|MERGE_RESOLUTION|>--- conflicted
+++ resolved
@@ -3788,13 +3788,8 @@
     Tcl_SetVar(interp, "tcl_rcFileName", "~/.emcshrc", TCL_GLOBAL_ONLY);
 
     // set app-specific global variables
-<<<<<<< HEAD
     Tcl_SetVar(interp, "EMC_INIFILE", emc_inifile, TCL_GLOBAL_ONLY);
-    Tcl_PkgProvide(interp, "Emc", "1.0");
-=======
-    Tcl_SetVar(interp, "EMC_INIFILE", EMC_INIFILE, TCL_GLOBAL_ONLY);
     Tcl_PkgProvide(interp, "Linuxcnc", "1.0");
->>>>>>> b605c018
 
     Tcl_ResetResult(interp);
 
