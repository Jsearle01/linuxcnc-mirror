--- conflicted
+++ resolved
@@ -1563,43 +1563,22 @@
     }
 
     if (TCL_OK == Tcl_GetIntFromObj(0, objv[1], &joint)) {
-<<<<<<< HEAD
 	if (joint < 0 || joint >= EMCMOT_MAX_JOINTS) {
-	    Tcl_SetResult(interp,
-			  "emc_joint_limit: joint out of bounds",
-			  TCL_VOLATILE);
-	    return TCL_ERROR;
-	}
-
-	if (emcStatus->motion.joint[joint].minHardLimit) {
-	    Tcl_SetResult(interp, "minhard", TCL_VOLATILE);
-	    return TCL_OK;
-	} else if (emcStatus->motion.joint[joint].minSoftLimit) {
-	    Tcl_SetResult(interp, "minsoft", TCL_VOLATILE);
-	    return TCL_OK;
-	} else if (emcStatus->motion.joint[joint].maxSoftLimit) {
-	    Tcl_SetResult(interp, "maxsoft", TCL_VOLATILE);
-	    return TCL_OK;
-	} else if (emcStatus->motion.joint[joint].maxHardLimit) {
-	    Tcl_SetResult(interp, "maxsoft", TCL_VOLATILE);
-=======
-	if (joint < 0 || joint >= EMC_AXIS_MAX) {
 	    setresult(interp,"emc_joint_limit: joint out of bounds");
 	    return TCL_ERROR;
 	}
 
-	if (emcStatus->motion.axis[joint].minHardLimit) {
+	if (emcStatus->motion.joint[joint].minHardLimit) {
 	    setresult(interp,"minhard");
 	    return TCL_OK;
-	} else if (emcStatus->motion.axis[joint].minSoftLimit) {
+	} else if (emcStatus->motion.joint[joint].minSoftLimit) {
 	    setresult(interp,"minsoft");
 	    return TCL_OK;
-	} else if (emcStatus->motion.axis[joint].maxSoftLimit) {
+	} else if (emcStatus->motion.joint[joint].maxSoftLimit) {
 	    setresult(interp,"maxsoft");
 	    return TCL_OK;
-	} else if (emcStatus->motion.axis[joint].maxHardLimit) {
+	} else if (emcStatus->motion.joint[joint].maxHardLimit) {
 	    setresult(interp,"maxsoft");
->>>>>>> 68462e54
 	    return TCL_OK;
 	} else {
 	    setresult(interp,"ok");
@@ -1628,25 +1607,13 @@
     }
 
     if (TCL_OK == Tcl_GetIntFromObj(0, objv[1], &joint)) {
-<<<<<<< HEAD
 	if (joint < 0 || joint >= EMCMOT_MAX_JOINTS) {
-	    Tcl_SetResult(interp,
-			  "emc_joint_fault: joint out of bounds",
-			  TCL_VOLATILE);
-	    return TCL_ERROR;
-	}
-
-	if (emcStatus->motion.joint[joint].fault) {
-	    Tcl_SetResult(interp, "fault", TCL_VOLATILE);
-=======
-	if (joint < 0 || joint >= EMC_AXIS_MAX) {
 	    setresult(interp,"emc_joint_fault: joint out of bounds");
 	    return TCL_ERROR;
 	}
 
-	if (emcStatus->motion.axis[joint].fault) {
+	if (emcStatus->motion.joint[joint].fault) {
 	    setresult(interp,"fault");
->>>>>>> 68462e54
 	    return TCL_OK;
 	} else {
 	    setresult(interp,"ok");
@@ -1718,25 +1685,13 @@
     }
 
     if (TCL_OK == Tcl_GetIntFromObj(0, objv[1], &joint)) {
-<<<<<<< HEAD
 	if (joint < 0 || joint >= EMCMOT_MAX_JOINTS) {
-	    Tcl_SetResult(interp,
-			  "emc_joint_homed: joint out of bounds",
-			  TCL_VOLATILE);
-	    return TCL_ERROR;
-	}
-
-	if (emcStatus->motion.joint[joint].homed) {
-	    Tcl_SetResult(interp, "homed", TCL_VOLATILE);
-=======
-	if (joint < 0 || joint >= EMC_AXIS_MAX) {
 	    setresult(interp,"emc_joint_homed: joint out of bounds");
 	    return TCL_ERROR;
 	}
 
-	if (emcStatus->motion.axis[joint].homed) {
+	if (emcStatus->motion.joint[joint].homed) {
 	    setresult(interp,"homed");
->>>>>>> 68462e54
 	    return TCL_OK;
 	} else {
 	    setresult(interp,"not");
@@ -1781,11 +1736,7 @@
 
     CHECKEMC
     if (objc != 2) {
-<<<<<<< HEAD
-	Tcl_SetResult(interp, "emc_home: need joint", TCL_VOLATILE);
-=======
-	setresult(interp,"emc_home: need axis");
->>>>>>> 68462e54
+	setresult(interp,"emc_home: need joint");
 	return TCL_ERROR;
     }
 
@@ -1794,12 +1745,7 @@
 	return TCL_OK;
     }
 
-<<<<<<< HEAD
-    Tcl_SetResult(interp, "emc_home: need joint as integer, 0..",
-		  TCL_VOLATILE);
-=======
-    setresult(interp,"emc_home: need axis as integer, 0..");
->>>>>>> 68462e54
+    setresult(interp,"emc_home: need joint as integer, 0..");
     return TCL_ERROR;
 }
 
@@ -1810,11 +1756,7 @@
 
     CHECKEMC
     if (objc != 2) {
-<<<<<<< HEAD
-	Tcl_SetResult(interp, "emc_unhome: need joint", TCL_VOLATILE);
-=======
-	setresult(interp,"emc_unhome: need axis");
->>>>>>> 68462e54
+	setresult(interp,"emc_unhome: need joint");
 	return TCL_ERROR;
     }
 
@@ -1823,12 +1765,7 @@
 	return TCL_OK;
     }
 
-<<<<<<< HEAD
-    Tcl_SetResult(interp, "emc_unhome: need joint as integer, 0..",
-		  TCL_VOLATILE);
-=======
-    setresult(interp,"emc_unhome: need axis as integer, 0..");
->>>>>>> 68462e54
+    setresult(interp,"emc_unhome: need joint as integer, 0..");
     return TCL_ERROR;
 }
 
@@ -1840,33 +1777,17 @@
 
     CHECKEMC
     if (objc != 2) {
-<<<<<<< HEAD
-	Tcl_SetResult(interp, "emc_jog_stop: need joint", TCL_VOLATILE);
+	setresult(interp,"emc_jog_stop: need joint");
 	return TCL_ERROR;
     }
 
     if (0 != Tcl_GetIntFromObj(0, objv[1], &joint)) {
-	Tcl_SetResult(interp, "emc_jog_stop: need joint as integer, 0..",
-		      TCL_VOLATILE);
+	setresult(interp,"emc_jog_stop: need joint as integer, 0..");
 	return TCL_ERROR;
     }
 
     if (0 != sendJogStop(joint)) {
-	Tcl_SetResult(interp, "emc_jog_stop: can't send jog stop msg",
-		      TCL_VOLATILE);
-=======
-	setresult(interp,"emc_jog_stop: need axis");
-	return TCL_ERROR;
-    }
-
-    if (0 != Tcl_GetIntFromObj(0, objv[1], &axis)) {
-	setresult(interp,"emc_jog_stop: need axis as integer, 0..");
-	return TCL_ERROR;
-    }
-
-    if (0 != sendJogStop(axis)) {
 	setresult(interp,"emc_jog_stop: can't send jog stop msg");
->>>>>>> 68462e54
 	return TCL_OK;
     }
 
@@ -1881,23 +1802,12 @@
 
     CHECKEMC
     if (objc != 3) {
-<<<<<<< HEAD
-	Tcl_SetResult(interp, "emc_jog: need joint and speed",
-		      TCL_VOLATILE);
+	setresult(interp,"emc_jog: need joint and speed");
 	return TCL_ERROR;
     }
 
     if (0 != Tcl_GetIntFromObj(0, objv[1], &joint)) {
-	Tcl_SetResult(interp, "emc_jog: need joint as integer, 0..",
-		      TCL_VOLATILE);
-=======
-	setresult(interp,"emc_jog: need axis and speed");
-	return TCL_ERROR;
-    }
-
-    if (0 != Tcl_GetIntFromObj(0, objv[1], &axis)) {
-	setresult(interp,"emc_jog: need axis as integer, 0..");
->>>>>>> 68462e54
+	setresult(interp,"emc_jog: need joint as integer, 0..");
 	return TCL_ERROR;
     }
     if (0 != Tcl_GetDoubleFromObj(0, objv[2], &speed)) {
@@ -1905,13 +1815,8 @@
 	return TCL_ERROR;
     }
 
-<<<<<<< HEAD
     if (0 != sendJogCont(joint, speed)) {
-	Tcl_SetResult(interp, "emc_jog: can't jog", TCL_VOLATILE);
-=======
-    if (0 != sendJogCont(axis, speed)) {
 	setresult(interp,"emc_jog: can't jog");
->>>>>>> 68462e54
 	return TCL_OK;
     }
 
@@ -1928,24 +1833,12 @@
 
     CHECKEMC
     if (objc != 4) {
-<<<<<<< HEAD
-	Tcl_SetResult(interp,
-		      "emc_jog_incr: need joint, speed, and increment",
-		      TCL_VOLATILE);
+	setresult(interp,"emc_jog_incr: need joint, speed, and increment");
 	return TCL_ERROR;
     }
 
     if (0 != Tcl_GetIntFromObj(0, objv[1], &joint)) {
-	Tcl_SetResult(interp, "emc_jog_incr: need joint as integer, 0..",
-		      TCL_VOLATILE);
-=======
-	setresult(interp,"emc_jog_incr: need axis, speed, and increment");
-	return TCL_ERROR;
-    }
-
-    if (0 != Tcl_GetIntFromObj(0, objv[1], &axis)) {
-	setresult(interp,"emc_jog_incr: need axis as integer, 0..");
->>>>>>> 68462e54
+	setresult(interp,"emc_jog_incr: need joint as integer, 0..");
 	return TCL_ERROR;
     }
     if (0 != Tcl_GetDoubleFromObj(0, objv[2], &speed)) {
@@ -1957,13 +1850,8 @@
 	return TCL_ERROR;
     }
 
-<<<<<<< HEAD
     if (0 != sendJogIncr(joint, speed, incr)) {
-	Tcl_SetResult(interp, "emc_jog_incr: can't jog", TCL_VOLATILE);
-=======
-    if (0 != sendJogIncr(axis, speed, incr)) {
 	setresult(interp,"emc_jog_incr: can't jog");
->>>>>>> 68462e54
 	return TCL_OK;
     }
 
@@ -2352,33 +2240,17 @@
     }
 
     if (TCL_OK == Tcl_GetIntFromObj(0, objv[1], &joint)) {
-<<<<<<< HEAD
 	if (joint < 0 || joint >= EMCMOT_MAX_JOINTS) {
-	    Tcl_SetResult(interp,
-			  "emc_joint_type: joint out of bounds",
-			  TCL_VOLATILE);
+	    setresult(interp,"emc_joint_type: joint out of bounds");
 	    return TCL_ERROR;
 	}
 
 	switch (emcStatus->motion.joint[joint].jointType) {
 	case EMC_LINEAR:
-	    Tcl_SetResult(interp, "linear", TCL_VOLATILE);
+	    setresult(interp,"linear");
 	    break;
 	case EMC_ANGULAR:
-	    Tcl_SetResult(interp, "angular", TCL_VOLATILE);
-=======
-	if (joint < 0 || joint >= EMC_AXIS_MAX) {
-	    setresult(interp,"emc_joint_type: joint out of bounds");
-	    return TCL_ERROR;
-	}
-
-	switch (emcStatus->motion.axis[joint].axisType) {
-	case EMC_AXIS_LINEAR:
-	    setresult(interp,"linear");
-	    break;
-	case EMC_AXIS_ANGULAR:
 	    setresult(interp,"angular");
->>>>>>> 68462e54
 	    break;
 	default:
 	    setresult(interp,"custom");
@@ -2409,15 +2281,8 @@
     }
 
     if (TCL_OK == Tcl_GetIntFromObj(0, objv[1], &joint)) {
-<<<<<<< HEAD
 	if (joint < 0 || joint >= EMCMOT_MAX_JOINTS) {
-	    Tcl_SetResult(interp,
-			  "emc_joint_units: joint out of bounds",
-			  TCL_VOLATILE);
-=======
-	if (joint < 0 || joint >= EMC_AXIS_MAX) {
 	    setresult(interp,"emc_joint_units: joint out of bounds");
->>>>>>> 68462e54
 	    return TCL_ERROR;
 	}
 
@@ -3090,27 +2955,13 @@
     CHECKEMC
     // check number of args supplied
     if ((objc < 2) || (objc > 3)) {
-<<<<<<< HEAD
-	Tcl_SetResult(interp,
-		      "emc_joint_backlash: need <joint> {<backlash>}",
-		      TCL_VOLATILE);
-	return TCL_ERROR;
-    }
-    // get joint number
+	setresult(interp,"emc_axis_backlash: need <joint> {<backlash>}");
+	return TCL_ERROR;
+    }
+    // get axis number
     if (0 != Tcl_GetIntFromObj(0, objv[1], &joint) ||
 	joint < 0 || joint >= EMCMOT_MAX_JOINTS) {
-	Tcl_SetResult(interp,
-		      "emc_joint_backlash: need joint as integer, 0..EMC_JOINT_MAX-1",
-		      TCL_VOLATILE);
-=======
-	setresult(interp,"emc_axis_backlash: need <axis> {<backlash>}");
-	return TCL_ERROR;
-    }
-    // get axis number
-    if (0 != Tcl_GetIntFromObj(0, objv[1], &axis) ||
-	axis < 0 || axis >= EMC_AXIS_MAX) {
-	setresult(interp,"emc_axis_backlash: need axis as integer, 0..EMC_AXIS_MAX-1");
->>>>>>> 68462e54
+	setresult(interp,"emc_axis_backlash: need joint as integer, 0..EMCMOT_MAX_JOINTS-1");
 	return TCL_ERROR;
     }
     // test for get or set
@@ -3122,13 +2973,7 @@
     } else {
 	// want to set new value
 	if (0 != Tcl_GetDoubleFromObj(0, objv[2], &backlash)) {
-<<<<<<< HEAD
-	    Tcl_SetResult(interp,
-			  "emc_joint_backlash: need backlash as real number",
-			  TCL_VOLATILE);
-=======
-	    setresult(interp,"emc_axis_backlash: need backlash as real number");
->>>>>>> 68462e54
+	    setresult(interp,"emc_joint_backlash: need backlash as real number");
 	    return TCL_ERROR;
 	}
 	// write it out
@@ -3149,26 +2994,13 @@
 
     CHECKEMC
     if (objc < 2) {
-<<<<<<< HEAD
-	Tcl_SetResult(interp, "emc_joint_enable: need <joint>",
-		      TCL_VOLATILE);
+	setresult(interp,"emc_axis_enable: need <joint>");
 	return TCL_ERROR;
     }
 
     if (0 != Tcl_GetIntFromObj(0, objv[1], &joint) ||
 	joint < 0 || joint >= EMCMOT_MAX_JOINTS) {
-	Tcl_SetResult(interp,
-		      "emc_joint_enable: need joint as integer, 0..EMC_JOINT_MAX-1",
-		      TCL_VOLATILE);
-=======
-	setresult(interp,"emc_axis_enable: need <axis>");
-	return TCL_ERROR;
-    }
-
-    if (0 != Tcl_GetIntFromObj(0, objv[1], &axis) ||
-	axis < 0 || axis >= EMC_AXIS_MAX) {
-	setresult(interp,"emc_axis_enable: need axis as integer, 0..EMC_AXIS_MAX-1");
->>>>>>> 68462e54
+	setresult(interp,"emc_joint_enable: need joint as integer, 0..EMCMOT_MAX_JOINTS-1");
 	return TCL_ERROR;
     }
 
@@ -3182,13 +3014,7 @@
     }
     // else we were given 0 or 1 to enable/disable it
     if (0 != Tcl_GetIntFromObj(0, objv[2], &val)) {
-<<<<<<< HEAD
-	Tcl_SetResult(interp,
-		      "emc_joint_enable: need 0, 1 for disable, enable",
-		      TCL_VOLATILE);
-=======
-	setresult(interp,"emc_axis_enable: need 0, 1 for disable, enable");
->>>>>>> 68462e54
+	setresult(interp,"emc_joint_enable: need 0, 1 for disable, enable");
 	return TCL_ERROR;
     }
 
@@ -3207,33 +3033,20 @@
     // syntax is emc_joint_load_comp <joint> <file>
 
     if (objc != 4) {
-<<<<<<< HEAD
-	Tcl_SetResult(interp, "emc_joint_load_comp: need <joint> <file> <type>",
-		      TCL_VOLATILE);
+	setresult(interp,"emc_joint_load_comp: need <axis> <file> <type>");
 	return TCL_ERROR;
     }
 
     if (0 != Tcl_GetIntFromObj(0, objv[1], &joint) ||
 	joint < 0 || joint >= EMCMOT_MAX_JOINTS) {
-	Tcl_SetResult(interp,
-		      "emc_joint_load_comp: need joint as integer, 0..EMC_JOINT_MAX-1",
-		      TCL_VOLATILE);
-=======
-	setresult(interp,"emc_axis_load_comp: need <axis> <file> <type>");
-	return TCL_ERROR;
-    }
-
-    if (0 != Tcl_GetIntFromObj(0, objv[1], &axis) ||
-	axis < 0 || axis >= EMC_AXIS_MAX) {
-	setresult(interp,"emc_axis_load_comp: need axis as integer, 0..EMC_AXIS_MAX-1");
->>>>>>> 68462e54
+	setresult(interp,"emc_joint_load_comp: need joint as integer, 0..EMCMOT_MAX_JOINTS-1");
 	return TCL_ERROR;
     }
     // copy objv[1] to file arg, to make sure it's not modified
     strcpy(file, Tcl_GetStringFromObj(objv[2], 0));
 
     if (0 != Tcl_GetIntFromObj(0, objv[3], &type)) {
-	setresult(interp,"emc_axis_load_comp: <type> must be an int");
+	setresult(interp,"emc_joint_load_comp: <type> must be an int");
     }
 
     // now write it out
