--- conflicted
+++ resolved
@@ -678,11 +678,8 @@
         self.userneededpid = 0
         self.userneededabs = 0
         self.userneededscale = 0
-<<<<<<< HEAD
         self.userneededmux16 = 0
-=======
         self.userneededlowpass = 0
->>>>>>> f607d8bd
 
         # pyvcp data
         self.pyvcp = 0 # not included
@@ -2344,14 +2341,9 @@
                       print >>f1, _("# **** Use COMMANDED spindle velocity from EMC because no spindle encoder was specified")
                       print >>f1, _("# **** COMMANDED velocity is signed so we use absolute component to remove sign")
                       print >>f1
-<<<<<<< HEAD
                       print >>f1, ("net spindle-vel-cmd                       =>  abs.spindle.in")
                       print >>f1, ("net absolute-spindle-vel    abs.spindle.out =>  pyvcp.spindle-speed")
                   print >>f1, ("net spindle-at-speed => pyvcp.spindle-at-speed-led")
-=======
-                      print >>f1, ("net spindle-vel-cmd                         =>  abs.spindle.in")
-                      print >>f1, ("net absolute-spindle-vel    abs.spindle.out =>  pyvcp.spindle-speed")                     
->>>>>>> f607d8bd
                   print >>f1
                   print >>f1, _("# **** Setup of spindle speed display using pyvcp -END ****")
                   print >>f1
