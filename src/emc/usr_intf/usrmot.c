--- conflicted
+++ resolved
@@ -306,29 +306,6 @@
 		printf
 		    ("ccw <x> <y> <z> <cx> <cy> <cz> <turn>\tput CCW circle on queue\n");
 		printf("set v <vel> | a <acc>\tset params\n");
-<<<<<<< HEAD
-/*! \todo FIXME
-		printf
-		    ("oscale <axis 0..n-1> <a> <b>\traw[n] = a(out[n]-b)\n");
-		printf("iscale <axis 0..n-1> <a> <b>\tin[n] = a(raw[n]-b)\n");
-		printf
-		    ("pol <axis 0..n-1> <enable nhl phl homedir homesw fault> <0 1>\n");
-		printf
-		    ("pid <axis 0..n-1> <ini file>\tset PID gains for motor n\n");
-*/
-		printf("limit <joint> <min> <max>\tset position limits\n");
-		printf("clamp <joint> <min> <max>\tset output limits\n");
-		printf("ferror <joint> <value>\tset max following error\n");
-		printf("live <joint 0..n-1>\tenable amp n\n");
-		printf("kill <joint 0..n-1>\tkill amp n\n");
-		printf("activate <joint 0..n-1>\tactivate joint n\n");
-		printf("deactivate <joint 0..n-1>\tdeactivate joint n\n");
-/*! \todo FIXME
-		printf
-		    ("dac <axis 0..n-1> <-10.0 .. 10.0>\toutput value to DAC\n");
-*/
-		printf("home <joint 0..n-1>\thome joint\n");
-=======
 		printf("limit <axis> <min> <max>\tset position limits\n");
 		printf("ferror <axis> <value>\tset max following error\n");
 		printf("live <axis 0..n-1>\tenable amp n\n");
@@ -336,7 +313,6 @@
 		printf("activate <axis 0..n-1>\tactivate axis n\n");
 		printf("deactivate <axis 0..n-1>\tdeactivate axis n\n");
 		printf("home <axis 0..n-1>\thome axis\n");
->>>>>>> dbcf9584
 		printf("nolim             \toverride hardware limits\n");
 		printf("wd on | off\tenable or disable watchdog toggle\n");
 		printf
