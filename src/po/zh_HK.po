# SOME DESCRIPTIVE TITLE.
# Copyright (C) YEAR THE PACKAGE'S COPYRIGHT HOLDER
# This file is distributed under the same license as the PACKAGE package.
# FIRST AUTHOR <EMAIL@ADDRESS>, YEAR.
#
msgid ""
msgstr ""
"Project-Id-Version: PACKAGE VERSION\n"
"Report-Msgid-Bugs-To: \n"
"POT-Creation-Date: 2012-03-10 13:39-0600\n"
"PO-Revision-Date: 2012-03-11 12:55+0200\n"
"Last-Translator: k.t. chan <eddie692962@netvigator.com>\n"
"Language-Team: LANGUAGE <LL@li.org>\n"
"Language: zh_HK\n"
"MIME-Version: 1.0\n"
"Content-Type: text/plain; charset=UTF-8\n"
"Content-Transfer-Encoding: 8bit\n"
"Plural-Forms: nplurals=1; plural=0;\n"
"X-Generator: Weblate 0.5\n"

#: src/hal/utils/meter.c:198
#, c-format
msgid "ERROR: '%s' is not a valid probe type\n"
msgstr "故障: '%s' 不是有效的探查類型\n"

#: src/hal/utils/meter.c:206
#, c-format
msgid "ERROR: no pin/signal/parameter name\n"
msgstr "故障: 沒有 針腳/信號/參數  名字\n"

#: src/hal/utils/meter.c:212
#, c-format
msgid ""
"ERROR: -s option requires a probe type and a pin/signal/parameter name\n"
msgstr "故障: -s 選項需要一個探頭類型和 針/信號​​/參數 名稱\n"

#: src/hal/utils/meter.c:238 tcl/tklinuxcnc.tcl:764
msgid "Hal Meter"
msgstr "HAL 儀表"

#: src/hal/utils/meter.c:287
msgid "_Select"
msgstr "選擇(_S)"

#: src/hal/utils/meter.c:288
msgid "E_xit"
msgstr "退出(_x)"

#: src/hal/utils/meter.c:336 src/hal/utils/meter.c:364
msgid "Select Item to Probe"
msgstr "選擇項目 以探測"

#: src/hal/utils/meter.c:640
msgid " _Pins "
msgstr " 針(_P) "

#: src/hal/utils/meter.c:641
msgid " _Signals "
msgstr " 信號​​(_S) "

#: src/hal/utils/meter.c:642
msgid " Para_meters "
msgstr " 參數(_m) "

#: src/hal/utils/meter.c:685
msgid "_Close"
msgstr " 關閉(_C) "

#: src/hal/utils/scope.c:126
#, fuzzy
msgid ""
"Usage:\n"
"  halscope [-h] [-i infile] [-o outfile] [num_samples]\n"
msgstr ""
"用法:\n"
" hal示波器 [-h][-i 文件入][-o 文件出][數字_樣本]\n"

#: src/hal/utils/scope.c:474 src/hal/utils/scope.c:501
msgid "Open Configuration File:"
msgstr "打開配置文件:"

#: src/hal/utils/scope.c:535
msgid "_Open Configuration..."
msgstr "打開配置(_O)..."

#: src/hal/utils/scope.c:541
msgid "_Save Configuration..."
msgstr "保存配置(_S)...."

#: src/hal/utils/scope.c:550
msgid "O_pen Data File..."
msgstr "打開數據文件(_p)..."

#: src/hal/utils/scope.c:557
msgid "S_ave Data File..."
msgstr "保存數據文件(_a)..."

#: src/hal/utils/scope.c:566 share/axis/tcl/axis.tcl:93
msgid "_Quit"
msgstr "退出(_Q)"

#: src/hal/utils/scope.c:572
msgid "_About Halscope"
msgstr "關於 Halscope(_A)"

#: src/hal/utils/scope.c:578 share/axis/tcl/axis.tcl:435
msgid "_File"
msgstr "文件(_F)"

#: src/hal/utils/scope.c:582 share/axis/tcl/axis.tcl:447
msgid "_Help"
msgstr "求助(_H)"

#: src/hal/utils/scope.c:641
msgid "HAL Oscilloscope"
msgstr "HAL示波器"

#: src/hal/utils/scope.c:669
msgid "Horizontal"
msgstr "水平"

#: src/hal/utils/scope.c:677
msgid "Selected Channel"
msgstr "選擇通道"

#: src/hal/utils/scope.c:683
msgid "Run Mode"
msgstr "運行模式"

#: src/hal/utils/scope.c:686
msgid "Trigger"
msgstr "觸發"

#: src/hal/utils/scope.c:692
msgid "Vertical"
msgstr "垂直"

#: src/hal/utils/scope.c:700 share/axis/tcl/axis.tcl:135
#: share/axis/tcl/axis.tcl:1199
msgid "Stop"
msgstr "停"

#: src/hal/utils/scope.c:703
msgid "Normal"
msgstr "正常"

#: src/hal/utils/scope.c:706
msgid "Single"
msgstr "單"

#: src/hal/utils/scope.c:709
msgid "Roll"
msgstr "翻滾"

#: src/hal/utils/scope_horiz.c:130
msgid "Zoom"
msgstr "縮放"

#: src/hal/utils/scope_horiz.c:131
msgid " Pos "
msgstr "位置"

#: src/hal/utils/scope_horiz.c:164
msgid ""
"----- Samples\n"
"at ---- KHz"
msgstr ""
"-----選樣\n"
"於 ---- KHz"

#: src/hal/utils/scope_horiz.c:459
msgid "Realtime component not loaded"
msgstr "實時元件沒有加載"

#: src/hal/utils/scope_horiz.c:460
msgid ""
"HALSCOPE uses a realtime component called scope_rt'\n"
"to sample signals for display.  It is not currently loaded\n"
"and attempting to load it automatically failed.  More information\n"
"may be available in the terminal where halscope was started.\n"
"\n"
"Please do one of the following:\n"
"\n"
"Load the component (using 'halcmd loadrt scope_rt'), then click 'OK'\n"
"or\n"
"Click 'Quit' to exit HALSCOPE"
msgstr ""

#: src/hal/utils/scope_horiz.c:495
msgid "Realtime function not linked"
msgstr "實時功能沒有鏈接"

#: src/hal/utils/scope_horiz.c:496
msgid ""
"The HALSCOPE realtime sampling function\n"
"must be called from a HAL thread in to\n"
"determine the sampling rate.\n"
"\n"
"Please do one of the following:\n"
"\n"
"Select a thread name and multiplier then click 'OK'\n"
"or\n"
"Click 'Quit' to exit HALSCOPE"
msgstr ""

#: src/hal/utils/scope_horiz.c:503
msgid "Select Sample Rate"
msgstr "選擇採樣率"

#: src/hal/utils/scope_horiz.c:504
msgid ""
"Select a thread name and multiplier then click 'OK'\n"
"or\n"
"Click 'Quit' to exit HALSCOPE"
msgstr ""
"選擇一個線程的名稱和倍增然後點擊 'OK'\n"
"或\n"
"點擊 '退出' 以離開 HAL示波器"

#: src/hal/utils/scope_horiz.c:526
msgid "Thread:"
msgstr "線程:"

#: src/hal/utils/scope_horiz.c:534
msgid "Sample Period:"
msgstr "採樣 時段:"

#: src/hal/utils/scope_horiz.c:542
msgid "Sample Rate:"
msgstr "採樣率:"

#: src/hal/utils/scope_horiz.c:558 src/emc/usr_intf/touchy/mdi.py:78
msgid "Thread"
msgstr "線程"

#: src/hal/utils/scope_horiz.c:559
msgid "Period"
msgstr "期段"

#: src/hal/utils/scope_horiz.c:619
msgid "Multiplier:"
msgstr "倍增:"

#: src/hal/utils/scope_horiz.c:636
msgid "Record Length"
msgstr "記錄長度"

#: src/hal/utils/scope_horiz.c:639
#, c-format
msgid "%5d samples (1 channel)"
msgstr "%5d 樣品（1通道）"

#: src/hal/utils/scope_horiz.c:641
#, c-format
msgid "%5d samples (2 channels)"
msgstr "%5d 樣品 （2通道）"

#: src/hal/utils/scope_horiz.c:645
#, c-format
msgid "%5d samples (4 channels)"
msgstr "%5d 樣品 （4通道）"

#: src/hal/utils/scope_horiz.c:649
#, c-format
msgid "%5d samples (8 channels)"
msgstr "%5d 樣品 （8通道）"

#: src/hal/utils/scope_horiz.c:653
#, c-format
msgid "%5d samples (16 channels)"
msgstr "%5d 樣品 （16通道）"

#: src/hal/utils/scope_horiz.c:708 src/hal/utils/scope_horiz.c:754
#: src/hal/utils/scope_horiz.c:966 src/hal/utils/scope_vert.c:761
#: src/hal/utils/scope_vert.c:853 tcl/bin/emccalib.tcl:227
#: tcl/bin/genedit.tcl:180 tcl/bin/genedit.tcl:450 tcl/bin/halconfig.tcl:682
#: tcl/bin/halconfig.tcl:733 tcl/bin/pickconfig.tcl:257
#: tcl/bin/pickconfig.tcl:479 tcl/bin/pickconfig.tcl:506 tcl/mini.tcl:1456
#: tcl/mini.tcl:2937 tcl/tklinuxcnc.tcl:160 tcl/tklinuxcnc.tcl:245
#: tcl/tklinuxcnc.tcl:419 tcl/tklinuxcnc.tcl:1338 tcl/tklinuxcnc.tcl:1407
#: tcl/tklinuxcnc.tcl:1438 tcl/tklinuxcnc.tcl:1469 tcl/tklinuxcnc.tcl:2017
#: tcl/tklinuxcnc.tcl:2036 tcl/tklinuxcnc.tcl:2055 tcl/tklinuxcnc.tcl:2102
#: src/emc/usr_intf/axis/scripts/axis.py:1069
#: src/emc/usr_intf/axis/scripts/axis.py:1129
#: src/emc/usr_intf/axis/scripts/axis.py:1445
#: src/emc/usr_intf/axis/scripts/axis.py:2464
#: src/emc/usr_intf/axis/scripts/axis.py:3320
#: src/emc/usr_intf/axis/scripts/image-to-gcode.py:718
#: lib/python/propertywindow.py:34 share/axis/tcl/axis.tcl:1720
#: share/axis/tcl/axis.tcl:1757 src/emc/usr_intf/axis/scripts/axis.py:1077
#: src/emc/usr_intf/axis/scripts/axis.py:1141
#: src/emc/usr_intf/axis/scripts/axis.py:1458
#: src/emc/usr_intf/axis/scripts/axis.py:2477
#: src/emc/usr_intf/axis/scripts/axis.py:3336
msgid "OK"
msgstr "可以"

#: src/hal/utils/scope_horiz.c:713 src/hal/utils/scope_horiz.c:754
#: tcl/bin/emccalib.tcl:91 tcl/bin/halconfig.tcl:103
msgid "Quit"
msgstr "退出"

#: src/hal/utils/scope_horiz.c:745
msgid "Realtime thread(s) not running"
msgstr "實時線程沒有運行"

#: src/hal/utils/scope_horiz.c:746
msgid ""
"HALSCOPE uses code in a realtime HAL thread to sample\n"
"signals for display.  The HAL thread(s) are not running.\n"
"Threads are usually started by the application you are\n"
"attempting to run, or you can use the 'halcmd start' command.\n"
"\n"
"Please do one of the following:\n"
"\n"
"Start the threads, then click 'OK'\n"
"or\n"
"Click 'Quit' to exit HALSCOPE"
msgstr ""

#: src/hal/utils/scope_horiz.c:779
msgid "Pick log file to write to:"
msgstr "選擇日誌文件寫入:"

#: src/hal/utils/scope_horiz.c:962
msgid "Not enough channels"
msgstr "沒有足夠的通道"

#: src/hal/utils/scope_horiz.c:963
msgid ""
"This record length cannot handle the channels\n"
"that are currently enabled.  Pick a shorter\n"
"record length that supports more channels."
msgstr ""
"此記錄的長度不能處理目前啟用的頻道\n"
"選擇一個較短的記錄長度\n"
"支持更多的頻道."

#: src/hal/utils/scope_horiz.c:1051
#, c-format
msgid ""
"%s\n"
"per div"
msgstr ""
"%s\n"
"每分度"

#: src/hal/utils/scope_horiz.c:1066
#, c-format
msgid ""
"%s samples\n"
"at %s"
msgstr ""
"%s 樣本\n"
"在 %s"

#: src/hal/utils/scope_horiz.c:1170
msgid "nSec"
msgstr "納秒"

#: src/hal/utils/scope_horiz.c:1173
msgid "uSec"
msgstr "微秒"

#: src/hal/utils/scope_horiz.c:1177
msgid "mSec"
msgstr "毫秒"

#: src/hal/utils/scope_horiz.c:1181
#: src/emc/usr_intf/pncconf/pncconf.glade:1953
#: src/emc/usr_intf/pncconf/pncconf.glade:2825
#: src/emc/usr_intf/pncconf/pncconf.glade:3706
#: src/emc/usr_intf/pncconf/pncconf.glade:4587
msgid "Sec"
msgstr "秒"

#: src/hal/utils/scope_horiz.c:1198
#: src/emc/usr_intf/stepconf/stepconf.glade:3664
#: src/emc/usr_intf/stepconf/stepconf.glade:4040
#: src/emc/usr_intf/pncconf/pncconf.glade:8268
#: src/emc/usr_intf/pncconf/pncconf.glade:8281
#: src/emc/usr_intf/pncconf/pncconf.glade:8458
msgid "Hz"
msgstr "赫茲"

#: src/hal/utils/scope_horiz.c:1201
msgid "KHz"
msgstr "千赫"

#: src/hal/utils/scope_horiz.c:1205
msgid "Mhz"
msgstr "兆赫"

#: src/hal/utils/scope_vert.c:403 src/hal/utils/scope_vert.c:1258
#, c-format
msgid ""
"Offset\n"
"%s"
msgstr ""
"偏移\n"
"%s"

#: src/hal/utils/scope_vert.c:618
msgid "Gain"
msgstr "增益"

#: src/hal/utils/scope_vert.c:630 src/hal/utils/scope_trig.c:252
msgid "Pos"
msgstr "定位"

#: src/hal/utils/scope_vert.c:644 tcl/ngcgui_ttt.tcl:214
#: src/emc/usr_intf/pncconf/pncconf.glade:57147
msgid "Scale"
msgstr "尺度"

#: src/hal/utils/scope_vert.c:657
msgid "Chan Off"
msgstr "通道 關"

#: src/hal/utils/scope_vert.c:713
msgid "Set Offset"
msgstr "設置偏移"

#: src/hal/utils/scope_vert.c:714
#, c-format
msgid ""
"Set the vertical offset\n"
"for channel %d."
msgstr ""
"設置垂直偏移量\n"
"對通道 %d."

#: src/hal/utils/scope_vert.c:734
msgid "AC Coupled"
msgstr "交流耦合"

#: src/hal/utils/scope_vert.c:769 src/hal/utils/scope_vert.c:1171
#: src/hal/utils/scope_trig.c:367 tcl/bin/emccalib.tcl:229
#: tcl/bin/genedit.tcl:294 tcl/bin/halconfig.tcl:103 tcl/bin/halconfig.tcl:684
#: tcl/bin/halconfig.tcl:735 tcl/bin/pickconfig.tcl:260
#: tcl/bin/pickconfig.tcl:369 tcl/mini.tcl:1457 tcl/mini.tcl:2938
#: tcl/mini.tcl:3110 tcl/tklinuxcnc.tcl:162 tcl/tklinuxcnc.tcl:213
#: tcl/tklinuxcnc.tcl:420 tcl/tklinuxcnc.tcl:1339 tcl/tklinuxcnc.tcl:1408
#: tcl/tklinuxcnc.tcl:1439 tcl/tklinuxcnc.tcl:1470 tcl/tklinuxcnc.tcl:2103
#: src/emc/usr_intf/axis/scripts/axis.py:1391
#: src/emc/usr_intf/axis/scripts/axis.py:1446
#: src/emc/usr_intf/axis/scripts/axis.py:1633
#: src/emc/usr_intf/axis/scripts/image-to-gcode.py:720
#: src/emc/usr_intf/axis/scripts/axis.py:1404
#: src/emc/usr_intf/axis/scripts/axis.py:1459
#: src/emc/usr_intf/axis/scripts/axis.py:1646
msgid "Cancel"
msgstr "取消"

#: src/hal/utils/scope_vert.c:849
msgid "Too many channels"
msgstr "太多的通道"

#: src/hal/utils/scope_vert.c:850
msgid ""
"You cannot add another channel.\n"
"\n"
"Either turn off one or more channels, or shorten\n"
"the record length to allow for more channels"
msgstr ""
"你可以不新增另一個通道.\n"
"\n"
"要么關閉一個或多個通道，或縮短的記錄長度，\n"
"以便有更多的通道"

#: src/hal/utils/scope_vert.c:1026
msgid "Select Channel Source"
msgstr "選擇通道來源"

#: src/hal/utils/scope_vert.c:1027
#, c-format
msgid ""
"Select a pin, signal, or parameter\n"
"as the source for channel %d."
msgstr ""
"選擇一個 針，信號或參數\n"
"作為源通道 %d."

#: src/hal/utils/scope_vert.c:1059
msgid "Pins"
msgstr "針"

#: src/hal/utils/scope_vert.c:1060
msgid "Signals"
msgstr "信號"

#: src/hal/utils/scope_vert.c:1061
msgid "Parameters"
msgstr "參數"

#: src/hal/utils/scope_trig.c:110
#, c-format
msgid "Falling"
msgstr "下降"

#: src/hal/utils/scope_trig.c:112 src/hal/utils/scope_trig.c:275
#, c-format
msgid "Rising"
msgstr "上升"

#: src/hal/utils/scope_trig.c:119 src/hal/utils/scope_trig.c:283
msgid ""
"Source\n"
"None"
msgstr ""
"來源\n"
"沒有"

#: src/hal/utils/scope_trig.c:124
#, c-format
msgid ""
"Source\n"
"Chan %2d"
msgstr ""
"來源\n"
"通道 %2d"

#: src/hal/utils/scope_trig.c:199 tcl/tklinuxcnc.tcl:827
#: src/emc/usr_intf/touchy/touchy.glade:2469
msgid "Auto"
msgstr "自動"

#: src/hal/utils/scope_trig.c:201
msgid "Force"
msgstr "強制"

#: src/hal/utils/scope_trig.c:235 src/hal/utils/scope_trig.c:269
msgid "Level"
msgstr "等級"

#: src/hal/utils/scope_trig.c:303
msgid "Trigger Source"
msgstr "觸發源"

#: src/hal/utils/scope_trig.c:304
msgid "Select a channel to use for triggering."
msgstr "選擇一個通道用於觸發"

#: src/hal/utils/scope_trig.c:327
msgid "Chan"
msgstr "通道"

#: src/hal/utils/scope_trig.c:328
msgid "Source"
msgstr "來源"

#: src/emc/motion/control.c:261
msgid "Unexpected realtime delay: check dmesg for details."
msgstr "意外的實時延遲：檢查 dmesg 的詳細信息."

#: src/emc/motion/control.c:263
#, fuzzy, c-format
msgid ""
"\n"
"In recent history there were\n"
"%ld, %ld, %ld, %ld, and %ld\n"
"elapsed clocks between calls to the motion controller.\n"
msgstr ""
"\n"
"最近歷史有\n"
"%ld, %ld, %ld, %ld 和 %ld\n"
"在呼叫運動控制器之間的持續時間\n"

#: src/emc/motion/control.c:268
#, c-format
msgid ""
"This time, there were %ld which is so anomalously\n"
"large that it probably signifies a problem with your\n"
"realtime configuration.  For the rest of this run of\n"
"EMC, this message will be suppressed.\n"
"\n"
msgstr ""

#: src/emc/motion/control.c:384
msgid "G38.4 move finished without breaking contact."
msgstr "G38.4 移動完成後不阻斷接觸."

#: src/emc/motion/control.c:387
msgid "G38.2 move finished without making contact."
msgstr "G38.2 移動完成後不作出接觸."

#: src/emc/motion/control.c:401
msgid "Probe tripped during non-probe MDI command."
msgstr "探頭跳閘在非探測 MDI 命令."

#: src/emc/motion/control.c:429
msgid "Probe tripped during homing motion."
msgstr "探頭跳閘在歸零運動."

#: src/emc/motion/control.c:433
msgid "Probe tripped during a jog."
msgstr "探頭跳閘當正在慢步."

#: src/emc/motion/control.c:697 src/emc/motion/control.c:718
msgid "motion stopped by enable input"
msgstr "運動停止因有 允許 輸入"

#: src/emc/motion/control.c:720 src/emc/motion/control.c:741
#, c-format
msgid "joint %d on limit switch error"
msgstr "Joint %d 在限位開關 故障"

#: src/emc/motion/control.c:732 src/emc/motion/control.c:753
#, c-format
msgid "joint %d amplifier fault"
msgstr "Joint %d 放大器故障"

#: src/emc/motion/control.c:741 src/emc/motion/control.c:762
#, c-format
msgid "joint %d following error"
msgstr "Joint %d 跟隨 故障"

#: src/emc/motion/control.c:1423 src/emc/motion/control.c:1444
#, c-format
msgid "Exceeded positive soft limit on joint %d"
msgstr "超出 正 軟極限在 Joint %d"

#: src/emc/motion/control.c:1428 src/emc/motion/control.c:1449
#, c-format
msgid "Exceeded negative soft limit on joint %d"
msgstr "超出 負 軟限制在 Joint %d"

#: src/emc/motion/command.c:159
#, c-format
msgid "Can't jog invalid joint number %d."
msgstr "不能 慢步 無效的 Joint 號碼 %d."

#: src/emc/motion/command.c:163
#, c-format
msgid "Can't jog joint %d further past max hard limit."
msgstr "不能 慢步 Joint %d  超過 最大 的 硬 極限."

#: src/emc/motion/command.c:168
#, c-format
msgid "Can't jog joint %d further past min hard limit."
msgstr "不能 慢步 Joint %d  超過 最小 的 硬 極限."

#: src/emc/motion/command.c:174
#, c-format
msgid "Can't jog joint %d further past max soft limit."
msgstr "不能 慢步 Joint %d  超過 最大 的 軟 極限"

#: src/emc/motion/command.c:179
#, c-format
msgid "Can't jog joint %d further past min soft limit."
msgstr "不能 慢步 Joint %d  超過 最小 的 軟 極限"

#: src/emc/motion/command.c:237
#, c-format
msgid "%s move on line %d would exceed joint %d's positive limit"
msgstr "%s 在線 %d 移動 將超過 Joint %d 的 正 極限"

#: src/emc/motion/command.c:240
#, c-format
msgid "%s move in MDI would exceed joint %d's positive limit"
msgstr "%s 在 MDI 移動 將超過 joint %d 的 正 極限"

#: src/emc/motion/command.c:247
#, c-format
msgid "%s move on line %d would exceed joint %d's negative limit"
msgstr "%s 在線 %d 移動 將超過 Joint %d 的 負 極限"

#: src/emc/motion/command.c:250
#, c-format
msgid "%s move in MDI would exceed joint %d's negative limit"
msgstr "%s 在 MDI 移動 將超過 joint %d 的 負 極限"

#: src/emc/motion/command.c:500
msgid "all joints must be homed before going into coordinated mode"
msgstr "所有 joint 一定 要在 零點 才能 進入 坐標 模式"

#: src/emc/motion/command.c:521
msgid "all joints must be homed before going into teleop mode"
msgstr "所有 Joint 一定 要在 零點 才能  進入 遠程操作 模式"

#: src/emc/motion/command.c:675 src/emc/motion/command.c:741
#: src/emc/motion/command.c:814
msgid "Can't jog joint in coordinated mode."
msgstr "不能 慢步 joint 在 坐標 模式"

#: src/emc/motion/command.c:680 src/emc/motion/command.c:746
#: src/emc/motion/command.c:819
msgid "Can't jog joint when not enabled."
msgstr "不能 慢步 Joint 未有 允許 "

#: src/emc/motion/command.c:685 src/emc/motion/command.c:824
msgid "Can't jog any joints while homing."
msgstr "不能 慢步 Joint 當 在 歸零 時"

#: src/emc/motion/command.c:751
msgid "Can't jog any joint while homing."
msgstr "不能 慢步 Joint 當 在 歸零 時"

#: src/emc/motion/command.c:881
msgid "need to be enabled, in coord mode for linear move"
msgstr "要有 允許 才能在 坐標 模式 作直線移動"

#: src/emc/motion/command.c:891
msgid "can't do linear move with limits exceeded"
msgstr "不能 加入 直線 移動 當 超出 極限"

#: src/emc/motion/command.c:910
msgid "can't add linear move"
msgstr "不能 加入 直線 移動"

#: src/emc/motion/command.c:930
msgid "need to be enabled, in coord mode for circular move"
msgstr "需要允許才能 作 坐標模式 的環形移動"

#: src/emc/motion/command.c:940
msgid "can't do circular move with limits exceeded"
msgstr "不能作 環形的 移動 當 超出 極限"

#: src/emc/motion/command.c:958
msgid "can't add circular move"
msgstr "不能 加入 環形的 移動"

#: src/emc/motion/command.c:1048
msgid "MOTION: can't STEP while already executing"
msgstr "動作: 不能 STEP 當 已 在 執行 "

#: src/emc/motion/command.c:1140
msgid "can't enable motion, enable input is false"
msgstr "不能 允許 的動作, 允許 輸入 是 偽 "

#: src/emc/motion/command.c:1213
msgid "must be in joint mode to home"
msgstr "一定 要在 Joint 模式 才能 歸零 "

#: src/emc/motion/command.c:1224 src/emc/motion/command.c:1235
msgid "homing sequence already in progress"
msgstr "歸零 序列 已在 進行中"

#: src/emc/motion/command.c:1233
msgid "homing already in progress"
msgstr "歸零 已在 進行中"

#: src/emc/motion/command.c:1263
msgid "must be in joint mode or disabled to unhome"
msgstr "一定 要在 Joint 模式 或 不允許 才 可以 離零"

#: src/emc/motion/command.c:1275 src/emc/motion/command.c:1298
#, c-format
msgid "Cannot unhome while homing, joint %d"
msgstr "不能 離零 當 在 歸零中, Joint %d"

#: src/emc/motion/command.c:1279 src/emc/motion/command.c:1302
#, c-format
msgid "Cannot unhome while moving, joint %d"
msgstr "不能 離零 當 在 移動 中, Joint %d "

#: src/emc/motion/command.c:1307
#, c-format
msgid "Cannot unhome inactive joint %d"
msgstr "不能 離零 未激活的 Joint %d"

#: src/emc/motion/command.c:1311
#, c-format
msgid "Cannot unhome invalid joint %d (max %d)"
msgstr "不能 離零 無效的 Joint %d (max %d) "

#: src/emc/motion/command.c:1338
msgid "need to be enabled, in coord mode for probe move"
msgstr "需要允許,以坐標模式 移動探頭    "

#: src/emc/motion/command.c:1348
msgid "can't do probe move with limits exceeded"
msgstr "不能做探頭移動當有超限"

#: src/emc/motion/command.c:1362
msgid "Probe is already clear when starting G38.4 or G38.5 move"
msgstr "探測已經清徐當啟動 G38.4或G38.5 移動"

#: src/emc/motion/command.c:1364
msgid "Probe is already tripped when starting G38.2 or G38.3 move"
msgstr "探測已經被脫扣當起動G38.2 或G38.3 移動"

#: src/emc/motion/command.c:1376
msgid "can't add probe move"
msgstr "不能添加探測移動"

#: src/emc/motion/command.c:1400
msgid "need to be enabled, in coord mode for rigid tap move"
msgstr "在坐標模式做剛性攻絲移動,需要啟動指令"

#: src/emc/motion/command.c:1410
msgid "can't do rigid tap move with limits exceeded"
msgstr "不能做剛性攻絲移動當超過極限"

#: src/emc/motion/command.c:1421
msgid "can't add rigid tap move"
msgstr "不能添加剛性攻絲移動"

#: src/emc/motion/command.c:1435
msgid "need to be enabled, in teleop mode for teleop move"
msgstr "需要激活遠程操作模式，才可作遠程運移動"

#: src/emc/motion/command.c:1556 src/emc/motion/command.c:1605
#, c-format
msgid "joint %d: too many compensation entries"
msgstr "joint %d: 太多的補償條目"

#: src/emc/motion/command.c:1562 src/emc/motion/command.c:1611
#, c-format
msgid "joint %d: compensation values must increase"
msgstr "joint %d: 補償值必須增加"

#: src/emc/motion/command.c:1591 src/emc/motion/command.c:1640
#, c-format
msgid "unrecognized command %d"
msgstr "無法識別的命令 %d"

#: src/emc/motion/motion.c:185
msgid "MOTION: hal_init() failed\n"
msgstr ""

#: src/emc/motion/motion.c:190
#, c-format
msgid "MOTION: num_joints is %d, must be between 1 and %d\n"
msgstr ""

#: src/emc/motion/motion.c:197
#, c-format
msgid "MOTION: num_dio is %d, must be between 1 and %d\n"
msgstr ""

#: src/emc/motion/motion.c:204
#, c-format
msgid "MOTION: num_aio is %d, must be between 1 and %d\n"
msgstr ""

#: src/emc/motion/motion.c:212
msgid "MOTION: init_hal_io() failed\n"
msgstr ""

#: src/emc/motion/motion.c:221
msgid "MOTION: init_comm_buffers() failed\n"
msgstr ""

#: src/emc/motion/motion.c:229
msgid "MOTION: init_threads() failed\n"
msgstr ""

#: src/emc/motion/motion.c:254
#, c-format
msgid "MOTION: hal_stop_threads() failed, returned %d\n"
msgstr ""

#: src/emc/motion/motion.c:260
#, c-format
msgid "MOTION: rtapi_shmem_delete() failed, returned %d\n"
msgstr ""

#: src/emc/motion/motion.c:266
#, c-format
msgid "MOTION: hal_exit() failed, returned %d\n"
msgstr ""

#: src/emc/motion/motion.c:289
msgid "MOTION: emcmot_hal_data malloc failed\n"
msgstr ""

#: src/emc/motion/motion.c:585 src/emc/motion/motion.c:597
#, c-format
msgid "MOTION: joint %d pin/param export failed\n"
msgstr ""

#: src/emc/motion/homing.c:80 src/emc/motion/homing.c:748
#, c-format
msgid "hit limit in home state %d"
msgstr "在歸零狀態,碰到極限 %d"

#: src/emc/motion/homing.c:90
#, c-format
msgid "end of move in home state %d"
msgstr "在歸零狀態,移動完結 %d"

#: src/emc/motion/homing.c:185
#, c-format
msgid "unknown state '%d' during homing sequence"
msgstr "在歸零程序時,不明的狀態 '%d'"

#: src/emc/motion/homing.c:246
msgid "Cannot home while shared home switch is closed"
msgstr "當共享零開關閉上時,不能歸零"

#: src/emc/motion/homing.c:290
msgid ""
"invalid homing config: non-zero LATCH_VEL needs either SEARCH_VEL or "
"USE_INDEX"
msgstr ""

#: src/emc/motion/homing.c:299
msgid "invalid homing config: non-zero SEARCH_VEL needs LATCH_VEL"
msgstr ""

#: src/emc/motion/homing.c:447
msgid "Home switch inactive before start of backoff move"
msgstr ""

#: src/emc/motion/homing.c:495
msgid "Home switch active before start of latch move"
msgstr ""

#: src/emc/motion/homing.c:551
msgid "Home switch inactive before start of latch move"
msgstr ""

#: src/emc/motion/homing.c:797
#, c-format
msgid "unknown state '%d' during homing"
msgstr ""

#: tcl/bin/emccalib.tcl:80
msgid "LinuxCNC Servo Axis Calibration"
msgstr "Linuxcnc 伺服軸 校準"

#: tcl/bin/emccalib.tcl:90
msgid "Save To File"
msgstr "保存到文件"

#: tcl/bin/emccalib.tcl:106 tcl/bin/genedit.tcl:77 tcl/bin/halconfig.tcl:151
#: tcl/bin/halshow.tcl:86 tcl/mini.tcl:2516 tcl/tklinuxcnc.tcl:719
#: tcl/ngcgui.tcl:549 tcl/bin/halshow.tcl:85
msgid "File"
msgstr "文件"

#: tcl/bin/emccalib.tcl:108 tcl/bin/emccalib.tcl:231 tcl/bin/halconfig.tcl:153
#: tcl/mini.tcl:3558 src/emc/usr_intf/touchy/touchy.glade:2420
msgid "Refresh"
msgstr "刷新"

#: tcl/bin/emccalib.tcl:110 tcl/bin/genedit.tcl:82 tcl/bin/halconfig.tcl:155
#: tcl/mini.tcl:2535
msgid "Save"
msgstr "保存"

#: tcl/bin/emccalib.tcl:159 tcl/bin/halconfig.tcl:623
#, tcl-format
msgid "Tune %d"
msgstr "微調 %d"

#: tcl/bin/emccalib.tcl:160 tcl/bin/halconfig.tcl:628
msgid "INI Name"
msgstr "INI 名字"

#: tcl/bin/emccalib.tcl:161 tcl/bin/halconfig.tcl:629
msgid "HAL's Value"
msgstr "HAL 之數值"

#: tcl/bin/emccalib.tcl:163 tcl/bin/halconfig.tcl:631
msgid "Next Value"
msgstr "下一個數值"

#: tcl/bin/emccalib.tcl:225 tcl/bin/halconfig.tcl:680
#: tcl/bin/halconfig.tcl:731
msgid "Test"
msgstr "測試"

#: tcl/bin/emccalib.tcl:358 tcl/bin/halconfig.tcl:883
#, tcl-format
msgid ""
"The HAL parameter \n"
"  %s \n"
" has changed. \n"
" Really quit?"
msgstr ""
"HAL 的 參數 \n"
"  %s \n"
" 已經改變. \n"
" 真的退出?"

#: tcl/bin/emccalib.tcl:383 tcl/bin/halconfig.tcl:1170
msgid ""
"Not permitted to save here.\n"
"\n"
"  You need to copy a configuration to your home directory and work there."
msgstr ""
"不允許保存到這兒.\n"
"\n"
"  你需要複製配置到你的主頁裡工作. "

#: tcl/bin/emccalib.tcl:457 tcl/bin/genedit.tcl:211 tcl/bin/halconfig.tcl:1242
#: tcl/bin/pickconfig.tcl:544 tcl/bin/pickconfig.tcl:555
#: tcl/scripts/Set_Coordinates.tcl:205 tcl/scripts/Set_Coordinates.tcl:228
#, tcl-format
msgid "can't save %s"
msgstr "不能保存 %s"

#: tcl/bin/emcdebug.tcl:166 tcl/bin/emcdebug.tcl:177
msgid "LinuxCNC Debug"
msgstr "Linuxcnc 排錯"

#: tcl/bin/emcdebug.tcl:185
msgid "Invalid INI file entries"
msgstr "無效的INI文件項目"

#: tcl/bin/emcdebug.tcl:186
msgid "Configuration information"
msgstr "配置訊息"

#: tcl/bin/emcdebug.tcl:187
msgid "Use of defaults"
msgstr "使用預置值"

#: tcl/bin/emcdebug.tcl:188
msgid "Version information"
msgstr "版本訊息"

#: tcl/bin/emcdebug.tcl:189
msgid "Command issuing"
msgstr "發出指令"

#: tcl/bin/emcdebug.tcl:190
msgid "IO points"
msgstr "輸入輸出點"

#: tcl/bin/emcdebug.tcl:191
msgid "NML"
msgstr ""

#: tcl/bin/emcdebug.tcl:192
msgid "Motion time"
msgstr "運動時間"

#: tcl/bin/emcdebug.tcl:193 src/emc/usr_intf/axis/scripts/debuglevel.py:42
msgid "Interpreter"
msgstr "解释程序"

#: tcl/bin/emcdebug.tcl:194
msgid "RCS"
msgstr ""

#: tcl/bin/emcdebug.tcl:195
msgid "Trajectory level"
msgstr "彈道水平"

#: tcl/bin/emcdebug.tcl:196
msgid "Interpreter list"
msgstr "解释程序名單"

#: tcl/bin/genedit.tcl:78 tcl/mini.tcl:2533
msgid "New"
msgstr "新"

#: tcl/bin/genedit.tcl:80 tcl/mini.tcl:1667 tcl/mini.tcl:2534
#: tcl/tklinuxcnc.tcl:720 tcl/tklinuxcnc.tcl:1657
msgid "Open..."
msgstr "打開..."

#: tcl/bin/genedit.tcl:84 tcl/mini.tcl:2536
msgid "Save As..."
msgstr "另存為..."

#: tcl/bin/genedit.tcl:87 tcl/bin/halconfig.tcl:165 tcl/bin/halshow.tcl:93
#: tcl/mini.tcl:954 tcl/tklinuxcnc.tcl:734 tcl/ngcgui.tcl:1243
#: tcl/ngcgui.tcl:3680 tcl/bin/halshow.tcl:92
msgid "Exit"
msgstr "退出"

#: tcl/bin/genedit.tcl:91 tcl/mini.tcl:2517
msgid "Edit"
msgstr "修訂"

#: tcl/bin/genedit.tcl:92 tcl/mini.tcl:2543
msgid "Cut"
msgstr "切割"

#: tcl/bin/genedit.tcl:94 tcl/mini.tcl:2544
msgid "Copy"
msgstr "複製"

#: tcl/bin/genedit.tcl:96 tcl/mini.tcl:2545
msgid "Paste"
msgstr "貼上"

#: tcl/bin/genedit.tcl:99 tcl/mini.tcl:2548 tcl/show_errors.tcl:68
msgid "Select All"
msgstr "全選"

#: tcl/bin/genedit.tcl:104 tcl/bin/halconfig.tcl:192 tcl/mini.tcl:919
#: tcl/mini.tcl:2519 tcl/tklinuxcnc.tcl:790
msgid "Help"
msgstr "求助"

#: tcl/bin/genedit.tcl:105 tcl/mini.tcl:1011 tcl/mini.tcl:2559
#: tcl/tklinuxcnc.tcl:796
msgid "About..."
msgstr "關於..."

#: tcl/bin/genedit.tcl:130
msgid "Save and Reload"
msgstr "保存及重載"

#: tcl/bin/genedit.tcl:133 tcl/mini.tcl:2550
msgid "Find..."
msgstr "尋找..."

#: tcl/bin/genedit.tcl:135 tcl/mini.tcl:2552
msgid "Renumber File..."
msgstr "重新編號文件..."

#: tcl/bin/genedit.tcl:140 tcl/mini.tcl:917 tcl/mini.tcl:2518
#: tcl/tklinuxcnc.tcl:746
msgid "Settings"
msgstr "設定"

#: tcl/bin/genedit.tcl:141 tcl/mini.tcl:2554
msgid "No Numbering"
msgstr "沒有編號"

#: tcl/bin/genedit.tcl:144 tcl/mini.tcl:2556
msgid "Line Numbering..."
msgstr "行編號..."

#: tcl/bin/genedit.tcl:150 tcl/tklinuxcnc.tcl:768
msgid "Scripts"
msgstr "外部程序"

#: tcl/bin/genedit.tcl:177
msgid "About TkEditor"
msgstr "關于 TkEditor"

#: tcl/bin/genedit.tcl:179
msgid ""
"TkEditor\n"
"\n"
"Simple Tcl/Tk Text Editor\n"
"\n"
"GPL Version 2"
msgstr ""

#: tcl/bin/genedit.tcl:197 tcl/mini.tcl:1373 tcl/mini.tcl:1775
#: tcl/tklinuxcnc.tcl:451 src/emc/task/emctaskmain.cc:2000
#: src/emc/task/emctaskmain.cc:2072
#, c-format, tcl-format
msgid "can't open %s"
msgstr "不能打開 %s"

#: tcl/bin/genedit.tcl:267 tcl/mini.tcl:3090
msgid "Find"
msgstr ""

#: tcl/bin/genedit.tcl:270
msgid "Find:"
msgstr "尋找:"

#: tcl/bin/genedit.tcl:276
msgid "Replace:"
msgstr "取代:"

#: tcl/bin/genedit.tcl:282
msgid "Find All"
msgstr "查找全部"

#: tcl/bin/genedit.tcl:285 tcl/mini.tcl:3113
msgid "Replace All"
msgstr "全部替換"

#: tcl/bin/genedit.tcl:288
msgid "Skip This"
msgstr "跳過這個"

#: tcl/bin/genedit.tcl:291
msgid "Replace This"
msgstr "取代這個"

#: tcl/bin/genedit.tcl:297
msgid "Clear"
msgstr "清除"

#: tcl/bin/genedit.tcl:422 tcl/mini.tcl:2640
msgid "Set Line Numbering"
msgstr "設定 行號"

#: tcl/bin/genedit.tcl:424 tcl/mini.tcl:2644
msgid "Increment"
msgstr "增量"

#: tcl/bin/genedit.tcl:426 tcl/mini.tcl:2646
msgid "One"
msgstr ""

#: tcl/bin/genedit.tcl:429 tcl/mini.tcl:2648
msgid "Two"
msgstr ""

#: tcl/bin/genedit.tcl:432 tcl/mini.tcl:2650
msgid "Five"
msgstr ""

#: tcl/bin/genedit.tcl:435 tcl/mini.tcl:2652
msgid "Ten"
msgstr ""

#: tcl/bin/genedit.tcl:439 tcl/mini.tcl:2654
msgid "Space"
msgstr "間隔"

#: tcl/bin/genedit.tcl:441 tcl/mini.tcl:2656
msgid "Single Space"
msgstr "單間隔"

#: tcl/bin/genedit.tcl:444 tcl/mini.tcl:2658
msgid "Double Space"
msgstr "雙間隔"

#: tcl/bin/genedit.tcl:447 tcl/mini.tcl:2660
msgid "Tab Space"
msgstr "鍵位間隔"

#: tcl/bin/genedit.tcl:453
msgid "Next Number:"
msgstr "下一號碼："

#: tcl/bin/genedit.tcl:474 tcl/mini.tcl:2668
msgid "Renumber"
msgstr "記下"

#: tcl/bin/halconfig.tcl:88 tcl/bin/halshow.tcl:33
msgid "HAL Configuration"
msgstr "HAL 配置"

#: tcl/bin/halconfig.tcl:103
msgid "Would you like to save your configuration before you exit?"
msgstr "要把配置文件保存後才離開?"

#: tcl/bin/halconfig.tcl:103
msgid "Save All"
msgstr "全部保存"

#: tcl/bin/halconfig.tcl:103
msgid "Save Tune"
msgstr "保存微調"

#: tcl/bin/halconfig.tcl:103
msgid "Save as Netlist"
msgstr "以網表保存"

#: tcl/bin/halconfig.tcl:103
msgid "Don't Save"
msgstr "不保存"

#: tcl/bin/halconfig.tcl:132
msgid "Show"
msgstr "展示"

#: tcl/bin/halconfig.tcl:133
msgid "Watch"
msgstr "監視"

#: tcl/bin/halconfig.tcl:134
msgid "Modify"
msgstr "修改"

#: tcl/bin/halconfig.tcl:157
msgid "Save INI Tuning"
msgstr "保存 INI 微調"

#: tcl/bin/halconfig.tcl:159
msgid "Save HAL Ini"
msgstr "保存 HAL Ini"

#: tcl/bin/halconfig.tcl:161
msgid "Save HAL Net"
msgstr "保存 HAL 網表"

#: tcl/bin/halconfig.tcl:163
msgid "Save and Exit"
msgstr "保存 及 退出"

#: tcl/bin/halconfig.tcl:168 tcl/mini.tcl:916 tcl/tklinuxcnc.tcl:739
msgid "View"
msgstr "觀看"

#: tcl/bin/halconfig.tcl:170 tcl/bin/halshow.tcl:105 tcl/bin/halshow.tcl:104
msgid "Expand Tree"
msgstr "樹狀 擴張"

#: tcl/bin/halconfig.tcl:172 tcl/bin/halshow.tcl:107 tcl/bin/halshow.tcl:106
msgid "Collapse Tree"
msgstr "樹狀 收縮"

#: tcl/bin/halconfig.tcl:175 tcl/bin/halshow.tcl:110 tcl/bin/halshow.tcl:109
msgid "Expand Pins"
msgstr "展開 針"

#: tcl/bin/halconfig.tcl:177 tcl/bin/halshow.tcl:112 tcl/bin/halshow.tcl:111
msgid "Expand Parameters"
msgstr "展開 參數"

#: tcl/bin/halconfig.tcl:179 tcl/bin/halshow.tcl:114 tcl/bin/halshow.tcl:113
msgid "Expand Signals"
msgstr "展開 信號"

#: tcl/bin/halconfig.tcl:182 tcl/bin/halshow.tcl:117 tcl/bin/halshow.tcl:116
msgid "Erase Watch"
msgstr "清徐 監視"

#: tcl/bin/halconfig.tcl:194 tcl/mini.tcl:840 tcl/mini.tcl:2785
msgid "About"
msgstr "關于"

#: tcl/bin/halconfig.tcl:196
msgid "Main"
msgstr "主頁"

#: tcl/bin/halconfig.tcl:476
msgid "Enter HAL command :"
msgstr "输入 HAL 指令 :"

#: tcl/bin/halconfig.tcl:479 tcl/bin/halconfig.tcl:528 tcl/bin/halshow.tcl:357
#: tcl/bin/halshow.tcl:354
msgid "Execute"
msgstr "執行"

#: tcl/bin/halconfig.tcl:943 tcl/bin/halshow.tcl:413 tcl/bin/halshow.tcl:405
msgid "Select a node to show."
msgstr "選定要展示的節點."

#: tcl/bin/halconfig.tcl:968 tcl/bin/halshow.tcl:438 tcl/bin/halshow.tcl:429
msgid "<-- Select a Leaf.  Click on its name."
msgstr "<-- 選定一葉. 點擊它的名字."

#: tcl/bin/halconfig.tcl:1085 tcl/bin/halconfig.tcl:1095
#: tcl/bin/halconfig.tcl:1102 tcl/bin/halconfig.tcl:1109
#: tcl/bin/halconfig.tcl:1116
#, tcl-format
msgid "Click a highlighted entry where %s should go."
msgstr "點擊高亮顯示的條目 到 %s 要到的地方."

#: tcl/bin/halconfig.tcl:1092
msgid "Nothing to be done for parameters here. Try the tuning page"
msgstr "這裡 沒有 什麼可以 處理 參數. 嘗試 調整頁"

#: tcl/bin/halconfig.tcl:1124
#, tcl-format
msgid "%s is not a leaf, try again"
msgstr "%s 不是葉, 再試"

#: tcl/bin/halconfig.tcl:1281
msgid ""
"Copyright Raymond E Henry. 2006\n"
"License: GPL Version 2\n"
"\n"
"Halconfig is an LinuxCNC configuration tool.  It requires that you have "
"started an instance of linuxcnc.\n"
"\n"
"This script carries no warranty or liability for its use to the extent "
"allowed by law."
msgstr ""

#: tcl/bin/halshow.tcl:70 tcl/bin/halshow.tcl:69
msgid " SHOW "
msgstr "展示"

#: tcl/bin/halshow.tcl:71 tcl/bin/halshow.tcl:70
msgid " WATCH "
msgstr "監視 "

#: tcl/bin/halshow.tcl:91 tcl/bin/halshow.tcl:90
msgid "Load Watch List"
msgstr "加載觀察名單"

#: tcl/bin/halshow.tcl:103 tcl/bin/halshow.tcl:102
msgid "Tree View"
msgstr "樹狀觀看"

#: tcl/bin/halshow.tcl:354 tcl/bin/halshow.tcl:349
msgid "Test HAL command :"
msgstr "測試 HAL 指令 ："

#: tcl/bin/halshow.tcl:556 tcl/bin/halshow.tcl:544
msgid "Load a watch list"
msgstr "加載觀察名單"

#: tcl/bin/halshow.tcl:579 tcl/bin/halshow.tcl:567
msgid "Save current watch list"
msgstr "保存當前觀察名單"

#: tcl/bin/halshow.tcl:593 tcl/bin/halshow.tcl:581
msgid "Commands may be tested here but they will NOT be saved"
msgstr "指令可以在這兒測試但不會被保存"

#: tcl/bin/pickconfig.tcl:50
msgid ""
"Can't find the bwidget 1.7 package.  There is a debian bwidget package; "
"install \n"
"it with sudo apt-get install bwidget."
msgstr ""

#: tcl/bin/pickconfig.tcl:178
msgid "No details available."
msgstr ""

#: tcl/bin/pickconfig.tcl:194
msgid "LinuxCNC Configuration Selector"
msgstr "Linuxcnc 配置文件選擇器"

#: tcl/bin/pickconfig.tcl:215
msgid ""
"Welcome to LinuxCNC.\n"
"\n"
"Select a machine configuration from the list on the left.\n"
"Details about the selected configuration will appear in the display on the "
"right.\n"
"Click 'OK' to run the selected configuration"
msgstr ""

#: tcl/bin/pickconfig.tcl:271
msgid "My Configurations"
msgstr "我的配置"

#: tcl/bin/pickconfig.tcl:274
msgid "Sample Configurations"
msgstr "樣辦配置"

#: tcl/bin/pickconfig.tcl:332
#, tcl-format
msgid "ERROR: no configurations found in path '%s'"
msgstr "故障: 沒有配置文件在路徑 '%s'"

#: tcl/bin/pickconfig.tcl:369
msgid "Copy Configuration?"
msgstr "復制配置文件?"

#: tcl/bin/pickconfig.tcl:369
#, tcl-format
msgid ""
"Would you like to copy the %s configuration to your home directory so you "
"can customize it?"
msgstr "你要 復制 配置文件 %s 去 你的 主頁讓 你 自定義它?"

#: tcl/bin/pickconfig.tcl:369
#: src/emc/usr_intf/axis/scripts/image-to-gcode.py:563
msgid "Yes"
msgstr "是"

#: tcl/bin/pickconfig.tcl:479
msgid "Configuration Copied"
msgstr "複制 配置 文件"

#: tcl/bin/pickconfig.tcl:479
#, tcl-format
msgid ""
"The configuration file has been copied to %s. Next time, choose this "
"location when starting LinuxCNC."
msgstr "配置 文件 被複制 到 %s. 再打開 Linuxcnc 時,先 選 那裡."

#: tcl/bin/pickconfig.tcl:506
msgid "Shortcut Created"
msgstr "創建 捷徑"

#: tcl/bin/pickconfig.tcl:506
msgid ""
"A shortcut to this configuration file has been created on your desktop.  You "
"can use it to automatically launch this configuration."
msgstr "配置文件的捷徑創建在你的桌面.可以用它來起動這種配置."

#: tcl/bin/pickconfig.tcl:511
msgid "Create Desktop Shortcut"
msgstr "創建 桌面 捷徑"

#: tcl/bin/tkbackplot.tcl:110
msgid "TkLinuxCNC BackPlot"
msgstr "TKLinuxCNC 路徑模擬"

#: tcl/bin/tkbackplot.tcl:125
msgid "SETUP"
msgstr "設定"

#: tcl/bin/tkbackplot.tcl:127
msgid "RESET"
msgstr "重置"

#: tcl/bin/tkbackplot.tcl:129
msgid "CANCEL"
msgstr "取消"

#: tcl/bin/tkbackplot.tcl:250
msgid "AXIS"
msgstr ""

#: tcl/bin/tkbackplot.tcl:251
msgid "OFFSET"
msgstr "偏移"

#: tcl/bin/tkbackplot.tcl:252
msgid "ANGLE"
msgstr "角度"

#: tcl/bin/tkbackplot.tcl:253
msgid "DIRECTION"
msgstr "方向"

#: tcl/bin/tkbackplot.tcl:270
msgid "SIZE :"
msgstr "規格 :"

#: tcl/mini.tcl:490
#, tcl-format
msgid "JOG %s +"
msgstr "慢行 %s +"

#: tcl/mini.tcl:491
#, tcl-format
msgid "JOG %s -"
msgstr "慢行 %s -"

#: tcl/mini.tcl:492
#, tcl-format
msgid ""
"%s\n"
"\n"
"Z\n"
"E\n"
"R\n"
"O"
msgstr ""

#: tcl/mini.tcl:840
msgid ""
"TkMini  \n"
"\n"
"Tcl/Tk GUI for Enhanced Machine Controller\n"
"\n"
"GPL Copyright 2003  \n"
"Ray Henry <rehenry@up.net>\n"
"\n"
" 3D backplotter by Paul Corner <paul_c@users.sourceforge.net>\n"
" \n"
"This software comes with ABSOLUTELY NO GUARANTEE!   \n"
"For details see the copyright.html file in this directory."
msgstr ""

#: tcl/mini.tcl:915
msgid "Program"
msgstr "程式"

#: tcl/mini.tcl:918
msgid "Info"
msgstr "訊息"

#: tcl/mini.tcl:923
msgid "Backplot"
msgstr "路徑模擬"

#: tcl/mini.tcl:925 src/emc/usr_intf/pncconf/pncconf.glade:6125
msgid "Editor"
msgstr "編輯器"

#: tcl/mini.tcl:927
msgid "Offsets"
msgstr "偏移"

#: tcl/mini.tcl:929
msgid "Tools"
msgstr "刀具"

#: tcl/mini.tcl:951 tcl/mini.tcl:3565 tcl/tklinuxcnc.tcl:732
msgid "Reset"
msgstr "重置"

#: tcl/mini.tcl:960
msgid "Position Type"
msgstr "位置類型"

#: tcl/mini.tcl:962
msgid "Tool Info"
msgstr "刀具訊息"

#: tcl/mini.tcl:964
msgid "Offset Info"
msgstr "偏移訊息"

#: tcl/mini.tcl:967
msgid "Show Restart"
msgstr "顯示重開"

#: tcl/mini.tcl:968
msgid "Hide Restart"
msgstr "隱蔽重開"

#: tcl/mini.tcl:970
msgid "Show Split Right"
msgstr "顯示右分頁"

#: tcl/mini.tcl:972
msgid "Show Mode Full"
msgstr "顯示全頁"

#: tcl/mini.tcl:974
msgid "Show Popin Full"
msgstr "顯示彈出窗口塞滿"

#: tcl/mini.tcl:978
msgid "Actual Position"
msgstr "實際位置"

#: tcl/mini.tcl:980
msgid "Commanded Position"
msgstr "指揮位置"

#: tcl/mini.tcl:983
msgid "Machine Position"
msgstr "機床位置"

#: tcl/mini.tcl:985
msgid "Relative Position"
msgstr "相對位置"

#: tcl/mini.tcl:988 tcl/tklinuxcnc.tcl:747
msgid "Calibration..."
msgstr "校準..."

#: tcl/mini.tcl:990
msgid "HAL Show..."
msgstr "HAL 顯示..."

#: tcl/mini.tcl:992
msgid "HAL Config..."
msgstr "HAＬ　配置..."

#: tcl/mini.tcl:997
msgid "Program File"
msgstr "程序檔案"

#: tcl/mini.tcl:998
#, tcl-format
msgid "Program file is %s"
msgstr "程序檔案是　%s"

#: tcl/mini.tcl:999
msgid "Editor File"
msgstr "編輯文件"

#: tcl/mini.tcl:1000
#, tcl-format
msgid "Editor file is %s"
msgstr "編輯文件是　%s"

#: tcl/mini.tcl:1001
msgid "Parameter File"
msgstr "參數文件"

#: tcl/mini.tcl:1002
#, tcl-format
msgid "Parameter file is %s"
msgstr "參數 文件 是　%s"

#: tcl/mini.tcl:1003
msgid "Tool File"
msgstr "刀具文件"

#: tcl/mini.tcl:1004
#, tcl-format
msgid "Tool file is %s"
msgstr "刀具文件是　%s"

#: tcl/mini.tcl:1006
msgid "Active G Codes"
msgstr "激活 G Codes"

#: tcl/mini.tcl:1007
#, tcl-format
msgid ""
"Active codes include; \n"
"%s"
msgstr ""
"激活指令包括;　\n"
"%s"

#: tcl/mini.tcl:1010 tcl/mini.tcl:2558 tcl/tklinuxcnc.tcl:791
msgid "Help..."
msgstr "求助..."

#: tcl/mini.tcl:1027 tcl/tklinuxcnc.tcl:890
msgid "ABORT"
msgstr ""

#: tcl/mini.tcl:1038 tcl/mini.tcl:2048
msgid "CONTINUE"
msgstr "繼續"

#: tcl/mini.tcl:1044 tcl/tklinuxcnc.tcl:828 tcl/tklinuxcnc.tcl:2248
#: src/emc/usr_intf/touchy/touchy.glade:1264
msgid "MDI"
msgstr ""

#: tcl/mini.tcl:1048 tcl/tklinuxcnc.tcl:2239
msgid "AUTO"
msgstr "自動"

#: tcl/mini.tcl:1052 tcl/mini.tcl:1812 tcl/tklinuxcnc.tcl:2141
#: tcl/tklinuxcnc.tcl:2261
msgid "MANUAL"
msgstr "手動"

#: tcl/mini.tcl:1106
msgid "Tool #:"
msgstr "刀具 #:"

#: tcl/mini.tcl:1108
msgid "Length :"
msgstr "長度 :"

#: tcl/mini.tcl:1119
msgid "Work Offsets: "
msgstr "工件偏移:"

#: tcl/mini.tcl:1121
msgid "start offsets popup here"
msgstr "在這裡 彈出 偏移 窗口"

#: tcl/mini.tcl:1165
msgid "start override popup here"
msgstr "啟動 超速 彈出 在這裡"

#: tcl/mini.tcl:1168 tcl/tklinuxcnc.tcl:1576 share/axis/tcl/axis.tcl:1669
msgid "Feed Override:"
msgstr "進給 超速:"

#: tcl/mini.tcl:1180
msgid "-- MESSAGES --"
msgstr "--　信息　--"

#: tcl/mini.tcl:1230
msgid "toggleView's not doin nothin yet"
msgstr "切換視窗 未有反應"

#: tcl/mini.tcl:1282
msgid "Can't set zero with a tool offset active so I issued G49 to cancel it."
msgstr "在有激活的 刀具偏移時, 不能置零, 發出 G49 指令去 取消置零"

#: tcl/mini.tcl:1346
#, tcl-format
msgid "Can't update the var file while machine is in auto and %s."
msgstr "不能 更新 變量 文件, 當 机器 在 自動 和  %s."

#: tcl/mini.tcl:1400 tcl/tklinuxcnc.tcl:1227
msgid "override limits"
msgstr "超速 極限"

#: tcl/mini.tcl:1405 tcl/tklinuxcnc.tcl:1263
msgid "home"
msgstr "零點"

#: tcl/mini.tcl:1426
msgid "DEFAULT"
msgstr "預置值"

#: tcl/mini.tcl:1427
msgid "Speed:"
msgstr "速度"

#: tcl/mini.tcl:1430
msgid "RAPID"
msgstr "高速"

#: tcl/mini.tcl:1447 tcl/tklinuxcnc.tcl:1391
msgid "Set Jog Speed"
msgstr "輸入 慢行 速度"

#: tcl/mini.tcl:1453 tcl/tklinuxcnc.tcl:1404
msgid "Set jog speed:"
msgstr "輸入 慢行 速度:"

#: tcl/mini.tcl:1511
msgid "JOG X +"
msgstr "慢行　X +"

#: tcl/mini.tcl:1512
msgid "JOG X -"
msgstr "慢行　X -"

#: tcl/mini.tcl:1516
msgid "increment"
msgstr "增量"

#: tcl/mini.tcl:1518 tcl/tklinuxcnc.tcl:602 tcl/tklinuxcnc.tcl:1249
#: tcl/tklinuxcnc.tcl:1253
msgid "continuous"
msgstr "持續"

#: tcl/mini.tcl:1520
msgid ""
"A\n"
"L\n"
"L\n"
"\n"
"Z\n"
"E\n"
"R\n"
"O"
msgstr ""

#: tcl/mini.tcl:1588 src/emc/usr_intf/touchy/touchy.glade:1422
msgid "Spindle Forward"
msgstr "主軸 前轉"

#: tcl/mini.tcl:1589 src/emc/usr_intf/touchy/touchy.glade:1433
msgid "Spindle Reverse"
msgstr "主軸 反轉"

#: tcl/mini.tcl:1590 tcl/tklinuxcnc.tcl:871
msgid "Spindle off"
msgstr "主軸 停"

#: tcl/mini.tcl:1592 src/emc/usr_intf/touchy/touchy.glade:1479
msgid "Spindle Slower"
msgstr "主軸 慢些"

#: tcl/mini.tcl:1596 src/emc/usr_intf/touchy/touchy.glade:1464
msgid "Spindle Faster"
msgstr "主軸 快些"

#: tcl/mini.tcl:1632 tcl/tklinuxcnc.tcl:1620
msgid "MDI:"
msgstr ""

#: tcl/mini.tcl:1669 tcl/tklinuxcnc.tcl:1658
#: src/emc/usr_intf/stepconf/stepconf.glade:4403
#: src/emc/usr_intf/pncconf/pncconf.glade:60509
#: src/emc/usr_intf/pncconf/pncconf.glade:61603
#: src/emc/usr_intf/pncconf/pncconf.glade:62696
#: src/emc/usr_intf/pncconf/pncconf.glade:63789
#: src/emc/usr_intf/pncconf/pncconf.glade:64889
msgid "Run"
msgstr "運行"

#: tcl/mini.tcl:1671 tcl/tklinuxcnc.tcl:1659
#: src/emc/usr_intf/pncconf/pncconf.glade:60574
#: src/emc/usr_intf/pncconf/pncconf.glade:61668
#: src/emc/usr_intf/pncconf/pncconf.glade:62761
#: src/emc/usr_intf/pncconf/pncconf.glade:63854
msgid "Pause"
msgstr "暫停"

#: tcl/mini.tcl:1673 tcl/tklinuxcnc.tcl:1660
msgid "Resume"
msgstr "恢復"

#: tcl/mini.tcl:1675 tcl/tklinuxcnc.tcl:1661
msgid "Step"
msgstr "步進"

#: tcl/mini.tcl:1677 tcl/tklinuxcnc.tcl:1662
msgid "Verify"
msgstr "校驗"

#: tcl/mini.tcl:1698
msgid "RESTART LINE"
msgstr "重新 起動 行號"

#: tcl/mini.tcl:1699
msgid "Back"
msgstr "向後"

#: tcl/mini.tcl:1700
msgid "Ahead"
msgstr "向前"

#: tcl/mini.tcl:1701 tcl/ngcgui.tcl:1221
msgid "Restart"
msgstr "重新 起動"

#: tcl/mini.tcl:1711 tcl/mini.tcl:2823 tcl/mini.tcl:2882
#: tcl/tklinuxcnc.tcl:465 src/emc/usr_intf/axis/scripts/axis.py:1872
#: src/emc/usr_intf/axis/scripts/image-to-gcode.py:754
#: src/emc/usr_intf/axis/scripts/axis.py:1885
msgid "All files"
msgstr "所有文件"

#: tcl/mini.tcl:1712 tcl/mini.tcl:2824 tcl/mini.tcl:2883
#: tcl/tklinuxcnc.tcl:466
msgid "Text files"
msgstr "文字 文件"

#: tcl/mini.tcl:1713 tcl/mini.tcl:2825 tcl/mini.tcl:2884
#: tcl/tklinuxcnc.tcl:467
msgid "NC files"
msgstr "數控 文件"

#: tcl/mini.tcl:1753
msgid ""
"The interpreter is running. \n"
" Pressing OK will abort and load the new program"
msgstr ""
"解釋器 正在運行. \n"
"按 OK 將中止 並 加載 新的程序"

#: tcl/mini.tcl:1886
msgid "ESTOPPED"
msgstr "已急停"

#: tcl/mini.tcl:1889
msgid "ESTOP PUSH"
msgstr "急停鈕 按下"

#: tcl/mini.tcl:1892 tcl/tklinuxcnc.tcl:2233
msgid "ESTOP RESET"
msgstr "急停鈕 復位"

#: tcl/mini.tcl:1897 tcl/tklinuxcnc.tcl:2298
msgid "SPINDLE FORWARD"
msgstr "主軸 前轉"

#: tcl/mini.tcl:1899 tcl/tklinuxcnc.tcl:2300
msgid "SPINDLE REVERSE"
msgstr "主軸 反轉"

#: tcl/mini.tcl:1901 tcl/tklinuxcnc.tcl:2302
msgid "SPINDLE OFF"
msgstr "主軸 停"

#: tcl/mini.tcl:1903 tcl/tklinuxcnc.tcl:2304
msgid "SPINDLE INCREASE"
msgstr "主軸 增速"

#: tcl/mini.tcl:1905 tcl/tklinuxcnc.tcl:2306
msgid "SPINDLE DECREASE"
msgstr "主軸 減速"

#: tcl/mini.tcl:1907 tcl/tklinuxcnc.tcl:2308
msgid "SPINDLE ?"
msgstr "主軸　?"

#: tcl/mini.tcl:1911 tcl/tklinuxcnc.tcl:2312
msgid "BRAKE ON"
msgstr "剎車 開"

#: tcl/mini.tcl:1913 tcl/tklinuxcnc.tcl:2314
msgid "BRAKE OFF"
msgstr "剎車 關"

#: tcl/mini.tcl:1915 tcl/tklinuxcnc.tcl:2316
msgid "BRAKE ?"
msgstr "剎車　?"

#: tcl/mini.tcl:1919 tcl/tklinuxcnc.tcl:2274
msgid "MIST ON"
msgstr "噴霧 開"

#: tcl/mini.tcl:1921 tcl/tklinuxcnc.tcl:2276
msgid "MIST OFF"
msgstr "噴霧 關"

#: tcl/mini.tcl:1923 tcl/tklinuxcnc.tcl:2278
msgid "MIST ?"
msgstr "噴霧　?"

#: tcl/mini.tcl:1927 tcl/tklinuxcnc.tcl:2282
msgid "FLOOD ON"
msgstr "漫射 開"

#: tcl/mini.tcl:1929 tcl/tklinuxcnc.tcl:2284
msgid "FLOOD OFF"
msgstr "漫射 關"

#: tcl/mini.tcl:1931 tcl/tklinuxcnc.tcl:2286
msgid "FLOOD ?"
msgstr "漫射　?"

#: tcl/mini.tcl:2052
msgid "FEEDHOLD"
msgstr "進給 留住"

#: tcl/mini.tcl:2124
msgid ""
"TOOL SETUP \n"
" Click or tab to edit.   Press enter to return to keyboard machine control."
msgstr ""
"刀具安裝 \n"
"點擊 或 標籤 進行 編輯 按回車鍵 返回 到 鍵盤 機器控制."

#: tcl/mini.tcl:2130
msgid "  TOOL NUMBER  "
msgstr "　　刀具 號　　"

#: tcl/mini.tcl:2131
msgid "  LENGTH  "
msgstr "　　長度　　"

#: tcl/mini.tcl:2132
msgid "  DIAMETER  "
msgstr "　　直徑　　"

#: tcl/mini.tcl:2133
msgid "  COMMENT  "
msgstr "　　註解　　"

#: tcl/mini.tcl:2188
msgid "Add Extra Tool"
msgstr "加 額外 刀具"

#: tcl/mini.tcl:2189
msgid "Remove Last Tool"
msgstr "排除 最後 刀具"

#: tcl/mini.tcl:2217 tcl/mini.tcl:2253
#, tcl-format
msgid "Can't update the tool file while machine is in auto and %s."
msgstr "不能 更新 刀具文件, 机器在 自動和 %s."

#: tcl/mini.tcl:2229
msgid "This is not a good number."
msgstr "這不是 一個 好數字"

#: tcl/mini.tcl:2293
msgid ""
"COORDINATE SYSTEM SETUP \n"
"\n"
"  Click value to edit with keyboard.  Press enter to return to keyboard "
"control of machine. \n"
" "
msgstr ""
"坐標 系統 設置 \n"
"\n"
"點擊 價值 使用鍵盤 來編輯, 按 回車鍵 返回 到鍵盤 控制 機器"

#: tcl/mini.tcl:2320 tcl/scripts/Set_Coordinates.tcl:80
msgid "Axis "
msgstr "軸 "

#: tcl/mini.tcl:2321
msgid "Value "
msgstr "數值 "

#: tcl/mini.tcl:2326 tcl/scripts/Set_Coordinates.tcl:91
msgid "Teach"
msgstr "傳授"

#: tcl/mini.tcl:2334
msgid "Write And Load File "
msgstr "寫入 和 加載文件 "

#: tcl/mini.tcl:2336
msgid "Offset By Radius"
msgstr "徑向 偏移量"

#: tcl/mini.tcl:2337
msgid "Offset By Length"
msgstr "長度 偏移量"

#: tcl/mini.tcl:2342
msgid "Subtract"
msgstr "減去"

#: tcl/mini.tcl:2344
msgid "Add"
msgstr "添加"

#: tcl/mini.tcl:2366
msgid "Zero All G54"
msgstr "置零 于 所有G54"

#: tcl/mini.tcl:2367
msgid "Zero All G55"
msgstr "置零 于 所有G55"

#: tcl/mini.tcl:2368
msgid "Zero All G56"
msgstr "置零 于 所有G56"

#: tcl/mini.tcl:2369
msgid "Zero All G57"
msgstr "置零 于 所有G57"

#: tcl/mini.tcl:2370
msgid "Zero All G58"
msgstr "置零 于 所有G58"

#: tcl/mini.tcl:2371
msgid "Zero All G59"
msgstr "置零 于 所有G59"

#: tcl/mini.tcl:2372
msgid "Zero All G59.1"
msgstr "置零 于 所有G59.1"

#: tcl/mini.tcl:2373
msgid "Zero All G59.2"
msgstr "置零 于 所有G5"

#: tcl/mini.tcl:2374
msgid "Zero All G59.3"
msgstr "置零 于 所有G59.3"

#: tcl/mini.tcl:2375
msgid "Zero All ????"
msgstr "置零 于 所有 ????"

#: tcl/mini.tcl:2493
msgid "Modified..."
msgstr "修改..."

#: tcl/mini.tcl:2538
msgid "Save and Load"
msgstr "保存 和 加載"

#: tcl/mini.tcl:2540
msgid "Undo"
msgstr "復原"

#: tcl/mini.tcl:2541
msgid "Redo"
msgstr "重做"

#: tcl/mini.tcl:2546
msgid "Delete"
msgstr "刪除"

#: tcl/mini.tcl:2551
msgid "Replace..."
msgstr "替代..."

#: tcl/mini.tcl:2664
msgid "Next Number: "
msgstr "下一個 數字："

#: tcl/mini.tcl:2765
msgid "Basic Help"
msgstr "基本 的求助"

#: tcl/mini.tcl:2765
msgid ""
"This is a simple ASCII editor like many others.\n"
"\n"
"Ctrl+O  Open\n"
"Ctrl+S  Save\n"
"Ctrl+Z  Undo\n"
"Ctrl+Y  Redo\n"
"Ctrl+X  Cut\n"
"Ctrl+C  Copy\n"
"Ctrl+V  Paste\n"
"Del     Delete\n"
"Ctrl+A  Select All\n"
"\n"
"Ctrl+F  Find\n"
"Ctrl+R  Replace "
msgstr ""

#: tcl/mini.tcl:2785
msgid ""
"tknotepad by Joseph Acosta. <joeja@mindspring.com>\n"
"\n"
" Modified for EMC by: Paul Corner <paul_c@users.sourceforge.net>"
msgstr ""

#: tcl/mini.tcl:2793
msgid ""
"The contents of this file may have changed, do you wish to to save your "
"changes?"
msgstr ""

#: tcl/mini.tcl:2794
msgid "New Confirm?"
msgstr "新 確認"

#: tcl/mini.tcl:2928
msgid "Print Setup"
msgstr "列印 設定"

#: tcl/mini.tcl:2932
msgid "Print Command: "
msgstr "打印 命令: "

#: tcl/mini.tcl:3095
msgid "Find what:"
msgstr "查找 目標:"

#: tcl/mini.tcl:3101
msgid "Replace with:"
msgstr "替換："

#: tcl/mini.tcl:3109
msgid "Find Next"
msgstr "找 下一個"

#: tcl/mini.tcl:3112
msgid "Replace"
msgstr "替換"

#: tcl/mini.tcl:3120
msgid "Up"
msgstr "向上"

#: tcl/mini.tcl:3121
msgid "Down"
msgstr "向下"

#: tcl/mini.tcl:3124
msgid "Match case"
msgstr "匹配 大小寫"

#: tcl/mini.tcl:3569
msgid "rot-x"
msgstr "轉-x"

#: tcl/mini.tcl:3579
msgid "rot-y"
msgstr "轉-y"

#: tcl/mini.tcl:3589
msgid "rot-z"
msgstr "轉-z"

#: tcl/mini.tcl:3599
msgid "zoom"
msgstr "縮放"

#: tcl/mini.tcl:3655
msgid "TEST"
msgstr "試驗"

#: tcl/mini.tcl:3699
msgid "Hide Setup"
msgstr "隱蔽 設定"

#: tcl/mini.tcl:3703
msgid "Show Setup"
msgstr "顯示 設定"

#: tcl/show_errors.tcl:41
msgid "LinuxCNC Errors"
msgstr "LinuxCNC 故障"

#: tcl/show_errors.tcl:44
msgid ""
"LinuxCNC terminated with an error.  When reporting problems, please include "
"all the information below in your message."
msgstr "LinuxCNC 因故障 結束. 如要 報告問題, 請包括下面 的所有信息 在您的 消息"

#: tcl/show_errors.tcl:69 tcl/scripts/Set_Coordinates.tcl:103
msgid "Close"
msgstr "結束"

#: tcl/tklinuxcnc.tcl:154 tcl/tklinuxcnc.tcl:181
msgid "Set Run Mark"
msgstr "設置 運行 標記"

#: tcl/tklinuxcnc.tcl:156
#, tcl-format
msgid "Set run mark at line %s?"
msgstr "設置 運行 標記 在行號　%s?"

#: tcl/tklinuxcnc.tcl:176 tcl/tklinuxcnc.tcl:204
msgid "untitled"
msgstr "未命名"

#: tcl/tklinuxcnc.tcl:212
msgid "Load Parameter File"
msgstr "載入 參數 文件"

#: tcl/tklinuxcnc.tcl:261
msgid "LinuxCNC Diagnostics"
msgstr "LinuxCNC 排錯"

#: tcl/tklinuxcnc.tcl:263
msgid "Task"
msgstr "任務"

#: tcl/tklinuxcnc.tcl:265 tcl/tklinuxcnc.tcl:288 tcl/tklinuxcnc.tcl:311
msgid "Heartbeat:"
msgstr "心搏:"

#: tcl/tklinuxcnc.tcl:268 tcl/tklinuxcnc.tcl:291 tcl/tklinuxcnc.tcl:314
msgid "Command:"
msgstr "指令："

#: tcl/tklinuxcnc.tcl:271 tcl/tklinuxcnc.tcl:294 tcl/tklinuxcnc.tcl:317
msgid "Command #:"
msgstr "指令 #："

#: tcl/tklinuxcnc.tcl:274 tcl/tklinuxcnc.tcl:297 tcl/tklinuxcnc.tcl:320
msgid "Status:"
msgstr "狀況"

#: tcl/tklinuxcnc.tcl:286
msgid "Io"
msgstr "輸入輸出"

#: tcl/tklinuxcnc.tcl:309
msgid "Motion"
msgstr "動作"

#: tcl/tklinuxcnc.tcl:350
msgid "About TkLinuxCNC"
msgstr "關于 TkLinuxCNC"

#: tcl/tklinuxcnc.tcl:351
msgid ""
"TkLinuxcnc\n"
"\n"
"Tcl/Tk GUI for LinuxCNC\n"
"\n"
"GPL Version 2 (2012)"
msgstr ""

#: tcl/tklinuxcnc.tcl:399
msgid "Set Tool Offset"
msgstr "設置 刀具 偏移量"

#: tcl/tklinuxcnc.tcl:404 tcl/tklinuxcnc.tcl:905
msgid "Tool:"
msgstr "刀具:"

#: tcl/tklinuxcnc.tcl:722
msgid "Edit..."
msgstr "編輯..."

#: tcl/tklinuxcnc.tcl:727
msgid "Tool Table Editor..."
msgstr "刀具表編輯..."

#: tcl/tklinuxcnc.tcl:730 src/emc/usr_intf/touchy/touchy.glade:1383
msgid "Reload Tool Table"
msgstr "重新 載入 刀具表"

#: tcl/tklinuxcnc.tcl:740
msgid "Offsets and Variables..."
msgstr "偏移 和 變量"

#: tcl/tklinuxcnc.tcl:741
msgid "Diagnostics..."
msgstr "診斷..."

#: tcl/tklinuxcnc.tcl:742
msgid "Backplot..."
msgstr "路徑 模擬..."

#: tcl/tklinuxcnc.tcl:748
msgid "Testing..."
msgstr "測試..."

#: tcl/tklinuxcnc.tcl:749
msgid "Debug..."
msgstr "排錯..."

#: tcl/tklinuxcnc.tcl:750
msgid "Font..."
msgstr "字體..."

#: tcl/tklinuxcnc.tcl:754 src/emc/usr_intf/axis/scripts/image-to-gcode.py:665
msgid "Units"
msgstr "單位"

#: tcl/tklinuxcnc.tcl:755
msgid "auto"
msgstr "自動"

#: tcl/tklinuxcnc.tcl:756 src/emc/usr_intf/pncconf/pncconf.py:8512
msgid "inches"
msgstr "英寸"

#: tcl/tklinuxcnc.tcl:757 src/emc/usr_intf/axis/scripts/axis.py:1543
#: src/emc/usr_intf/axis/scripts/axis.py:1713
#: src/emc/usr_intf/touchy/touchy.glade:3301
#: src/emc/usr_intf/stepconf/stepconf.py:1685
#: src/emc/usr_intf/stepconf/stepconf.py:2221
#: src/emc/usr_intf/stepconf/stepconf.glade:4357
#: src/emc/usr_intf/pncconf/pncconf.py:8508
#: src/emc/usr_intf/pncconf/pncconf.glade:2229
#: src/emc/usr_intf/pncconf/pncconf.glade:2394
#: src/emc/usr_intf/pncconf/pncconf.glade:57616
#: src/emc/usr_intf/pncconf/pncconf.glade:57688
#: src/emc/usr_intf/pncconf/pncconf.glade:60646
#: src/emc/usr_intf/pncconf/pncconf.glade:61739
#: src/emc/usr_intf/pncconf/pncconf.glade:62832
#: src/emc/usr_intf/pncconf/pncconf.glade:63925
#: src/emc/usr_intf/pncconf/pncconf.glade:65091
#: src/emc/usr_intf/axis/scripts/axis.py:1556
#: src/emc/usr_intf/axis/scripts/axis.py:1726
msgid "mm"
msgstr "毫米"

#: tcl/tklinuxcnc.tcl:758
msgid "cm"
msgstr "厘米"

#: tcl/tklinuxcnc.tcl:762
msgid "Utilities"
msgstr "實用程式 選單"

#: tcl/tklinuxcnc.tcl:763
msgid "Hal Scope"
msgstr "HAL 顯示器"

#: tcl/tklinuxcnc.tcl:785
msgid "HAL Show"
msgstr "HAL 顯示"

#: tcl/tklinuxcnc.tcl:786
msgid "HAL Config"
msgstr "HAL 設定"

#: tcl/tklinuxcnc.tcl:792
msgid "Balloon help"
msgstr "弹出式 求助"

#: tcl/tklinuxcnc.tcl:815
msgid "Estop on"
msgstr "急停 開"

#: tcl/tklinuxcnc.tcl:816
msgid "Estop off"
msgstr "急停 關"

#: tcl/tklinuxcnc.tcl:818
msgid "Machine on"
msgstr "開机"

#: tcl/tklinuxcnc.tcl:819
msgid "Machine off"
msgstr "關机"

#: tcl/tklinuxcnc.tcl:826 src/emc/usr_intf/touchy/touchy.glade:1561
msgid "Manual"
msgstr "說明書"

#: tcl/tklinuxcnc.tcl:835
msgid "Mist on"
msgstr "噴霧 開"

#: tcl/tklinuxcnc.tcl:836
msgid "Mist off"
msgstr "噴霧 關"

#: tcl/tklinuxcnc.tcl:843
msgid "Flood on"
msgstr "淹浸 開"

#: tcl/tklinuxcnc.tcl:844
msgid "Flood off"
msgstr "淹浸 關"

#: tcl/tklinuxcnc.tcl:851
msgid "Lube on"
msgstr "潤滑 開"

#: tcl/tklinuxcnc.tcl:852
msgid "Lube off"
msgstr "潤滑 關"

#: tcl/tklinuxcnc.tcl:869
msgid "Spindle forward"
msgstr "主軸 前轉"

#: tcl/tklinuxcnc.tcl:870
msgid "Spindle reverse"
msgstr "主軸 反轉"

#: tcl/tklinuxcnc.tcl:885
msgid "Brake on"
msgstr "剎車 開"

#: tcl/tklinuxcnc.tcl:886
msgid "Brake off"
msgstr "剎車 關"

#: tcl/tklinuxcnc.tcl:907
msgid "Offset:"
msgstr "位移:"

#: tcl/tklinuxcnc.tcl:913
msgid "Work Offsets:"
msgstr "工件 位移:"

#: tcl/tklinuxcnc.tcl:1233
msgid "relative"
msgstr "相對的"

#: tcl/tklinuxcnc.tcl:1234
msgid "machine"
msgstr "機床"

#: tcl/tklinuxcnc.tcl:1236
msgid "actual"
msgstr "現實"

#: tcl/tklinuxcnc.tcl:1237
msgid "commanded"
msgstr "指令"

#: tcl/tklinuxcnc.tcl:1239
msgid "joint"
msgstr ""

#: tcl/tklinuxcnc.tcl:1240
msgid "world"
msgstr ""

#: tcl/tklinuxcnc.tcl:1333
msgid "Axis Offset"
msgstr "軸向的 偏置"

#: tcl/tklinuxcnc.tcl:1335
msgid "Set axis value:"
msgstr "設定軸 偏移量:"

#: tcl/tklinuxcnc.tcl:1429
msgid "Set Feed Override"
msgstr "設定 超越調整"

#: tcl/tklinuxcnc.tcl:1435
msgid "Set feed override:"
msgstr "設定 超速調整:"

#: tcl/tklinuxcnc.tcl:1460
msgid "Set Spindle Override"
msgstr "設定 主軸超速"

#: tcl/tklinuxcnc.tcl:1466
msgid "Set spindle speed override:"
msgstr "設定 主軸 速度超速:"

#: tcl/tklinuxcnc.tcl:1521
msgid "Linear Jog Speed"
msgstr "直線 慢步 速度"

#: tcl/tklinuxcnc.tcl:1552
msgid "Angular Jog Speed (deg)/min:"
msgstr "角線 慢步 速度　度/分:"

#: tcl/tklinuxcnc.tcl:1596
msgid "Spindle speed Override:"
msgstr "主軸速度 超速:"

#: tcl/tklinuxcnc.tcl:1642
msgid "Program: "
msgstr "程式:　"

#: tcl/tklinuxcnc.tcl:1647
msgid "  -  Status: "
msgstr "　-　狀況:　"

#: tcl/tklinuxcnc.tcl:1663
msgid "Optional Stop"
msgstr "可選 的 停止"

#: tcl/tklinuxcnc.tcl:2010
msgid "Error"
msgstr "故障"

#: tcl/tklinuxcnc.tcl:2070 tcl/ngcgui_ttt.tcl:46
msgid "Set Font"
msgstr "字體 設為"

#: tcl/tklinuxcnc.tcl:2079 tcl/ngcgui_ttt.tcl:283
msgid "Font"
msgstr "字體"

#: tcl/tklinuxcnc.tcl:2086
msgid "Size"
msgstr "大小"

#: tcl/tklinuxcnc.tcl:2093
msgid "Style"
msgstr "式樣"

#: tcl/tklinuxcnc.tcl:2229 share/axis/tcl/axis.tcl:1916
msgid "ESTOP"
msgstr "急停"

#: tcl/tklinuxcnc.tcl:2231 tcl/ngcgui.tcl:2840 share/axis/tcl/axis.tcl:1918
msgid "ON"
msgstr "開"

#: tcl/tklinuxcnc.tcl:2290
msgid "LUBE ON"
msgstr "潤滑 開"

#: tcl/tklinuxcnc.tcl:2292
msgid "LUBE OFF"
msgstr "潤滑 關"

#: tcl/tklinuxcnc.tcl:2294
msgid "LUBE ?"
msgstr "潤滑　?"

#: tcl/scripts/Set_Coordinates.tcl:23
msgid "LinuxCNC Set Coordinate"
msgstr "LInuxCNC 坐摽　設為"

#: tcl/scripts/Set_Coordinates.tcl:26
msgid "Coordinate System Control Window"
msgstr "坐標 系統 控制 窗口"

#: tcl/scripts/Set_Coordinates.tcl:81
msgid "Var # "
msgstr "變量 # "

#: tcl/scripts/Set_Coordinates.tcl:82
msgid "Offset Value "
msgstr "偏移 值 "

#: tcl/scripts/Set_Coordinates.tcl:83
msgid "What to Teach"
msgstr "教 什麼 "

#: tcl/scripts/Set_Coordinates.tcl:101
msgid "Set Old"
msgstr "設定 舊的"

#: tcl/scripts/Set_Coordinates.tcl:102
msgid "Set Zero"
msgstr "設定 零"

#: tcl/scripts/Set_Coordinates.tcl:104
msgid "Write"
msgstr "寫"

#: tcl/ngcgui.tcl:467
msgid "Need non-null file name"
msgstr ""

#: tcl/ngcgui.tcl:543
msgid "Disallowed use of ngcgui generated file as Subfile"
msgstr ""

#: tcl/ngcgui.tcl:549
msgid ""
"marked (not_a_subfile)\n"
"Not intended for use as a subfile"
msgstr ""

#: tcl/ngcgui.tcl:564
msgid "Multiple subroutines in file not allowed"
msgstr ""

#: tcl/ngcgui.tcl:573 tcl/ngcgui.tcl:595 tcl/ngcgui.tcl:608 tcl/ngcgui.tcl:650
#: tcl/ngcgui.tcl:755
msgid "bogus"
msgstr ""

#: tcl/ngcgui.tcl:575
msgid "sub label"
msgstr "子標籤"

#: tcl/ngcgui.tcl:575 tcl/ngcgui.tcl:652
msgid "does not match subroutine file name"
msgstr "不匹配的子程序文件名"

#: tcl/ngcgui.tcl:590 tcl/ngcgui.tcl:591
msgid "ignoring M2 after endsub"
msgstr ""

#: tcl/ngcgui.tcl:596
msgid "file contains lines after subend"
msgstr ""

#: tcl/ngcgui.tcl:609
msgid "file contains lines before sub"
msgstr ""

#: tcl/ngcgui.tcl:652
msgid "endsub label"
msgstr ""

#: tcl/ngcgui.tcl:757
msgid "out of sequence positional parameter"
msgstr ""

#: tcl/ngcgui.tcl:757
msgid "expected"
msgstr ""

#: tcl/ngcgui.tcl:817
msgid "toomany"
msgstr ""

#: tcl/ngcgui.tcl:868
msgid "no sub found in file"
msgstr ""

#: tcl/ngcgui.tcl:871
msgid "no endsub found in file"
msgstr ""

#: tcl/ngcgui.tcl:961
msgid "Choose Files"
msgstr "選擇文件"

#: tcl/ngcgui.tcl:1100
msgid "Controls"
msgstr "操控"

#: tcl/ngcgui.tcl:1109
msgid "Preamble"
msgstr ""

#: tcl/ngcgui.tcl:1122
msgid "Subfile"
msgstr ""

#: tcl/ngcgui.tcl:1134
msgid "Postamble"
msgstr ""

#: tcl/ngcgui.tcl:1151
msgid "Retain values on Subfile read"
msgstr ""

#: tcl/ngcgui.tcl:1159
#, fuzzy
msgid "Expand subroutine"
msgstr "樹狀 擴張"

#: tcl/ngcgui.tcl:1168 tcl/ngcgui.tcl:2414
#, fuzzy
msgid "Autosend"
msgstr "自動"

#: tcl/ngcgui.tcl:1178
msgid "Verbose ngcfile"
msgstr "詳細查看ngc文件"

#: tcl/ngcgui.tcl:1188 tcl/ngcgui.tcl:2235 tcl/ngcgui.tcl:2259
#: tcl/ngcgui.tcl:2289
msgid "Create Feature"
msgstr ""

#: tcl/ngcgui.tcl:1194 tcl/ngcgui.tcl:2919
msgid "MakeFile"
msgstr "Make文件"

#: tcl/ngcgui.tcl:1195 tcl/ngcgui.tcl:2916
msgid "Finalize"
msgstr ""

#: tcl/ngcgui.tcl:1212
msgid "Reread"
msgstr "再讀"

#: tcl/ngcgui.tcl:1231
msgid "SendFileToAxis"
msgstr ""

#: tcl/ngcgui.tcl:1274
msgid "Unrecoverable problem"
msgstr ""

#: tcl/ngcgui.tcl:1374
msgid "Postamble file"
msgstr ""

#: tcl/ngcgui.tcl:1424
msgid "Subroutine file"
msgstr ""

#: tcl/ngcgui.tcl:1482
msgid "Positional Parameters"
msgstr "位置參數"

#: tcl/ngcgui.tcl:1587
msgid "_Globals"
msgstr ""

#: tcl/ngcgui.tcl:1690
msgid "No Subfile specified"
msgstr ""

#: tcl/ngcgui.tcl:1692
msgid "No parameters yet"
msgstr "還沒有任何參數"

#: tcl/ngcgui.tcl:1701
msgid "Missing value for parm"
msgstr ""

#: tcl/ngcgui.tcl:1735
msgid "Output file"
msgstr "輸出文件"

#: tcl/ngcgui.tcl:1827
msgid "Positional parameters for"
msgstr ""

#: tcl/ngcgui.tcl:1835
#, fuzzy
msgid "expanded file"
msgstr "文字 文件"

#: tcl/ngcgui.tcl:1849
#, fuzzy
msgid "call subroutine file"
msgstr "太多的子程序層面"

#: tcl/ngcgui.tcl:1919
msgid "Multiple Tabs with Features"
msgstr ""

#: tcl/ngcgui.tcl:1920
msgid "Finalize all Tabs?"
msgstr ""

#: tcl/ngcgui.tcl:1920
msgid "Order"
msgstr ""

#: tcl/ngcgui.tcl:1922
msgid "No, just this page"
msgstr ""

#: tcl/ngcgui.tcl:1936
msgid "Axis is not responding"
msgstr ""

#: tcl/ngcgui.tcl:1937
#, fuzzy
msgid "Error: "
msgstr "故障"

#: tcl/ngcgui.tcl:1939
msgid "Autosend disabled, Ctrl-A toggles autosend"
msgstr ""

#: tcl/ngcgui.tcl:1941
msgid "File saving enabled -- Finalize to save"
msgstr ""

#: tcl/ngcgui.tcl:1957
msgid "Require .ngc suffix for filename"
msgstr ""

#: tcl/ngcgui.tcl:1967
msgid "Disallowed overwrite of"
msgstr ""

#: tcl/ngcgui.tcl:1986
msgid "FEATURE"
msgstr ""

#: tcl/ngcgui.tcl:1993
msgid "feature line added"
msgstr ""

#: tcl/ngcgui.tcl:2002
msgid "line added"
msgstr ""

#: tcl/ngcgui.tcl:2002
msgid "activated"
msgstr ""

#: tcl/ngcgui.tcl:2004
msgid "restores"
msgstr ""

#: tcl/ngcgui.tcl:2041
msgid "NOTREACHED mode"
msgstr ""

#: tcl/ngcgui.tcl:2236
msgid "Enter parms for 1st feature"
msgstr ""

#: tcl/ngcgui.tcl:2243
#, fuzzy
msgid "New Outfile"
msgstr "數控 文件"

#: tcl/ngcgui.tcl:2245
msgid "Ready to make New Outfile"
msgstr ""

#: tcl/ngcgui.tcl:2262 tcl/ngcgui.tcl:2295
msgid "Enter parms for feature "
msgstr ""

#: tcl/ngcgui.tcl:2282
#, fuzzy
msgid "feature"
msgstr "夾具"

#: tcl/ngcgui.tcl:2287
#, fuzzy
msgid "Create Next"
msgstr "創建 或 修改"

#: tcl/ngcgui.tcl:2292
#, fuzzy
msgid "Created feature "
msgstr "創建 或 修改"

#: tcl/ngcgui.tcl:2316
#, fuzzy
msgid "option"
msgstr "動作"

#: tcl/ngcgui.tcl:2327
#, fuzzy
msgid "Missing parameters"
msgstr " 參數(_m) "

#: tcl/ngcgui.tcl:2331
#, fuzzy
msgid "Parse Error"
msgstr "故障"

#: tcl/ngcgui.tcl:2338
msgid "Null Preamble"
msgstr ""

#: tcl/ngcgui.tcl:2343
#, fuzzy
msgid "Read Preamble"
msgstr "超前角"

#: tcl/ngcgui.tcl:2347
msgid "Preamble Error"
msgstr ""

#: tcl/ngcgui.tcl:2352
msgid "Null Postamble"
msgstr ""

#: tcl/ngcgui.tcl:2357
msgid "Read Postamble"
msgstr ""

#: tcl/ngcgui.tcl:2361
msgid "Postamble Error"
msgstr ""

#: tcl/ngcgui.tcl:2366
msgid "Read Subfile"
msgstr ""

#: tcl/ngcgui.tcl:2371
#, fuzzy
msgid "Write Error"
msgstr "故障"

#: tcl/ngcgui.tcl:2375
msgid "Outfile set"
msgstr ""

#: tcl/ngcgui.tcl:2380
msgid "Finished"
msgstr ""

#: tcl/ngcgui.tcl:2385
#, fuzzy
msgid "Canceled"
msgstr "取消"

#: tcl/ngcgui.tcl:2391
msgid "Sent"
msgstr ""

#: tcl/ngcgui.tcl:2395
#, fuzzy
msgid "SendFileToAxis failed"
msgstr "篩選 失敗"

#: tcl/ngcgui.tcl:2399
msgid "Ctrl-k for Key bindings"
msgstr ""

#: tcl/ngcgui.tcl:2403
#, fuzzy
msgid "Expand sub"
msgstr "展開 針"

#: tcl/ngcgui.tcl:2407
#, fuzzy
msgid "Retain values"
msgstr "設定軸 偏移量:"

#: tcl/ngcgui.tcl:2411
msgid "Verbose"
msgstr ""

#: tcl/ngcgui.tcl:2417
msgid "Finalize Canceled"
msgstr ""

#: tcl/ngcgui.tcl:2572 tcl/ngcgui.tcl:2728
msgid "Dismiss"
msgstr ""

#: tcl/ngcgui.tcl:2577
msgid "ngcgui Error"
msgstr ""

#: tcl/ngcgui.tcl:2600
msgid "Declining support for tk send bug in ngcgui"
msgstr ""

#: tcl/ngcgui.tcl:2601
msgid "You should upgrade linuxcnc to >= linuxcnc2.5"
msgstr ""

#: tcl/ngcgui.tcl:2645
msgid "pre2.4_send_file_to_axis:error"
msgstr ""

#: tcl/ngcgui.tcl:2839 share/axis/tcl/axis.tcl:1917
msgid "OFF"
msgstr ""

#: tcl/ngcgui.tcl:2842
#, fuzzy
msgid "Toggle autosend"
msgstr "切換 淹浸"

#: tcl/ngcgui.tcl:2843 tcl/ngcgui.tcl:3057
#, fuzzy
msgid "Clear entries"
msgstr "清除 通報"

#: tcl/ngcgui.tcl:2844
msgid "Set entries to default values"
msgstr ""

#: tcl/ngcgui.tcl:2845 tcl/ngcgui.tcl:2859 tcl/ngcgui.tcl:2861
msgid "Open editor specified by"
msgstr ""

#: tcl/ngcgui.tcl:2846
msgid "on last outfile"
msgstr ""

#: tcl/ngcgui.tcl:2847
#, fuzzy
msgid "toggle expand subroutines"
msgstr "太多的子程序層面"

#: tcl/ngcgui.tcl:2848
msgid "Create feature"
msgstr ""

#: tcl/ngcgui.tcl:2849
msgid "Finalize (AUTO send is"
msgstr ""

#: tcl/ngcgui.tcl:2850
msgid "Show key bindings"
msgstr ""

#: tcl/ngcgui.tcl:2851
msgid "Restart (cancel pending)"
msgstr ""

#: tcl/ngcgui.tcl:2852
msgid "(re)Read Preamble"
msgstr ""

#: tcl/ngcgui.tcl:2853
msgid "(re)Read Postamble"
msgstr ""

#: tcl/ngcgui.tcl:2854
msgid "(re)Read Subfile"
msgstr ""

#: tcl/ngcgui.tcl:2855
msgid "toggle retain values"
msgstr ""

#: tcl/ngcgui.tcl:2856
msgid "toggle output file verbosity"
msgstr ""

#: tcl/ngcgui.tcl:2857
#, fuzzy
msgid "Show status"
msgstr "顯示重開"

#: tcl/ngcgui.tcl:2858
msgid "Show full status (debug info)"
msgstr ""

#: tcl/ngcgui.tcl:2860
#, fuzzy
msgid "on current subfile"
msgstr "重新打開 當前 文件 [Control-R]"

#: tcl/ngcgui.tcl:2862
msgid "on current preamble"
msgstr ""

#: tcl/ngcgui.tcl:2865
msgid " Escape Return to Preview page"
msgstr ""

#: tcl/ngcgui.tcl:2942
msgid "Editing requires setting for environmental variable VISUAL"
msgstr ""

#: tcl/ngcgui.tcl:2943
msgid "Trying gedit"
msgstr ""

#: tcl/ngcgui.tcl:2955
#, fuzzy
msgid "No file available for editing yet"
msgstr "非整數值對整數"

#: tcl/ngcgui.tcl:2964 tcl/ngcgui.tcl:2973
#, fuzzy
msgid "No file available for editing"
msgstr "非整數值對整數"

#: tcl/ngcgui.tcl:2990
#, fuzzy
msgid "Status items"
msgstr "狀況"

#: tcl/ngcgui.tcl:3003
msgid "All-page opt items"
msgstr ""

#: tcl/ngcgui.tcl:3009
msgid "any-items"
msgstr ""

#: tcl/ngcgui.tcl:3046
#, fuzzy
msgid "Set defaults"
msgstr "AXIS 預 置 值"

#: tcl/ngcgui.tcl:3125
msgid "not writable"
msgstr ""

#: tcl/ngcgui.tcl:3263 tcl/ngcgui.tcl:3443
#, fuzzy
msgid "new"
msgstr "新"

#: tcl/ngcgui.tcl:3288
msgid "Open a new Subfile"
msgstr ""

#: tcl/ngcgui.tcl:3434
msgid "remove"
msgstr ""

#: tcl/ngcgui.tcl:3456 tcl/ngcgui.tcl:3462
msgid "move"
msgstr ""

#: tcl/ngcgui.tcl:3561 src/emc/usr_intf/pncconf/pncconf.py:7022
#: src/emc/usr_intf/pncconf/pncconf.py:7139
#: src/emc/usr_intf/pncconf/pncconf.py:7306
msgid "Custom"
msgstr "自訂"

#: tcl/ngcgui.tcl:3587
msgid "Problem creating page"
msgstr ""

#: tcl/ngcgui.tcl:3594
msgid "entrykeybindings not available"
msgstr ""

#: tcl/ngcgui.tcl:3633
msgid "Found multiple matches for"
msgstr ""

#: tcl/ngcgui.tcl:3634
msgid "using path"
msgstr ""

#: tcl/ngcgui.tcl:3642 src/emc/usr_intf/axis/scripts/axis.py:2242
#: src/emc/usr_intf/axis/scripts/axis.py:2255
#: src/emc/usr_intf/axis/scripts/axis.py:2268
msgid "Warning"
msgstr "警告"

#: tcl/ngcgui.tcl:3643
msgid "File absolute path specifier conflicts with searchpath result"
msgstr ""

#: tcl/ngcgui.tcl:3644
#, fuzzy
msgid "Absolute Specifier"
msgstr "絕對反饋"

#: tcl/ngcgui.tcl:3645
msgid "Using Search Result"
msgstr ""

#: tcl/ngcgui.tcl:3650
msgid "File not in Search Path"
msgstr ""

#: tcl/ngcgui.tcl:3652
msgid "Must be in search path"
msgstr ""

#: tcl/ngcgui.tcl:3654
msgid "(File found -- not in search path)"
msgstr ""

#: tcl/ngcgui.tcl:3656
msgid "Current directory"
msgstr ""

#: tcl/ngcgui.tcl:3657
msgid "Search path"
msgstr ""

#: tcl/ngcgui.tcl:3663
msgid "Check setting for"
msgstr ""

#: tcl/ngcgui.tcl:3664
#, fuzzy
msgid "in ini file"
msgstr "（無文件）"

#: tcl/ngcgui.tcl:3665
msgid "(Restart required after fixing ini file)"
msgstr ""

#: tcl/ngcgui.tcl:3680
#, fuzzy
msgid "Try to Continue"
msgstr "繼續"

#: tcl/ngcgui.tcl:3685
#, fuzzy
msgid "Ngcgui Configuration File Not Found"
msgstr "打開配置文件:"

#: tcl/ngcgui.tcl:3765
msgid "Missing Tcl Package Img"
msgstr ""

#: tcl/ngcgui.tcl:3766
msgid "Please install Img"
msgstr ""

#: tcl/ngcgui.tcl:3965
#, fuzzy
msgid "ini file"
msgstr "（無文件）"

#: tcl/ngcgui.tcl:3973
msgid "not found"
msgstr ""

#: tcl/ngcgui_ttt.tcl:67
msgid "found truetype-tracer v4 -OK"
msgstr ""

#: tcl/ngcgui_ttt.tcl:70
msgid "Note truetype-tracer v4 is required"
msgstr ""

#: tcl/ngcgui_ttt.tcl:71
msgid "Note: truetype-tracer v4 is required"
msgstr ""

#: tcl/ngcgui_ttt.tcl:81
msgid "ngcgui_app.tcl must be loaded before"
msgstr ""

#: tcl/ngcgui_ttt.tcl:89
msgid "Create a subroutine file from truetype-tracer (V4 reqd)"
msgstr ""

#: tcl/ngcgui_ttt.tcl:102 tcl/ngcgui_ttt.tcl:115
#, fuzzy
msgid "problem with"
msgstr "替換："

#: tcl/ngcgui_ttt.tcl:106
msgid "No entry for"
msgstr ""

#: tcl/ngcgui_ttt.tcl:109
msgid "wrong version of truetype-tracer"
msgstr ""

#: tcl/ngcgui_ttt.tcl:125
msgid "not writable, using"
msgstr ""

#: tcl/ngcgui_ttt.tcl:125
msgid "and setting expandsub"
msgstr ""

#: tcl/ngcgui_ttt.tcl:161
msgid "Text"
msgstr ""

#: tcl/ngcgui_ttt.tcl:171
#, fuzzy
msgid "Linescale"
msgstr "比例"

#: tcl/ngcgui_ttt.tcl:177
msgid "none"
msgstr ""

#: tcl/ngcgui_ttt.tcl:192
msgid "Subdiv"
msgstr ""

#: tcl/ngcgui_ttt.tcl:199
#, fuzzy
msgid "default"
msgstr "AXIS 預 置 值"

#: tcl/ngcgui_ttt.tcl:239
#, fuzzy
msgid "Mode"
msgstr "運行模式"

#: tcl/ngcgui_ttt.tcl:247
#, fuzzy
msgid "normal"
msgstr "正常"

#: tcl/ngcgui_ttt.tcl:248
msgid "date"
msgstr ""

#: tcl/ngcgui_ttt.tcl:249
msgid "fontname"
msgstr ""

#: tcl/ngcgui_ttt.tcl:262
#, fuzzy
msgid "Switches"
msgstr "英寸"

#: tcl/ngcgui_ttt.tcl:270
msgid "Unicode"
msgstr ""

#: tcl/ngcgui_ttt.tcl:275
msgid "Allow Rotation"
msgstr ""

#: tcl/ngcgui_ttt.tcl:295
msgid "Make ngcgui-compatible subfile and new tab page"
msgstr ""

#: tcl/ngcgui_ttt.tcl:353
msgid "Null text"
msgstr ""

#: tcl/ngcgui_ttt.tcl:384
msgid "Using truetype-tracer default font"
msgstr ""

#: tcl/ngcgui_ttt.tcl:388
#, fuzzy
msgid "no such file"
msgstr "（無文件）"

#: tcl/ngcgui_ttt.tcl:393
#, fuzzy
msgid "file not readable"
msgstr "文件未打開"

#: tcl/ngcgui_ttt.tcl:507
msgid "Creating new tab page"
msgstr ""

#: src/emc/usr_intf/axis/scripts/axis.py:144
#: src/emc/usr_intf/axis/scripts/axis.py:148
msgid "Emergency stop"
msgstr "緊急 停止"

#: src/emc/usr_intf/axis/scripts/axis.py:145
#: src/emc/usr_intf/axis/scripts/axis.py:149
msgid "Turn machine on"
msgstr "開動 機器"

#: src/emc/usr_intf/axis/scripts/axis.py:147
#: src/emc/usr_intf/axis/scripts/axis.py:151
msgid "Activate first axis"
msgstr "激活 第一軸"

#: src/emc/usr_intf/axis/scripts/axis.py:148
#: src/emc/usr_intf/axis/scripts/axis.py:152
msgid "Activate second axis"
msgstr "激活 第二軸"

#: src/emc/usr_intf/axis/scripts/axis.py:149
#: src/emc/usr_intf/axis/scripts/axis.py:153
msgid "Activate third axis"
msgstr "激活 第三軸"

#: src/emc/usr_intf/axis/scripts/axis.py:150
#: src/emc/usr_intf/axis/scripts/axis.py:154
msgid "Activate fourth axis"
msgstr "激活 第四軸"

#: src/emc/usr_intf/axis/scripts/axis.py:151
#: src/emc/usr_intf/axis/scripts/axis.py:155
msgid "Activate fifth through ninth axis"
msgstr "激活 第五軸 到 第九軸"

#: src/emc/usr_intf/axis/scripts/axis.py:152
#: src/emc/usr_intf/axis/scripts/axis.py:156
msgid "Set Feed Override from 0% to 100%"
msgstr "進給 超速設為從　0% 至　100%"

#: src/emc/usr_intf/axis/scripts/axis.py:153
#: src/emc/usr_intf/axis/scripts/axis.py:157
msgid ", and ."
msgstr ", 和 ."

#: src/emc/usr_intf/axis/scripts/axis.py:153
#: src/emc/usr_intf/axis/scripts/axis.py:157
msgid "Select jog speed"
msgstr "選擇 慢步 速度"

#: src/emc/usr_intf/axis/scripts/axis.py:154
#: src/emc/usr_intf/axis/scripts/axis.py:158
msgid "< and >"
msgstr "< 和 >"

#: src/emc/usr_intf/axis/scripts/axis.py:154
#: src/emc/usr_intf/axis/scripts/axis.py:158
msgid "Select angular jog speed"
msgstr "選擇 角 慢步 速度"

#: src/emc/usr_intf/axis/scripts/axis.py:155
#: src/emc/usr_intf/axis/scripts/axis.py:159
msgid "I, Shift-I"
msgstr ""

#: src/emc/usr_intf/axis/scripts/axis.py:155 share/axis/tcl/axis.tcl:2356
#: src/emc/usr_intf/axis/scripts/axis.py:159
msgid "Select jog increment"
msgstr "選擇 慢步 增量"

#: src/emc/usr_intf/axis/scripts/axis.py:156
#: src/emc/usr_intf/axis/scripts/axis.py:160
msgid "Continuous jog"
msgstr "連續 慢步"

#: src/emc/usr_intf/axis/scripts/axis.py:157
#: src/emc/usr_intf/pncconf/pncconf.py:479
#: src/emc/usr_intf/axis/scripts/axis.py:161
msgid "Home"
msgstr "零點"

#: src/emc/usr_intf/axis/scripts/axis.py:157
#: src/emc/usr_intf/axis/scripts/axis.py:161
msgid "Send active axis home"
msgstr "送 活躍軸 回零點"

#: src/emc/usr_intf/axis/scripts/axis.py:158
#: src/emc/usr_intf/axis/scripts/axis.py:162
msgid "Ctrl-Home"
msgstr ""

#: src/emc/usr_intf/axis/scripts/axis.py:158
#: src/emc/usr_intf/axis/scripts/axis.py:162
msgid "Home all axes"
msgstr "所有軸 回零點"

#: src/emc/usr_intf/axis/scripts/axis.py:159
#: src/emc/usr_intf/axis/scripts/axis.py:163
msgid "Shift-Home"
msgstr ""

#: src/emc/usr_intf/axis/scripts/axis.py:159
#: src/emc/usr_intf/axis/scripts/axis.py:163
msgid "Zero G54 offset for active axis"
msgstr "置零 G54 偏置 對於 活躍 的軸"

#: src/emc/usr_intf/axis/scripts/axis.py:160
#: src/emc/usr_intf/axis/scripts/axis.py:164
msgid "End"
msgstr "終止"

#: src/emc/usr_intf/axis/scripts/axis.py:160
#: src/emc/usr_intf/axis/scripts/axis.py:164
msgid "Set G54 offset for active axis"
msgstr "設 G54 偏置 對於 活躍 的軸"

#: src/emc/usr_intf/axis/scripts/axis.py:161
#: src/emc/usr_intf/axis/scripts/axis.py:165
msgid "Jog active axis"
msgstr "慢步 活躍的 軸"

#: src/emc/usr_intf/axis/scripts/axis.py:164
#: src/emc/usr_intf/axis/scripts/axis.py:168
msgid "Left, Right"
msgstr "左，右"

#: src/emc/usr_intf/axis/scripts/axis.py:164
#: src/emc/usr_intf/axis/scripts/axis.py:168
msgid "Jog first axis"
msgstr "慢步 第一軸"

#: src/emc/usr_intf/axis/scripts/axis.py:165
#: src/emc/usr_intf/axis/scripts/axis.py:169
msgid "Up, Down"
msgstr "上，下"

#: src/emc/usr_intf/axis/scripts/axis.py:165
#: src/emc/usr_intf/axis/scripts/axis.py:169
msgid "Jog second axis"
msgstr "慢步 第二軸"

#: src/emc/usr_intf/axis/scripts/axis.py:166
#: src/emc/usr_intf/axis/scripts/axis.py:170
msgid "Pg Up, Pg Dn"
msgstr "頁向上, 頁向下"

#: src/emc/usr_intf/axis/scripts/axis.py:166
#: src/emc/usr_intf/axis/scripts/axis.py:170
msgid "Jog third axis"
msgstr "慢步 第三軸"

#: src/emc/usr_intf/axis/scripts/axis.py:167
#: src/emc/usr_intf/axis/scripts/axis.py:171
msgid "Shift+above jogs"
msgstr ""

#: src/emc/usr_intf/axis/scripts/axis.py:167
#: src/emc/usr_intf/axis/scripts/axis.py:171
msgid "Jog at traverse speed"
msgstr "慢步 橫過速度"

#: src/emc/usr_intf/axis/scripts/axis.py:168
#: src/emc/usr_intf/axis/scripts/axis.py:172
msgid "Jog fourth axis"
msgstr "慢步 第四軸"

#: src/emc/usr_intf/axis/scripts/axis.py:171
#: src/emc/usr_intf/axis/scripts/axis.py:175
msgid "Toggle between Drag and Rotate mode"
msgstr "切換 拖動 和 旋轉 模式"

#: src/emc/usr_intf/axis/scripts/axis.py:172
#: src/emc/usr_intf/axis/scripts/axis.py:176
msgid "Left Button"
msgstr "左 按鈕"

#: src/emc/usr_intf/axis/scripts/axis.py:172
#: src/emc/usr_intf/axis/scripts/axis.py:176
msgid "Pan, rotate or select line"
msgstr "平移,旋轉 或 行選擇"

#: src/emc/usr_intf/axis/scripts/axis.py:173
#: src/emc/usr_intf/axis/scripts/axis.py:177
msgid "Shift+Left Button"
msgstr ""

#: src/emc/usr_intf/axis/scripts/axis.py:173
#: src/emc/usr_intf/axis/scripts/axis.py:177
msgid "Rotate or pan"
msgstr "旋轉 或 平移"

#: src/emc/usr_intf/axis/scripts/axis.py:174
#: src/emc/usr_intf/axis/scripts/axis.py:178
msgid "Right Button"
msgstr "右按鈕"

#: src/emc/usr_intf/axis/scripts/axis.py:174
#: src/emc/usr_intf/axis/scripts/axis.py:176
#: src/emc/usr_intf/axis/scripts/axis.py:177
#: src/emc/usr_intf/axis/scripts/axis.py:178
#: src/emc/usr_intf/axis/scripts/axis.py:180
#: src/emc/usr_intf/axis/scripts/axis.py:181
msgid "Zoom view"
msgstr "縮放 視圖"

#: src/emc/usr_intf/axis/scripts/axis.py:175
#: src/emc/usr_intf/axis/scripts/axis.py:179
msgid "Wheel Button"
msgstr "滾輪 按鍵"

#: src/emc/usr_intf/axis/scripts/axis.py:175
#: src/emc/usr_intf/axis/scripts/axis.py:179
msgid "Rotate view"
msgstr "旋轉 視圖"

#: src/emc/usr_intf/axis/scripts/axis.py:176
#: src/emc/usr_intf/axis/scripts/axis.py:180
msgid "Rotate Wheel"
msgstr "旋轉 滾輪"

#: src/emc/usr_intf/axis/scripts/axis.py:177
#: src/emc/usr_intf/axis/scripts/axis.py:181
msgid "Control+Left Button"
msgstr ""

#: src/emc/usr_intf/axis/scripts/axis.py:180
#: src/emc/usr_intf/axis/scripts/axis.py:184
msgid "Manual control"
msgstr "手動 控制"

#: src/emc/usr_intf/axis/scripts/axis.py:181
#: src/emc/usr_intf/axis/scripts/axis.py:185
msgid "Code entry (MDI)"
msgstr "代碼輸入　(MDI)"

#: src/emc/usr_intf/axis/scripts/axis.py:182
#: src/emc/usr_intf/axis/scripts/axis.py:186
msgid "Control-M"
msgstr ""

#: src/emc/usr_intf/axis/scripts/axis.py:182
#: src/emc/usr_intf/axis/scripts/axis.py:186
msgid "Clear MDI history"
msgstr "清除 MDI 歷史"

#: src/emc/usr_intf/axis/scripts/axis.py:183
#: src/emc/usr_intf/axis/scripts/axis.py:187
msgid "Control-H"
msgstr ""

#: src/emc/usr_intf/axis/scripts/axis.py:183
#: src/emc/usr_intf/axis/scripts/axis.py:187
msgid "Copy selected MDI history elements"
msgstr "複製 選定的　MDI 歷史 元件"

#: src/emc/usr_intf/axis/scripts/axis.py:184
#: src/emc/usr_intf/axis/scripts/axis.py:188
msgid "to clipboard"
msgstr "到　剪貼板"

#: src/emc/usr_intf/axis/scripts/axis.py:185
#: src/emc/usr_intf/axis/scripts/axis.py:189
msgid "Control-Shift-H"
msgstr ""

#: src/emc/usr_intf/axis/scripts/axis.py:185
#: src/emc/usr_intf/axis/scripts/axis.py:189
msgid "Paste clipboard to MDI history"
msgstr "剪貼板 貼入到　MDI 歷史"

#: src/emc/usr_intf/axis/scripts/axis.py:186 share/axis/tcl/axis.tcl:1113
#: src/emc/usr_intf/touchy/touchy.glade:508
#: src/emc/usr_intf/axis/scripts/axis.py:190
msgid "Override Limits"
msgstr "超速 極限"

#: src/emc/usr_intf/axis/scripts/axis.py:188
#: src/emc/usr_intf/axis/scripts/axis.py:192
msgid "Open program"
msgstr "打開 程序"

#: src/emc/usr_intf/axis/scripts/axis.py:189
#: src/emc/usr_intf/axis/scripts/axis.py:193
msgid "Control-R"
msgstr ""

#: src/emc/usr_intf/axis/scripts/axis.py:189
#: src/emc/usr_intf/axis/scripts/axis.py:193
msgid "Reload program"
msgstr "重裝 程序"

#: src/emc/usr_intf/axis/scripts/axis.py:190
#: src/emc/usr_intf/axis/scripts/axis.py:194
msgid "Control-S"
msgstr ""

#: src/emc/usr_intf/axis/scripts/axis.py:190
#: src/emc/usr_intf/axis/scripts/axis.py:194
msgid "Save g-code as"
msgstr "另存 G-代碼 為"

#: src/emc/usr_intf/axis/scripts/axis.py:191
#: src/emc/usr_intf/axis/scripts/axis.py:195
msgid "Run program"
msgstr "程序 啟動"

#: src/emc/usr_intf/axis/scripts/axis.py:192
#: src/emc/usr_intf/axis/scripts/axis.py:196
msgid "Step program"
msgstr "步進 程序"

#: src/emc/usr_intf/axis/scripts/axis.py:193
#: src/emc/usr_intf/axis/scripts/axis.py:197
msgid "Pause program"
msgstr "暂停 程序"

#: src/emc/usr_intf/axis/scripts/axis.py:194
#: src/emc/usr_intf/axis/scripts/axis.py:198
msgid "Resume program"
msgstr "恢复 程序"

#: src/emc/usr_intf/axis/scripts/axis.py:195
#: src/emc/usr_intf/axis/scripts/axis.py:199
msgid "Stop running program, or"
msgstr "停止 正在 運行 的程序, 或"

#: src/emc/usr_intf/axis/scripts/axis.py:196
#: src/emc/usr_intf/axis/scripts/axis.py:200
msgid "stop loading program preview"
msgstr "停止 載入 程序 預覽"

#: src/emc/usr_intf/axis/scripts/axis.py:198
#: src/emc/usr_intf/axis/scripts/axis.py:202
msgid "Toggle mist"
msgstr "切換 噴霧"

#: src/emc/usr_intf/axis/scripts/axis.py:199
#: src/emc/usr_intf/axis/scripts/axis.py:203
msgid "Toggle flood"
msgstr "切換 淹浸"

#: src/emc/usr_intf/axis/scripts/axis.py:200
#: src/emc/usr_intf/axis/scripts/axis.py:204
msgid "Spindle brake off"
msgstr ""

#: src/emc/usr_intf/axis/scripts/axis.py:201
#: src/emc/usr_intf/axis/scripts/axis.py:205
msgid "Shift-B"
msgstr ""

#: src/emc/usr_intf/axis/scripts/axis.py:201
#: src/emc/usr_intf/axis/scripts/axis.py:205
msgid "Spindle brake on"
msgstr "主軸 剎車 開"

#: src/emc/usr_intf/axis/scripts/axis.py:202
#: src/emc/usr_intf/axis/scripts/axis.py:206
msgid "Turn spindle clockwise"
msgstr "開動 主軸 順時針 方向"

#: src/emc/usr_intf/axis/scripts/axis.py:203
#: src/emc/usr_intf/axis/scripts/axis.py:207
msgid "Turn spindle counterclockwise"
msgstr "開動 主軸 反時針 方向"

#: src/emc/usr_intf/axis/scripts/axis.py:204
#: src/emc/usr_intf/axis/scripts/axis.py:208
msgid "Turn spindle more slowly"
msgstr "開動 主軸 速度 比較慢"

#: src/emc/usr_intf/axis/scripts/axis.py:205
#: src/emc/usr_intf/axis/scripts/axis.py:209
msgid "Turn spindle more quickly"
msgstr "開動 主軸 速度 更快"

#: src/emc/usr_intf/axis/scripts/axis.py:207
#: src/emc/usr_intf/axis/scripts/axis.py:211
msgid "Control-K"
msgstr ""

#: src/emc/usr_intf/axis/scripts/axis.py:207
#: src/emc/usr_intf/axis/scripts/axis.py:211
msgid "Clear live plot"
msgstr "清除 現場 繪圖"

#: src/emc/usr_intf/axis/scripts/axis.py:208
#: src/emc/usr_intf/axis/scripts/axis.py:212
msgid "Cycle among preset views"
msgstr "循環 在預設 視圖 之間"

#: src/emc/usr_intf/axis/scripts/axis.py:209
#: src/emc/usr_intf/axis/scripts/axis.py:213
msgid "Cycle among preview, DRO, and user tabs"
msgstr "循環 在 視圖 之間, DRO, 和 用戶 標籤"

#: src/emc/usr_intf/axis/scripts/axis.py:211
#: src/emc/usr_intf/axis/scripts/axis.py:215
msgid "Ctrl-Space"
msgstr ""

#: src/emc/usr_intf/axis/scripts/axis.py:211
#: src/emc/usr_intf/axis/scripts/axis.py:215
msgid "Clear notifications"
msgstr "清除 通報"

#: src/emc/usr_intf/axis/scripts/axis.py:828
#: src/emc/usr_intf/axis/scripts/axis.py:836
#, python-format
msgid "Unknown tool %d"
msgstr "未知的刀具 %d"

#: src/emc/usr_intf/axis/scripts/axis.py:830
#: src/emc/usr_intf/axis/scripts/axis.py:838
msgid "No tool"
msgstr "沒有刀具"

#: src/emc/usr_intf/axis/scripts/axis.py:832
#: src/emc/usr_intf/axis/scripts/axis.py:840
#, python-format
msgid "Tool %(tool)d, offset %(zo)g, diameter %(dia)g"
msgstr "刀具 %(tool)d, 偏移 %(zo)g, 直徑 %(dia)g"

#: src/emc/usr_intf/axis/scripts/axis.py:834
#: src/emc/usr_intf/axis/scripts/axis.py:842
#, python-format
msgid "Tool %(tool)d, zo %(zo)g, xo %(xo)g, dia %(dia)g"
msgstr "刀具 %(tool)d, zo %(zo)g, xo %(xo)g, dia %(dia)g"

#: src/emc/usr_intf/axis/scripts/axis.py:1005
#: src/emc/usr_intf/axis/scripts/axis.py:1013
msgid "Filtering..."
msgstr "篩選...."

#: src/emc/usr_intf/axis/scripts/axis.py:1065
#: src/emc/usr_intf/axis/scripts/axis.py:1073
msgid "Filter failed"
msgstr "篩選 失敗"

#: src/emc/usr_intf/axis/scripts/axis.py:1066
#: src/emc/usr_intf/axis/scripts/axis.py:1074
#, python-format
msgid ""
"The program %(program)r exited with code %(code)d.  Any error messages it "
"produced are shown below:"
msgstr "該程序 %(program)r 退出 的 程式碼 %(code)d. 所有 錯誤信息 產生 如下:"

#: src/emc/usr_intf/axis/scripts/axis.py:1127
#: src/emc/usr_intf/axis/scripts/axis.py:1139
#, python-format
msgid "G-Code error in %s"
msgstr "G 代碼 錯誤 在 %s"

#: src/emc/usr_intf/axis/scripts/axis.py:1128
#: src/emc/usr_intf/axis/scripts/axis.py:1140
#, python-format
msgid ""
"Near line %(seq)d of %(f)s:\n"
"%(error_str)s"
msgstr ""

#: src/emc/usr_intf/axis/scripts/axis.py:1279
#: src/emc/usr_intf/axis/scripts/axis.py:2712 share/axis/tcl/axis.tcl:1092
#: share/axis/tcl/axis.tcl:1094 share/axis/tcl/axis.tcl:2144
#: src/emc/usr_intf/axis/scripts/axis.py:1292
#: src/emc/usr_intf/axis/scripts/axis.py:2725
msgid "Continuous"
msgstr "連續"

#: src/emc/usr_intf/axis/scripts/axis.py:1390
#: src/emc/usr_intf/axis/scripts/axis.py:1403
msgid "Ok"
msgstr ""

#: src/emc/usr_intf/axis/scripts/axis.py:1533
#: src/emc/usr_intf/axis/scripts/axis.py:1546
msgid "T    Tool Table"
msgstr "T    刀具表"

#: src/emc/usr_intf/axis/scripts/axis.py:1544
#: src/emc/usr_intf/axis/scripts/axis.py:1717
#: src/emc/usr_intf/stepconf/stepconf.py:1691
#: src/emc/usr_intf/stepconf/stepconf.py:2235
#: src/emc/usr_intf/axis/scripts/axis.py:1557
#: src/emc/usr_intf/axis/scripts/axis.py:1730
msgid "in"
msgstr "英寸"

#: src/emc/usr_intf/axis/scripts/axis.py:1547
#: src/emc/usr_intf/axis/scripts/axis.py:1560
msgid " radius"
msgstr "  半徑"

#: src/emc/usr_intf/axis/scripts/axis.py:1549
#: src/emc/usr_intf/axis/scripts/axis.py:1562
msgid " diameter"
msgstr "  直徑"

#: src/emc/usr_intf/axis/scripts/axis.py:1550
#: src/emc/usr_intf/axis/scripts/axis.py:1563
msgid "°"
msgstr ""

#: src/emc/usr_intf/axis/scripts/axis.py:1559
#: src/emc/usr_intf/axis/scripts/axis.py:1572
msgid "Coordinate System:"
msgstr "坐標系:"

#: src/emc/usr_intf/axis/scripts/axis.py:1575
#: src/emc/usr_intf/axis/scripts/axis.py:1588
msgid "fixture"
msgstr "夾具"

#: src/emc/usr_intf/axis/scripts/axis.py:1576
#: src/emc/usr_intf/axis/scripts/axis.py:1589
msgid "workpiece"
msgstr "工件"

#: src/emc/usr_intf/axis/scripts/axis.py:1592
#: src/emc/usr_intf/axis/scripts/axis.py:1605
msgid "Name:"
msgstr "名稱:"

#: src/emc/usr_intf/axis/scripts/axis.py:1592
#: src/emc/usr_intf/axis/scripts/axis.py:1605
msgid "Size:"
msgstr "尺寸:"

#: src/emc/usr_intf/axis/scripts/axis.py:1593
#: src/emc/usr_intf/axis/scripts/axis.py:1606
msgid "Tool order:"
msgstr "刀具秩序:"

#: src/emc/usr_intf/axis/scripts/axis.py:1593
#: src/emc/usr_intf/axis/scripts/axis.py:1606
msgid "Rapid distance:"
msgstr "快速的距離:"

#: src/emc/usr_intf/axis/scripts/axis.py:1594
#: src/emc/usr_intf/axis/scripts/axis.py:1607
msgid "Feed distance:"
msgstr "進給距離:"

#: src/emc/usr_intf/axis/scripts/axis.py:1594
#: src/emc/usr_intf/axis/scripts/axis.py:1607
msgid "Total distance:"
msgstr "總距離:"

#: src/emc/usr_intf/axis/scripts/axis.py:1595
#: src/emc/usr_intf/axis/scripts/axis.py:1608
msgid "Run time:"
msgstr "運行時間:"

#: src/emc/usr_intf/axis/scripts/axis.py:1595
#: src/emc/usr_intf/axis/scripts/axis.py:1608
msgid "X bounds:"
msgstr "X 範圍:"

#: src/emc/usr_intf/axis/scripts/axis.py:1596
#: src/emc/usr_intf/axis/scripts/axis.py:1609
msgid "Y bounds:"
msgstr "Y 範圍:"

#: src/emc/usr_intf/axis/scripts/axis.py:1596
#: src/emc/usr_intf/axis/scripts/axis.py:1609
msgid "Z bounds:"
msgstr "Z 範圍:"

#: src/emc/usr_intf/axis/scripts/axis.py:1597
#: src/emc/usr_intf/axis/scripts/axis.py:1610
msgid "A bounds:"
msgstr "A 範圍:"

#: src/emc/usr_intf/axis/scripts/axis.py:1597
#: src/emc/usr_intf/axis/scripts/axis.py:1610
msgid "B bounds:"
msgstr "B 範圍:"

#: src/emc/usr_intf/axis/scripts/axis.py:1598
#: src/emc/usr_intf/axis/scripts/axis.py:1611
msgid "C bounds:"
msgstr "C 範圍:"

#: src/emc/usr_intf/axis/scripts/axis.py:1622
#: src/emc/usr_intf/axis/scripts/axis.py:1635
#, python-format
msgid "Program exceeds machine minimum on axis %s"
msgstr "程序 超出 机床 最低 限度 在 軸 %s"

#: src/emc/usr_intf/axis/scripts/axis.py:1625
#: src/emc/usr_intf/axis/scripts/axis.py:1638
#, python-format
msgid "Program exceeds machine maximum on axis %s"
msgstr "程序 超出 机床 最高 限度 在 軸 %s"

#: src/emc/usr_intf/axis/scripts/axis.py:1630
#: src/emc/usr_intf/axis/scripts/axis.py:1643
msgid "Program exceeds machine limits"
msgstr "程序 超出 机床 極限"

#: src/emc/usr_intf/axis/scripts/axis.py:1633
#: src/emc/usr_intf/axis/scripts/axis.py:1646
msgid "Run Anyway"
msgstr "運行 無論如何"

#: src/emc/usr_intf/axis/scripts/axis.py:1695
#: src/emc/usr_intf/axis/scripts/axis.py:1708
msgid "No file loaded"
msgstr "沒有 文件 加載"

#: src/emc/usr_intf/axis/scripts/axis.py:1703
#: src/emc/usr_intf/axis/scripts/axis.py:1716
#, python-format
msgid "generated from %s"
msgstr "產生 於　%s"

#: src/emc/usr_intf/axis/scripts/axis.py:1709
#: src/emc/usr_intf/axis/scripts/axis.py:1722
#, python-format
msgid ""
"%(size)s bytes\n"
"%(lines)s gcode lines"
msgstr ""

#: src/emc/usr_intf/axis/scripts/axis.py:1735
#: src/emc/usr_intf/axis/scripts/axis.py:1748
#, python-format
msgid "%.1f minutes"
msgstr ""

#: src/emc/usr_intf/axis/scripts/axis.py:1737
#: src/emc/usr_intf/axis/scripts/axis.py:1750
#, python-format
msgid "%d seconds"
msgstr ""

#: src/emc/usr_intf/axis/scripts/axis.py:1745
#: src/emc/usr_intf/axis/scripts/axis.py:1758
#, python-format
msgid "%(a)f to %(b)f = %(diff)f %(units)s"
msgstr ""

#: src/emc/usr_intf/axis/scripts/axis.py:1746
#: src/emc/usr_intf/axis/scripts/axis.py:1759
msgid "G-Code Properties"
msgstr "G 代碼 性質"

#: src/emc/usr_intf/axis/scripts/axis.py:1870
#: src/emc/usr_intf/axis/scripts/axis.py:1883
msgid "All machinable files"
msgstr "所有 可 加工 文件"

#: src/emc/usr_intf/axis/scripts/axis.py:1871
#: src/emc/usr_intf/axis/scripts/axis.py:2451
#: src/emc/usr_intf/axis/scripts/axis.py:1884
#: src/emc/usr_intf/axis/scripts/axis.py:2464
msgid "rs274ngc files"
msgstr "rs274ngc 文件"

#: src/emc/usr_intf/axis/scripts/axis.py:1886
#: src/emc/usr_intf/axis/scripts/axis.py:1899
msgid "axis cannot accept remote command while running"
msgstr "軸 不能接受 遠程 指令 在 運行時"

#: src/emc/usr_intf/axis/scripts/axis.py:2242
#: src/emc/usr_intf/axis/scripts/axis.py:2255
msgid "Axis is already homed, are you sure you want to re-home?"
msgstr "軸 已經 在零，你一定要 重新 再 歸零?"

#: src/emc/usr_intf/axis/scripts/axis.py:2255
#: src/emc/usr_intf/axis/scripts/axis.py:2268
msgid "This axis is already homed, are you sure you want to re-home?"
msgstr "這軸 已經 在零，你一定要 重新 再 歸零?"

#: src/emc/usr_intf/axis/scripts/axis.py:2295 share/axis/tcl/axis.tcl:1108
#: src/emc/usr_intf/axis/scripts/axis.py:2308
msgid "Touch Off"
msgstr "對刀"

#: src/emc/usr_intf/axis/scripts/axis.py:2296
#: src/emc/usr_intf/axis/scripts/axis.py:2309
#, python-format
msgid "Enter %s coordinate relative to %%s:"
msgstr "輸入 %s 坐標相對於 %%s:"

#: src/emc/usr_intf/axis/scripts/axis.py:2463
#: src/emc/usr_intf/axis/scripts/axis.py:2476
msgid "Error saving file"
msgstr "保存 文件 時出錯"

#: src/emc/usr_intf/axis/scripts/axis.py:2845
#: src/emc/usr_intf/touchy/touchy.glade:577
#: src/emc/usr_intf/axis/scripts/axis.py:2859
msgid "Home All"
msgstr "全部 歸零"

#: src/emc/usr_intf/axis/scripts/axis.py:2847
#: src/emc/usr_intf/axis/scripts/axis.py:2861
msgid "Home all axes [Ctrl-Home]"
msgstr "所有軸 歸零 [Ctrl-Home]"

#: src/emc/usr_intf/axis/scripts/axis.py:2850
#: src/emc/usr_intf/axis/scripts/axis.py:2864
msgid "Home All Axes"
msgstr "所有軸 歸零"

#: src/emc/usr_intf/axis/scripts/axis.py:2855
#: src/emc/usr_intf/axis/scripts/axis.py:2871
msgid "Unhome All Axes"
msgstr "所有軸 離零"

#: src/emc/usr_intf/axis/scripts/axis.py:2879
#: src/emc/usr_intf/axis/scripts/axis.py:2895
#, python-format
msgid "Home Axis _%s"
msgstr "歸零 軸 _%s"

#: src/emc/usr_intf/axis/scripts/axis.py:2881
#: src/emc/usr_intf/axis/scripts/axis.py:2897
#, python-format
msgid "Unhome Axis _%s"
msgstr "離零 軸 _%s"

#: src/emc/usr_intf/axis/scripts/axis.py:3024
#: src/emc/usr_intf/axis/scripts/axis.py:3040
msgid "Run from here"
msgstr "從 這裡 運行"

#: src/emc/usr_intf/axis/scripts/axis.py:3319
#: src/emc/usr_intf/axis/scripts/axis.py:3335
msgid "Error in ~/.axisrc"
msgstr "錯誤 joi ~/.axisrc"

#: src/emc/usr_intf/axis/scripts/linuxcnctop.py:102
#, fuzzy
msgid "LinuxCNC Status"
msgstr "EMC 狀態"

#: src/emc/usr_intf/axis/scripts/linuxcnctop.py:118
msgid "Copy All"
msgstr "全部 複製"

#: src/emc/usr_intf/axis/scripts/hal_manualtoolchange.py:29
#, python-format
msgid "Insert tool %d and click continue when ready"
msgstr "插入 刀具 %d 準備 好後 點擊 繼續"

#: src/emc/usr_intf/axis/scripts/hal_manualtoolchange.py:31
msgid "Remove the tool and click continue when ready"
msgstr "移除 刀具 準備 好後 點擊 繼續"

#: src/emc/usr_intf/axis/scripts/hal_manualtoolchange.py:37
#: src/emc/usr_intf/touchy/mdi.py:49
msgid "Tool change"
msgstr "換刀"

#: src/emc/usr_intf/axis/scripts/hal_manualtoolchange.py:37
msgid "Continue"
msgstr "繼續"

#: src/emc/usr_intf/axis/scripts/hal_manualtoolchange.py:55
msgid "AXIS Manual Toolchanger"
msgstr "AXIS 手動 換刀"

#: src/emc/usr_intf/axis/scripts/hal_manualtoolchange.py:59
msgid ""
"This window is part of the AXIS manual toolchanger.  It is safe to close or "
"iconify this window, or it will close automatically after a few seconds."
msgstr ""
"這個窗口是 AXIS 手動換刀 的部分.這是安全的結束或圖標化此窗口, 否則將在幾秒鐘"
"後自動關閉."

#: src/emc/usr_intf/axis/scripts/image-to-gcode.py:507
#, python-format
msgid "%s: Image to gcode"
msgstr "%s: 圖片 到 G代碼"

#: src/emc/usr_intf/axis/scripts/image-to-gcode.py:508
msgid "Image to gcode"
msgstr "圖片 到 G代碼"

#: src/emc/usr_intf/axis/scripts/image-to-gcode.py:518
#, python-format
msgid ""
"Image size: %(w)d x %(h)d pixels\n"
"Minimum pixel value: %(min)d\n"
"Maximum pixel value: %(max)d"
msgstr ""

#: src/emc/usr_intf/axis/scripts/image-to-gcode.py:608
msgid "G20 (in)"
msgstr ""

#: src/emc/usr_intf/axis/scripts/image-to-gcode.py:608
msgid "G21 (mm)"
msgstr ""

#: src/emc/usr_intf/axis/scripts/image-to-gcode.py:611
#: src/emc/usr_intf/axis/scripts/image-to-gcode.py:624
#: src/emc/usr_intf/touchy/emc_interface.py:417
msgid "None"
msgstr "無"

#: src/emc/usr_intf/axis/scripts/image-to-gcode.py:611
msgid "White"
msgstr "白"

#: src/emc/usr_intf/axis/scripts/image-to-gcode.py:611
msgid "Black"
msgstr "黑"

#: src/emc/usr_intf/axis/scripts/image-to-gcode.py:617
msgid "Rows"
msgstr "行"

#: src/emc/usr_intf/axis/scripts/image-to-gcode.py:617
msgid "Columns"
msgstr "列"

#: src/emc/usr_intf/axis/scripts/image-to-gcode.py:617
msgid "Rows then Columns"
msgstr ""

#: src/emc/usr_intf/axis/scripts/image-to-gcode.py:617
msgid "Columns then Rows"
msgstr "行 然後 列"

#: src/emc/usr_intf/axis/scripts/image-to-gcode.py:618
msgid "Positive"
msgstr "正"

#: src/emc/usr_intf/axis/scripts/image-to-gcode.py:618
msgid "Negative"
msgstr "負"

#: src/emc/usr_intf/axis/scripts/image-to-gcode.py:618
msgid "Alternating"
msgstr "交替"

#: src/emc/usr_intf/axis/scripts/image-to-gcode.py:618
msgid "Up Milling"
msgstr "向上銑削"

#: src/emc/usr_intf/axis/scripts/image-to-gcode.py:618
msgid "Down Milling"
msgstr "向下銑削"

#: src/emc/usr_intf/axis/scripts/image-to-gcode.py:623
msgid "Ball End"
msgstr "球頭"

#: src/emc/usr_intf/axis/scripts/image-to-gcode.py:623
msgid "Flat End"
msgstr "平尾"

#: src/emc/usr_intf/axis/scripts/image-to-gcode.py:623
msgid "30 Degree"
msgstr "30 度"

#: src/emc/usr_intf/axis/scripts/image-to-gcode.py:623
msgid "45 Degree"
msgstr "45 度"

#: src/emc/usr_intf/axis/scripts/image-to-gcode.py:623
msgid "60 Degree"
msgstr "60 度"

#: src/emc/usr_intf/axis/scripts/image-to-gcode.py:624
msgid "Secondary"
msgstr "次要"

#: src/emc/usr_intf/axis/scripts/image-to-gcode.py:624
msgid "Full"
msgstr "全"

#: src/emc/usr_intf/axis/scripts/image-to-gcode.py:654
msgid "Invert Image"
msgstr "反轉 圖像"

#: src/emc/usr_intf/axis/scripts/image-to-gcode.py:655
msgid "Normalize Image"
msgstr "規範化 的 圖像"

#: src/emc/usr_intf/axis/scripts/image-to-gcode.py:656
msgid "Extend Image Border"
msgstr "擴充圖像邊界"

#: src/emc/usr_intf/axis/scripts/image-to-gcode.py:657
msgid "Pixel Size (Units)"
msgstr "像素尺寸（單位）"

#: src/emc/usr_intf/axis/scripts/image-to-gcode.py:658
msgid "Depth (units)"
msgstr "深度（單位）"

#: src/emc/usr_intf/axis/scripts/image-to-gcode.py:659
msgid "Tolerance (units)"
msgstr "公差（單位）"

#: src/emc/usr_intf/axis/scripts/image-to-gcode.py:660
msgid "Stepover (pixels)"
msgstr "步距宽度（像素）"

#: src/emc/usr_intf/axis/scripts/image-to-gcode.py:661
msgid "Tool Diameter (units)"
msgstr "刀具直徑（單位)"

#: src/emc/usr_intf/axis/scripts/image-to-gcode.py:662
msgid "Tool Type"
msgstr "刀具 類型"

#: src/emc/usr_intf/axis/scripts/image-to-gcode.py:663
msgid "Feed Rate (units per minute)"
msgstr "進給 速度（單位/每分鐘）"

#: src/emc/usr_intf/axis/scripts/image-to-gcode.py:664
msgid "Plunge Feed Rate (units per minute)"
msgstr "切入 進給 速度（單位/每分鐘)"

#: src/emc/usr_intf/axis/scripts/image-to-gcode.py:666
msgid "Safety Height (units)"
msgstr "安全高度（單位)"

#: src/emc/usr_intf/axis/scripts/image-to-gcode.py:667
msgid "Scan Pattern"
msgstr "掃描 圖形"

#: src/emc/usr_intf/axis/scripts/image-to-gcode.py:668
msgid "Scan Direction"
msgstr "掃描方向"

#: src/emc/usr_intf/axis/scripts/image-to-gcode.py:669
msgid "Lace Bounding"
msgstr "花邊 定界"

#: src/emc/usr_intf/axis/scripts/image-to-gcode.py:670
msgid "Contact Angle (degrees)"
msgstr "接觸角（度)"

#: src/emc/usr_intf/axis/scripts/image-to-gcode.py:671
msgid "Spindle Speed (RPM)"
msgstr "主軸 轉速（RPM）"

#: src/emc/usr_intf/axis/scripts/image-to-gcode.py:672
msgid "Roughing offset (units, 0=no roughing)"
msgstr "粗加工 偏移量（單位，0=無粗加工）"

#: src/emc/usr_intf/axis/scripts/image-to-gcode.py:673
msgid "Roughing depth per pass (units)"
msgstr "每 通過 粗加工 的 深度（單位）"

#: src/emc/usr_intf/axis/scripts/image-to-gcode.py:740
msgid "image-to-gcode: User pressed cancel"
msgstr "圖像 到 G代碼：用戶 按下 取消"

#: src/emc/usr_intf/axis/scripts/image-to-gcode.py:753
msgid "Depth images"
msgstr "深度 圖像"

#: src/emc/usr_intf/axis/scripts/debuglevel.py:22
#, fuzzy
msgid "LinuxCNC Debug Level"
msgstr "EMC2 偵錯層級"

#: src/emc/usr_intf/axis/scripts/debuglevel.py:23
msgid "debuglevel"
msgstr "偵錯層級"

#: src/emc/usr_intf/axis/scripts/debuglevel.py:36
msgid "Configuration *"
msgstr "配 置  *"

#: src/emc/usr_intf/axis/scripts/debuglevel.py:37
msgid "Version Numbers *"
msgstr "版本號 *"

#: src/emc/usr_intf/axis/scripts/debuglevel.py:38
msgid "NML *"
msgstr ""

#: src/emc/usr_intf/axis/scripts/debuglevel.py:39
msgid "RCS *"
msgstr ""

#: src/emc/usr_intf/axis/scripts/debuglevel.py:40
msgid "Task Issue"
msgstr "任務 發行"

#: src/emc/usr_intf/axis/scripts/debuglevel.py:41
msgid "Motion Time"
msgstr "動作 時間"

#: src/emc/usr_intf/axis/scripts/debuglevel.py:43
msgid "Interpreter List"
msgstr "解釋器名單"

#: src/emc/usr_intf/axis/scripts/debuglevel.py:47
#, python-format
msgid ""
"Inifile setting for this debug level:\n"
"[EMC]DEBUG=0x%08x"
msgstr ""
"INI文件設置對這個偵錯層級:\n"
"[EMC]DEBUG=0x%08x"

#: src/emc/usr_intf/axis/scripts/debuglevel.py:81
msgid "  * This option can only be enabled in the inifile"
msgstr "   *這個 選項 只能在 ini 文件 啟用"

#: share/axis/tcl/axis.tcl:49
msgid "_Open..."
msgstr "打開(_O)"

#: share/axis/tcl/axis.tcl:53
msgid "Recent _Files"
msgstr "最近打開的文件(_F)"

#: share/axis/tcl/axis.tcl:57
msgid "_Edit..."
msgstr "編輯(_E)..."

#: share/axis/tcl/axis.tcl:60
msgid "Ctrl-R"
msgstr ""

#: share/axis/tcl/axis.tcl:62
msgid "_Reload"
msgstr "重新載入(_R)"

#: share/axis/tcl/axis.tcl:65
msgid "Ctrl-S"
msgstr ""

#: share/axis/tcl/axis.tcl:67
msgid "_Save gcode as..."
msgstr "保存G代碼為(_S)..."

#: share/axis/tcl/axis.tcl:71
msgid "_Properties..."
msgstr "屬性(_P)......"

#: share/axis/tcl/axis.tcl:77
msgid "Edit _tool table..."
msgstr "編輯刀具表(_t)...."

#: share/axis/tcl/axis.tcl:81
msgid "Reload tool ta_ble"
msgstr "重新載入刀具表(_b)"

#: share/axis/tcl/axis.tcl:87
msgid "_Ladder Editor..."
msgstr "梯形圖編輯器(_L)...."

#: share/axis/tcl/axis.tcl:99
msgid "Toggle _Emergency Stop"
msgstr "切換緊急停止(_E).."

#: share/axis/tcl/axis.tcl:104
msgid "Toggle _Machine Power"
msgstr "切換設備電源(_M).."

#: share/axis/tcl/axis.tcl:111
msgid "_Run program"
msgstr "運行程序(_R)"

#: share/axis/tcl/axis.tcl:115
msgid "Ru_n from selected line"
msgstr "運行選定的行(_n)"

#: share/axis/tcl/axis.tcl:120
msgid "S_tep"
msgstr "步伐(_t)"

#: share/axis/tcl/axis.tcl:125
msgid "_Pause"
msgstr "暫停(_P)"

#: share/axis/tcl/axis.tcl:130
msgid "Re_sume"
msgstr "恢復(_s)"

#: share/axis/tcl/axis.tcl:140
msgid "Stop at M_1"
msgstr "停止在 M_1"

#: share/axis/tcl/axis.tcl:145
msgid "Skip lines with '_/'"
msgstr "略過 行 以 '_/'"

#: share/axis/tcl/axis.tcl:150
msgid "Ctrl-M"
msgstr ""

#: share/axis/tcl/axis.tcl:152
msgid "Clear MDI h_istory"
msgstr "清除 MDI 歷史(_i)"

#: share/axis/tcl/axis.tcl:154
msgid "Ctrl-H"
msgstr ""

#: share/axis/tcl/axis.tcl:156
msgid "Copy from MDI hist_ory"
msgstr "從 MDI 歷史複製(_o)"

#: share/axis/tcl/axis.tcl:158
msgid "Ctrl-Shift-H"
msgstr ""

#: share/axis/tcl/axis.tcl:160
msgid "Paste to MDI histor_y"
msgstr "粘貼到MDI歷史(_y)"

#: share/axis/tcl/axis.tcl:166
msgid "_Calibration"
msgstr "校準(_C)"

#: share/axis/tcl/axis.tcl:170
msgid "Show _Hal Configuration"
msgstr "顯示 HA L配置"

#: share/axis/tcl/axis.tcl:174
msgid "H_al Meter"
msgstr "HAL 儀表(_a)"

#: share/axis/tcl/axis.tcl:178
msgid "Ha_l Scope"
msgstr "HAL 示波器(_l)"

#: share/axis/tcl/axis.tcl:182
#, fuzzy
msgid "Sho_w LinuxCNC Status"
msgstr "顯示 EMC 現狀(_w)"

#: share/axis/tcl/axis.tcl:186
msgid "Set _Debug Level"
msgstr "設置偵錯層級(_D)"

#: share/axis/tcl/axis.tcl:192
msgid "Homin_g"
msgstr "歸零(_g)"

#: share/axis/tcl/axis.tcl:196
msgid "_Unhoming"
msgstr "離零(_U)"

#: share/axis/tcl/axis.tcl:200
msgid "_Zero coordinate system"
msgstr "坐標系統為零(_Z)"

#: share/axis/tcl/axis.tcl:204
msgid "P1  G5_4"
msgstr ""

#: share/axis/tcl/axis.tcl:208
msgid "P2  G5_5"
msgstr ""

#: share/axis/tcl/axis.tcl:212
msgid "P3  G5_6"
msgstr ""

#: share/axis/tcl/axis.tcl:216
msgid "P4  G5_7"
msgstr ""

#: share/axis/tcl/axis.tcl:220
msgid "P5  G5_8"
msgstr ""

#: share/axis/tcl/axis.tcl:224
msgid "P6  G5_9"
msgstr ""

#: share/axis/tcl/axis.tcl:228
msgid "P7  G59._1"
msgstr ""

#: share/axis/tcl/axis.tcl:232
msgid "P8  G59._2"
msgstr ""

#: share/axis/tcl/axis.tcl:236
msgid "P9  G59._3"
msgstr ""

#: share/axis/tcl/axis.tcl:240
msgid "_G92"
msgstr ""

#: share/axis/tcl/axis.tcl:248
msgid "Tool touch off to wor_kpiece"
msgstr "刀具 對 工件 對刀(_k)"

#: share/axis/tcl/axis.tcl:254
msgid "Tool touch off to _fixture"
msgstr "刀具 對 夾具 對刀(_f)"

#: share/axis/tcl/axis.tcl:262
msgid "_Top view"
msgstr "頂 視圖(_T)"

#: share/axis/tcl/axis.tcl:269
msgid "_Rotated Top view"
msgstr "旋轉的 頂 視圖(_R)"

#: share/axis/tcl/axis.tcl:276
msgid "_Side view"
msgstr "側面 視圖(_S)"

#: share/axis/tcl/axis.tcl:283
msgid "_Front view"
msgstr "正面 視圖(_F)"

#: share/axis/tcl/axis.tcl:290
msgid "_Perspective view"
msgstr "透視 視圖(_P)"

#: share/axis/tcl/axis.tcl:299
msgid "Display _Inches"
msgstr "顯示英寸(_I)"

#: share/axis/tcl/axis.tcl:306
msgid "Display _MM"
msgstr "顯示 MM(_M)"

#: share/axis/tcl/axis.tcl:313
msgid "S_how program"
msgstr "顯示程序(_h)"

#: share/axis/tcl/axis.tcl:318
msgid "Show program r_apids"
msgstr "顯示程序快速(_a)"

#: share/axis/tcl/axis.tcl:323
msgid "Alpha-_blend program"
msgstr "Alpha融合程序(_b)"

#: share/axis/tcl/axis.tcl:328
msgid "Sho_w live plot"
msgstr "顯示 現場 繪圖(_w)"

#: share/axis/tcl/axis.tcl:333
msgid "Show too_l"
msgstr "顯示 刀具(_l)"

#: share/axis/tcl/axis.tcl:338
msgid "Show e_xtents"
msgstr "顯示 擴展(_x)"

#: share/axis/tcl/axis.tcl:343
msgid "Show o_ffsets"
msgstr "顯示 偏移量(_f)"

#: share/axis/tcl/axis.tcl:348
msgid "Sh_ow machine limits"
msgstr "顯示 機器 極限(_o)"

#: share/axis/tcl/axis.tcl:353
msgid "Show v_elocity"
msgstr "顯示 速率(_e)"

#: share/axis/tcl/axis.tcl:358
msgid "Show _distance to go"
msgstr "顯示 往前 距離(_d)"

#: share/axis/tcl/axis.tcl:363
msgid "Large coordinate fo_nt"
msgstr "大坐標的字體(_n)"

#: share/axis/tcl/axis.tcl:366
msgid "Ctrl-K"
msgstr ""

#: share/axis/tcl/axis.tcl:368
msgid "_Clear live plot"
msgstr "清除 現場 繪圖(_C)"

#: share/axis/tcl/axis.tcl:377
msgid "Show commanded position"
msgstr "顯示 命令的 位置"

#: share/axis/tcl/axis.tcl:384
msgid "Show actual position"
msgstr "顯示 實際 位置"

#: share/axis/tcl/axis.tcl:393
msgid "Show machine position"
msgstr "顯示 機床 位置"

#: share/axis/tcl/axis.tcl:400
msgid "Show relative position"
msgstr "顯示 相對 位置"

#: share/axis/tcl/axis.tcl:409
msgid "Joint mode"
msgstr "Joint 模式"

#: share/axis/tcl/axis.tcl:416
msgid "World mode"
msgstr "World 模式"

#: share/axis/tcl/axis.tcl:425
msgid "_About AXIS"
msgstr "About AXIS(_A)"

#: share/axis/tcl/axis.tcl:429
msgid "Quick _Reference"
msgstr "快速 參考手冊(_R)"

#: share/axis/tcl/axis.tcl:439
msgid "_Machine"
msgstr "機器(_M)"

#: share/axis/tcl/axis.tcl:443
msgid "_View"
msgstr "視圖(_V)"

#: share/axis/tcl/axis.tcl:456
msgid "Toggle Emergency Stop [F1]"
msgstr "切換緊急停止 [F1]"

#: share/axis/tcl/axis.tcl:465
msgid "Toggle Machine power [F2]"
msgstr "切換設備電源 [F2]"

#: share/axis/tcl/axis.tcl:476
msgid "Open G-Code file [O]"
msgstr "打開 G-代碼 文件 [O]"

#: share/axis/tcl/axis.tcl:484
msgid "Reopen current file [Control-R]"
msgstr "重新打開 當前 文件 [Control-R]"

#: share/axis/tcl/axis.tcl:494
msgid "Begin executing current file [R]"
msgstr "開始 執行 前的檔案 [R]"

#: share/axis/tcl/axis.tcl:502
msgid "Execute next line [T]"
msgstr "執行 下一行 [T]"

#: share/axis/tcl/axis.tcl:510
msgid "Pause [P] / resume [S] execution"
msgstr "暫停 [P] / 恢復 [S] 執行"

#: share/axis/tcl/axis.tcl:518
msgid "Stop program execution [ESC]"
msgstr "停止 程序 執行 [ESC]"

#: share/axis/tcl/axis.tcl:528
msgid "Toggle skip lines with '/' [Alt-M /]"
msgstr "切換 跳 行 用 '/' [Alt-M /]"

#: share/axis/tcl/axis.tcl:535
msgid "Toggle optional pause [Alt-M 1]"
msgstr "切換 任擇 停頓 [Alt-M 1]"

#: share/axis/tcl/axis.tcl:544
msgid "Zoom in"
msgstr "放大"

#: share/axis/tcl/axis.tcl:552
msgid "Zoom out"
msgstr "縮小"

#: share/axis/tcl/axis.tcl:560
msgid "Top view"
msgstr "頂 視圖"

#: share/axis/tcl/axis.tcl:568
msgid "Rotated top view"
msgstr "旋轉的 頂 視圖"

#: share/axis/tcl/axis.tcl:576
msgid "Side view"
msgstr "側面 視圖"

#: share/axis/tcl/axis.tcl:584
msgid "Front view"
msgstr "正面 視圖"

#: share/axis/tcl/axis.tcl:592
msgid "Perspective view"
msgstr "透視 視圖"

#: share/axis/tcl/axis.tcl:600
msgid "Toggle between Drag and Rotate Mode [D]"
msgstr "切換 拖動 和 旋轉模式 之間 [D]"

#: share/axis/tcl/axis.tcl:615
msgid "Clear live plot [Ctrl-K]"
msgstr "清徐 在跑的 繪圖 [Ctrl-K]"

#: share/axis/tcl/axis.tcl:766
msgid "Manual Control [F3]"
msgstr "手動 控制 [F3]"

#: share/axis/tcl/axis.tcl:767
msgid "MDI [F5]"
msgstr ""

#: share/axis/tcl/axis.tcl:781 share/axis/tcl/axis.tcl:2036
#: share/axis/tcl/axis.tcl:2203
msgid "Axis:"
msgstr "軸:"

#: share/axis/tcl/axis.tcl:1102
msgid "Home Axis"
msgstr "軸回零"

#: share/axis/tcl/axis.tcl:1176
msgid "Spindle:"
msgstr "主軸"

#: share/axis/tcl/axis.tcl:1223 src/emc/usr_intf/touchy/touchy.glade:946
msgid "-"
msgstr ""

#: share/axis/tcl/axis.tcl:1237
msgid "+"
msgstr ""

#: share/axis/tcl/axis.tcl:1242
msgid "Brake"
msgstr "剎車"

#: share/axis/tcl/axis.tcl:1289
msgid "Coolant:"
msgstr "冷卻液:"

#: share/axis/tcl/axis.tcl:1294
msgid "Mist"
msgstr "霧噴"

#: share/axis/tcl/axis.tcl:1299
msgid "Flood"
msgstr "淹浸"

#: share/axis/tcl/axis.tcl:1371
msgid "History:"
msgstr "歷史:"

#: share/axis/tcl/axis.tcl:1394
msgid "MDI Command:"
msgstr "MDI 指令:"

#: share/axis/tcl/axis.tcl:1403
msgid "Go"
msgstr "前往"

#: share/axis/tcl/axis.tcl:1409
msgid "Active G-Codes:"
msgstr "主動 G-代碼:"

#: share/axis/tcl/axis.tcl:1487
msgid "Preview"
msgstr "預演"

#: share/axis/tcl/axis.tcl:1488
msgid "DRO"
msgstr ""

#: share/axis/tcl/axis.tcl:1575 share/axis/tcl/axis.tcl:1588
msgid "Jog Speed:"
msgstr "慢步速率:"

#: share/axis/tcl/axis.tcl:1600
msgid "Max Velocity:"
msgstr "最大速率:"

#: share/axis/tcl/axis.tcl:1629
msgid "Spindle Override:"
msgstr "設定主軸超速:"

#: share/axis/tcl/axis.tcl:1631 share/axis/tcl/axis.tcl:1671
#: src/emc/usr_intf/pncconf/pncconf.glade:3141
#: src/emc/usr_intf/pncconf/pncconf.glade:3154
#: src/emc/usr_intf/pncconf/pncconf.glade:3167
#: src/emc/usr_intf/pncconf/pncconf.glade:3180
#: src/emc/usr_intf/pncconf/pncconf.glade:3193
#: src/emc/usr_intf/pncconf/pncconf.glade:3206
#: src/emc/usr_intf/pncconf/pncconf.glade:3219
#: src/emc/usr_intf/pncconf/pncconf.glade:3232
#: src/emc/usr_intf/pncconf/pncconf.glade:3345
#: src/emc/usr_intf/pncconf/pncconf.glade:3358
#: src/emc/usr_intf/pncconf/pncconf.glade:3371
#: src/emc/usr_intf/pncconf/pncconf.glade:3384
#: src/emc/usr_intf/pncconf/pncconf.glade:3397
#: src/emc/usr_intf/pncconf/pncconf.glade:3410
#: src/emc/usr_intf/pncconf/pncconf.glade:3516
#: src/emc/usr_intf/pncconf/pncconf.glade:3527
#: src/emc/usr_intf/pncconf/pncconf.glade:4022
#: src/emc/usr_intf/pncconf/pncconf.glade:4035
#: src/emc/usr_intf/pncconf/pncconf.glade:4048
#: src/emc/usr_intf/pncconf/pncconf.glade:4061
#: src/emc/usr_intf/pncconf/pncconf.glade:4074
#: src/emc/usr_intf/pncconf/pncconf.glade:4087
#: src/emc/usr_intf/pncconf/pncconf.glade:4100
#: src/emc/usr_intf/pncconf/pncconf.glade:4113
#: src/emc/usr_intf/pncconf/pncconf.glade:4226
#: src/emc/usr_intf/pncconf/pncconf.glade:4239
#: src/emc/usr_intf/pncconf/pncconf.glade:4252
#: src/emc/usr_intf/pncconf/pncconf.glade:4265
#: src/emc/usr_intf/pncconf/pncconf.glade:4278
#: src/emc/usr_intf/pncconf/pncconf.glade:4291
#: src/emc/usr_intf/pncconf/pncconf.glade:4397
#: src/emc/usr_intf/pncconf/pncconf.glade:4408
#: src/emc/usr_intf/pncconf/pncconf.glade:4903
#: src/emc/usr_intf/pncconf/pncconf.glade:4916
#: src/emc/usr_intf/pncconf/pncconf.glade:4929
#: src/emc/usr_intf/pncconf/pncconf.glade:4942
#: src/emc/usr_intf/pncconf/pncconf.glade:4955
#: src/emc/usr_intf/pncconf/pncconf.glade:4968
#: src/emc/usr_intf/pncconf/pncconf.glade:4981
#: src/emc/usr_intf/pncconf/pncconf.glade:4994
#: src/emc/usr_intf/pncconf/pncconf.glade:5107
#: src/emc/usr_intf/pncconf/pncconf.glade:5120
#: src/emc/usr_intf/pncconf/pncconf.glade:5133
#: src/emc/usr_intf/pncconf/pncconf.glade:5146
#: src/emc/usr_intf/pncconf/pncconf.glade:5159
#: src/emc/usr_intf/pncconf/pncconf.glade:5172
#: src/emc/usr_intf/pncconf/pncconf.glade:5278
#: src/emc/usr_intf/pncconf/pncconf.glade:5289
#: src/emc/usr_intf/pncconf/pncconf.glade:5582
#: src/emc/usr_intf/pncconf/pncconf.glade:5631
#: src/emc/usr_intf/pncconf/pncconf.glade:5641
msgid "%"
msgstr ""

#: share/axis/tcl/axis.tcl:1711
msgid ""
"LinuxCNC/AXIS version $version\n"
"\n"
"Copyright (C) 2004, 2005, 2006, 2007, 2008, 2009, 2010, 2011, 2012 Jeff "
"Epler and Chris Radek.\n"
"\n"
"This is free software, and you are welcome to redistribute it under certain "
"conditions.  See the file COPYING, included with LinuxCNC.\n"
"\n"
"Visit the LinuxCNC web site: "
msgstr ""

#: share/axis/tcl/axis.tcl:1739
msgid "About AXIS"
msgstr "關於 AXIS"

#: share/axis/tcl/axis.tcl:1768
msgid "AXIS Quick Reference"
msgstr "AXIS快速參考"

#: share/axis/tcl/axis.tcl:1903
msgid "AXIS $::version on $::machine"
msgstr ""

#: share/axis/tcl/axis.tcl:1905
msgid "(no file)"
msgstr "（無文件）"

#: share/axis/tcl/axis.tcl:1976 share/axis/tcl/axis.tcl:1981
msgid "Position:"
msgstr "位置:"

#: share/axis/tcl/axis.tcl:1978
msgid "Machine"
msgstr ""

#: share/axis/tcl/axis.tcl:1978 src/emc/usr_intf/touchy/touchy.glade:155
msgid "Relative"
msgstr "相對"

#: share/axis/tcl/axis.tcl:1979 src/emc/usr_intf/touchy/touchy.glade:3329
msgid "Actual"
msgstr "實際"

#: share/axis/tcl/axis.tcl:1979 src/emc/usr_intf/touchy/touchy.glade:3318
msgid "Commanded"
msgstr "指揮"

#: share/axis/tcl/axis.tcl:2032 share/axis/tcl/axis.tcl:2203
msgid "Joint:"
msgstr ""

#: share/axis/tcl/axis.tcl:2338
msgid "Turn spindle counterclockwise [F10]"
msgstr ""

#: share/axis/tcl/axis.tcl:2339
msgid "Turn spindle clockwise [F9]"
msgstr ""

#: share/axis/tcl/axis.tcl:2340
msgid "Stop spindle [F9/F10]"
msgstr ""

#: share/axis/tcl/axis.tcl:2341
msgid "Turn spindle Faster [F12]"
msgstr ""

#: share/axis/tcl/axis.tcl:2342
msgid "Turn spindle Slower [F11]"
msgstr ""

#: share/axis/tcl/axis.tcl:2343
msgid "Turn spindle brake on [Shift-B] or off [B]"
msgstr ""

#: share/axis/tcl/axis.tcl:2344
msgid "Turn flood on or off [F8]"
msgstr "開啟 或 關閉 浸淹 [F8]"

#: share/axis/tcl/axis.tcl:2345
msgid "Turn mist on or off [F7]"
msgstr "開啟 或 關閉 霧噴 [F7]"

#: share/axis/tcl/axis.tcl:2346
msgid "Send active axis home [Home]"
msgstr "送 活躍 軸 歸零 [Home]"

#: share/axis/tcl/axis.tcl:2347
msgid "Set G54 offset for active axis [End]"
msgstr "設定 G54 偏移 給 活動軸 [End]"

#: share/axis/tcl/axis.tcl:2348
msgid "Activate axis [X]"
msgstr "激活軸 [X]"

#: share/axis/tcl/axis.tcl:2349
msgid "Activate axis [Y]"
msgstr "激活軸 [Y]"

#: share/axis/tcl/axis.tcl:2350
msgid "Activate axis [Z]"
msgstr "激活軸 [Z]"

#: share/axis/tcl/axis.tcl:2351
msgid "Activate axis [A]"
msgstr "激活軸 [A]"

#: share/axis/tcl/axis.tcl:2352
msgid "Activate axis [4]"
msgstr "激活軸 [4]"

#: share/axis/tcl/axis.tcl:2353
msgid "Activate axis [5]"
msgstr "激活軸 [5]"

#: share/axis/tcl/axis.tcl:2354 share/axis/tcl/axis.tcl:2355
msgid "Jog selected axis"
msgstr "慢步 選定 的軸"

#: share/axis/tcl/axis.tcl:2357
msgid "Temporarily allow jogging outside machine limits [L]"
msgstr "暫時 讓 機器 在 極限外 慢步 [L]"

#: src/emc/usr_intf/touchy/mdi.py:47 src/emc/usr_intf/stepconf/stepconf.py:155
#: src/emc/usr_intf/pncconf/pncconf.py:440
msgid "Spindle CW"
msgstr "主軸 順時針"

#: src/emc/usr_intf/touchy/mdi.py:48 src/emc/usr_intf/stepconf/stepconf.py:155
#: src/emc/usr_intf/pncconf/pncconf.py:440
msgid "Spindle CCW"
msgstr "主軸 逆時針"

#: src/emc/usr_intf/touchy/mdi.py:50
msgid "Input control"
msgstr "輸入 控制"

#: src/emc/usr_intf/touchy/mdi.py:53 src/emc/usr_intf/touchy/mdi.py:54
msgid "Straight rapid"
msgstr "直 快速"

#: src/emc/usr_intf/touchy/mdi.py:55 src/emc/usr_intf/touchy/mdi.py:56
msgid "Straight feed"
msgstr "直 進給"

#: src/emc/usr_intf/touchy/mdi.py:57 src/emc/usr_intf/touchy/mdi.py:58
msgid "Arc CW"
msgstr "弧 順時針"

#: src/emc/usr_intf/touchy/mdi.py:59 src/emc/usr_intf/touchy/mdi.py:60
msgid "Arc CCW"
msgstr "弧 反時針"

#: src/emc/usr_intf/touchy/mdi.py:61 src/emc/usr_intf/touchy/mdi.py:62
msgid "Dwell"
msgstr ""

#: src/emc/usr_intf/touchy/mdi.py:63
msgid "Setup"
msgstr ""

#: src/emc/usr_intf/touchy/mdi.py:64
msgid "Spindle synchronized feed"
msgstr ""

#: src/emc/usr_intf/touchy/mdi.py:65
msgid "Rigid tap"
msgstr ""

#: src/emc/usr_intf/touchy/mdi.py:66 src/emc/usr_intf/touchy/mdi.py:67
#: src/emc/usr_intf/touchy/mdi.py:68 src/emc/usr_intf/touchy/mdi.py:69
msgid "Probe"
msgstr ""

#: src/emc/usr_intf/touchy/mdi.py:70
msgid "Radius compensation left"
msgstr ""

#: src/emc/usr_intf/touchy/mdi.py:71
msgid "Radius compensation right"
msgstr ""

#: src/emc/usr_intf/touchy/mdi.py:72
msgid "Radius compensation left, immediate"
msgstr ""

#: src/emc/usr_intf/touchy/mdi.py:73
msgid "Radius compensation right, immediate"
msgstr ""

#: src/emc/usr_intf/touchy/mdi.py:74
msgid "Tool length offset"
msgstr ""

#: src/emc/usr_intf/touchy/mdi.py:75
msgid "Tool length offset immediate"
msgstr ""

#: src/emc/usr_intf/touchy/mdi.py:76
msgid "Motion in unoffset coordinates"
msgstr ""

#: src/emc/usr_intf/touchy/mdi.py:77
msgid "Continuous mode"
msgstr ""

#: src/emc/usr_intf/touchy/mdi.py:79
msgid "Drill"
msgstr ""

#: src/emc/usr_intf/touchy/mdi.py:80
msgid "Drill with dwell"
msgstr ""

#: src/emc/usr_intf/touchy/mdi.py:81
msgid "Peck drill"
msgstr ""

#: src/emc/usr_intf/touchy/mdi.py:82
msgid "Chip-break drill"
msgstr ""

#: src/emc/usr_intf/touchy/mdi.py:83
msgid "Bore"
msgstr ""

#: src/emc/usr_intf/touchy/mdi.py:84
msgid "Bore with dwell"
msgstr ""

#: src/emc/usr_intf/touchy/mdi.py:85
msgid "Offset all coordinate systems"
msgstr ""

#: src/emc/usr_intf/touchy/mdi.py:86
msgid "CSS Mode"
msgstr ""

#: src/emc/usr_intf/touchy/emc_interface.py:410
msgid "CCW"
msgstr ""

#: src/emc/usr_intf/touchy/emc_interface.py:410
msgid "Stopped"
msgstr ""

#: src/emc/usr_intf/touchy/emc_interface.py:410
msgid "CW"
msgstr ""

#: src/emc/usr_intf/touchy/touchy.glade:7
msgid "LinuxCNC/Touchy"
msgstr ""

#.  # Touchy is Copyright (c) 2009  Chris Radek <chris@timeguy.com> # # Touchy is free software: you can redistribute it and/or modify # it under the terms of the GNU General Public License as published by # the Free Software Foundation, either version 2 of the License, or # (at your option) any later version. # # Touchy is distributed in the hope that it will be useful, # but WITHOUT ANY WARRANTY; without even the implied warranty of # MERCHANTABILITY or FITNESS FOR A PARTICULAR PURPOSE.  See the # GNU General Public License for more details. 
#: src/emc/usr_intf/touchy/touchy.glade:11
msgid "window1"
msgstr ""

#: src/emc/usr_intf/touchy/touchy.glade:31
msgid "xa"
msgstr ""

#: src/emc/usr_intf/touchy/touchy.glade:44
msgid "xd"
msgstr ""

#: src/emc/usr_intf/touchy/touchy.glade:57
msgid "yr"
msgstr ""

#: src/emc/usr_intf/touchy/touchy.glade:68
msgid "ya"
msgstr ""

#: src/emc/usr_intf/touchy/touchy.glade:81
msgid "yd"
msgstr ""

#: src/emc/usr_intf/touchy/touchy.glade:94
msgid "zr"
msgstr ""

#: src/emc/usr_intf/touchy/touchy.glade:105
msgid "za"
msgstr ""

#: src/emc/usr_intf/touchy/touchy.glade:118
msgid "zd"
msgstr ""

#: src/emc/usr_intf/touchy/touchy.glade:131
msgid "DTG"
msgstr ""

#: src/emc/usr_intf/touchy/touchy.glade:143
#: src/emc/usr_intf/pncconf/pncconf.glade:59755
msgid "Absolute"
msgstr ""

#: src/emc/usr_intf/touchy/touchy.glade:165
msgid "xr"
msgstr ""

#: src/emc/usr_intf/touchy/touchy.glade:176
msgid "ar"
msgstr ""

#: src/emc/usr_intf/touchy/touchy.glade:188
msgid "br"
msgstr ""

#: src/emc/usr_intf/touchy/touchy.glade:200
msgid "cr"
msgstr ""

#: src/emc/usr_intf/touchy/touchy.glade:212
msgid "ur"
msgstr ""

#: src/emc/usr_intf/touchy/touchy.glade:224
msgid "vr"
msgstr ""

#: src/emc/usr_intf/touchy/touchy.glade:236
msgid "wr"
msgstr ""

#: src/emc/usr_intf/touchy/touchy.glade:248
msgid "aa"
msgstr ""

#: src/emc/usr_intf/touchy/touchy.glade:262
msgid "ba"
msgstr ""

#: src/emc/usr_intf/touchy/touchy.glade:276
msgid "ca"
msgstr ""

#: src/emc/usr_intf/touchy/touchy.glade:290
msgid "ua"
msgstr ""

#: src/emc/usr_intf/touchy/touchy.glade:304
msgid "va"
msgstr ""

#: src/emc/usr_intf/touchy/touchy.glade:318
msgid "wa"
msgstr ""

#: src/emc/usr_intf/touchy/touchy.glade:332
msgid "ad"
msgstr ""

#: src/emc/usr_intf/touchy/touchy.glade:346
msgid "bd"
msgstr ""

#: src/emc/usr_intf/touchy/touchy.glade:360
msgid "cd"
msgstr ""

#: src/emc/usr_intf/touchy/touchy.glade:374
msgid "ud"
msgstr ""

#: src/emc/usr_intf/touchy/touchy.glade:388
msgid "vd"
msgstr ""

#: src/emc/usr_intf/touchy/touchy.glade:402
msgid "wd"
msgstr ""

#: src/emc/usr_intf/touchy/touchy.glade:448
msgid "Estop Reset"
msgstr "Estop復位"

#: src/emc/usr_intf/touchy/touchy.glade:459
msgid "Estop"
msgstr ""

#: src/emc/usr_intf/touchy/touchy.glade:475
msgid "Machine On"
msgstr "機器開"

#: src/emc/usr_intf/touchy/touchy.glade:490
msgid "Machine Off"
msgstr "機器關"

#: src/emc/usr_intf/touchy/touchy.glade:531
msgid "<b>Power</b>"
msgstr "<b>電源</b>"

#: src/emc/usr_intf/touchy/touchy.glade:562
msgid "Unhome All"
msgstr "離零"

#: src/emc/usr_intf/touchy/touchy.glade:588
msgid "Home Selected"
msgstr "選擇歸零"

#: src/emc/usr_intf/touchy/touchy.glade:603
msgid "Unhome Selected"
msgstr "選擇離零"

#: src/emc/usr_intf/touchy/touchy.glade:625
msgid "<b>Homing</b>"
msgstr "<b>歸零</b>"

#: src/emc/usr_intf/touchy/touchy.glade:644
msgid "Startup"
msgstr "啟動"

#: src/emc/usr_intf/touchy/touchy.glade:727
msgid "G"
msgstr ""

#: src/emc/usr_intf/touchy/touchy.glade:929
msgid "."
msgstr ""

#: src/emc/usr_intf/touchy/touchy.glade:963
#: src/emc/usr_intf/pncconf/pncconf.glade:60883
#: src/emc/usr_intf/pncconf/pncconf.glade:60895
#: src/emc/usr_intf/pncconf/pncconf.glade:61017
#: src/emc/usr_intf/pncconf/pncconf.glade:61029
#: src/emc/usr_intf/pncconf/pncconf.glade:61041
#: src/emc/usr_intf/pncconf/pncconf.glade:61053
#: src/emc/usr_intf/pncconf/pncconf.glade:61065
#: src/emc/usr_intf/pncconf/pncconf.glade:61077
#: src/emc/usr_intf/pncconf/pncconf.glade:62040
#: src/emc/usr_intf/pncconf/pncconf.glade:62052
#: src/emc/usr_intf/pncconf/pncconf.glade:62064
#: src/emc/usr_intf/pncconf/pncconf.glade:62076
#: src/emc/usr_intf/pncconf/pncconf.glade:62088
#: src/emc/usr_intf/pncconf/pncconf.glade:62100
#: src/emc/usr_intf/pncconf/pncconf.glade:62222
#: src/emc/usr_intf/pncconf/pncconf.glade:62234
#: src/emc/usr_intf/pncconf/pncconf.glade:63069
#: src/emc/usr_intf/pncconf/pncconf.glade:63081
#: src/emc/usr_intf/pncconf/pncconf.glade:63203
#: src/emc/usr_intf/pncconf/pncconf.glade:63215
#: src/emc/usr_intf/pncconf/pncconf.glade:63227
#: src/emc/usr_intf/pncconf/pncconf.glade:63239
#: src/emc/usr_intf/pncconf/pncconf.glade:63251
#: src/emc/usr_intf/pncconf/pncconf.glade:63263
#: src/emc/usr_intf/pncconf/pncconf.glade:64226
#: src/emc/usr_intf/pncconf/pncconf.glade:64238
#: src/emc/usr_intf/pncconf/pncconf.glade:64250
#: src/emc/usr_intf/pncconf/pncconf.glade:64262
#: src/emc/usr_intf/pncconf/pncconf.glade:64274
#: src/emc/usr_intf/pncconf/pncconf.glade:64286
#: src/emc/usr_intf/pncconf/pncconf.glade:64408
#: src/emc/usr_intf/pncconf/pncconf.glade:64420
#: src/emc/usr_intf/pncconf/pncconf.glade:65231
#: src/emc/usr_intf/pncconf/pncconf.glade:65243
#: src/emc/usr_intf/pncconf/pncconf.glade:65359
#: src/emc/usr_intf/pncconf/pncconf.glade:65371
#: src/emc/usr_intf/pncconf/pncconf.glade:65383
#: src/emc/usr_intf/pncconf/pncconf.glade:65395
#: src/emc/usr_intf/pncconf/pncconf.glade:65407
#: src/emc/usr_intf/pncconf/pncconf.glade:65419
#: src/emc/usr_intf/pncconf/pncconf.glade:67091
msgid "0"
msgstr ""

#: src/emc/usr_intf/touchy/touchy.glade:980
msgid "3"
msgstr ""

#: src/emc/usr_intf/touchy/touchy.glade:997
msgid "2"
msgstr ""

#: src/emc/usr_intf/touchy/touchy.glade:1014
msgid "1"
msgstr ""

#: src/emc/usr_intf/touchy/touchy.glade:1031
msgid "6"
msgstr ""

#: src/emc/usr_intf/touchy/touchy.glade:1048
msgid "5"
msgstr ""

#: src/emc/usr_intf/touchy/touchy.glade:1065
msgid "4"
msgstr ""

#: src/emc/usr_intf/touchy/touchy.glade:1082
msgid "9"
msgstr ""

#: src/emc/usr_intf/touchy/touchy.glade:1097
msgid "8"
msgstr ""

#: src/emc/usr_intf/touchy/touchy.glade:1112
msgid "7"
msgstr ""

#: src/emc/usr_intf/touchy/touchy.glade:1297
msgid "Flood On"
msgstr "浸淹 開"

#: src/emc/usr_intf/touchy/touchy.glade:1308
msgid "Flood Off"
msgstr "浸淹 關"

#: src/emc/usr_intf/touchy/touchy.glade:1324
msgid "Mist On"
msgstr "噴霧 開"

#: src/emc/usr_intf/touchy/touchy.glade:1339
msgid "Mist Off"
msgstr "噴霧 關"

#: src/emc/usr_intf/touchy/touchy.glade:1362
msgid "<b>Coolant</b>"
msgstr "<b>冷卻液</b>"

#: src/emc/usr_intf/touchy/touchy.glade:1448
msgid "Spindle Off"
msgstr "主軸 關"

#: src/emc/usr_intf/touchy/touchy.glade:1501
#: src/emc/usr_intf/touchy/touchy.glade:2578
msgid "Spindle speed:"
msgstr "主軸轉速:"

#: src/emc/usr_intf/touchy/touchy.glade:1513
#: src/emc/usr_intf/touchy/touchy.glade:2707
msgid "label26"
msgstr ""

#: src/emc/usr_intf/touchy/touchy.glade:1539
msgid "<b>Spindle</b>"
msgstr "<b>主軸</b>"

#: src/emc/usr_intf/touchy/touchy.glade:1597
msgid "file.ngc"
msgstr ""

#: src/emc/usr_intf/touchy/touchy.glade:1812
#: src/emc/usr_intf/touchy/touchy.glade:2017
#: src/emc/usr_intf/touchy/touchy.glade:2037
#: src/emc/usr_intf/touchy/touchy.glade:2057
#: src/emc/usr_intf/touchy/touchy.glade:2077
#: src/emc/usr_intf/touchy/touchy.glade:2097
#: src/emc/usr_intf/touchy/touchy.glade:2117
#: src/emc/usr_intf/touchy/touchy.glade:2137
#: src/emc/usr_intf/touchy/touchy.glade:2157
#: src/emc/usr_intf/touchy/touchy.glade:2177
msgid "M2"
msgstr ""

#: src/emc/usr_intf/touchy/touchy.glade:2244
#: src/emc/usr_intf/touchy/touchy.glade:2374
msgid "<b>Page</b>"
msgstr ""

#: src/emc/usr_intf/touchy/touchy.glade:2308
msgid "<span foreground=\"blue\" weight=\"bold\">Start Point</span>"
msgstr ""

#: src/emc/usr_intf/touchy/touchy.glade:2452
msgid "<b>Loaded File</b>"
msgstr ""

#: src/emc/usr_intf/touchy/touchy.glade:2488
msgid "Loaded file:"
msgstr ""

#: src/emc/usr_intf/touchy/touchy.glade:2499
msgid "Interpreted line:"
msgstr ""

#: src/emc/usr_intf/touchy/touchy.glade:2513
msgid "Distance:"
msgstr ""

#: src/emc/usr_intf/touchy/touchy.glade:2526
#: src/emc/usr_intf/stepconf/stepconf.glade:4148
#: src/emc/usr_intf/pncconf/pncconf.glade:60476
#: src/emc/usr_intf/pncconf/pncconf.glade:61571
#: src/emc/usr_intf/pncconf/pncconf.glade:62664
#: src/emc/usr_intf/pncconf/pncconf.glade:63757
#: src/emc/usr_intf/pncconf/pncconf.glade:64856
msgid "Velocity:"
msgstr ""

#: src/emc/usr_intf/touchy/touchy.glade:2539
msgid "Delay:"
msgstr ""

#: src/emc/usr_intf/touchy/touchy.glade:2552
msgid "On limit switch:"
msgstr ""

#: src/emc/usr_intf/touchy/touchy.glade:2565
msgid "Spindle direction:"
msgstr ""

#: src/emc/usr_intf/touchy/touchy.glade:2591
msgid "Loaded tool:"
msgstr ""

#: src/emc/usr_intf/touchy/touchy.glade:2604
#: src/emc/usr_intf/touchy/touchy.glade:2955
msgid "label19"
msgstr ""

#: src/emc/usr_intf/touchy/touchy.glade:2617
msgid "label20"
msgstr ""

#: src/emc/usr_intf/touchy/touchy.glade:2632
#: src/emc/usr_intf/touchy/touchy.glade:2779
#: src/emc/usr_intf/touchy/touchy.glade:2808
#: src/emc/usr_intf/touchy/touchy.glade:2912
#: src/emc/usr_intf/touchy/touchy.glade:2927
msgid "label21"
msgstr ""

#: src/emc/usr_intf/touchy/touchy.glade:2647
msgid "label22"
msgstr ""

#: src/emc/usr_intf/touchy/touchy.glade:2662
msgid "label23"
msgstr ""

#: src/emc/usr_intf/touchy/touchy.glade:2677
msgid "label24"
msgstr ""

#: src/emc/usr_intf/touchy/touchy.glade:2692
msgid "label25"
msgstr ""

#: src/emc/usr_intf/touchy/touchy.glade:2722
msgid "label27"
msgstr ""

#: src/emc/usr_intf/touchy/touchy.glade:2737
msgid "Prepped tool:"
msgstr ""

#: src/emc/usr_intf/touchy/touchy.glade:2750
msgid "label28"
msgstr ""

#: src/emc/usr_intf/touchy/touchy.glade:2765
msgid "Running line:"
msgstr ""

#: src/emc/usr_intf/touchy/touchy.glade:2794
msgid "XY Rotation:"
msgstr ""

#: src/emc/usr_intf/touchy/touchy.glade:2823
msgid "Tool length:"
msgstr ""

#: src/emc/usr_intf/touchy/touchy.glade:2836
msgid "label52"
msgstr ""

#: src/emc/usr_intf/touchy/touchy.glade:2851
msgid ""
"G1 G2 G3\n"
"M1 M2 M3\n"
"F1 S1"
msgstr ""

#: src/emc/usr_intf/touchy/touchy.glade:2870
msgid "Active codes:"
msgstr ""

#: src/emc/usr_intf/touchy/touchy.glade:2883
msgid "G5x Offset:"
msgstr ""

#: src/emc/usr_intf/touchy/touchy.glade:2898
msgid "G92 Offset:"
msgstr ""

#: src/emc/usr_intf/touchy/touchy.glade:2942
msgid "Loaded file lines:"
msgstr ""

#: src/emc/usr_intf/touchy/touchy.glade:2971
msgid "Pockets:"
msgstr ""

#: src/emc/usr_intf/touchy/touchy.glade:2984
msgid ""
"<b>1</b>\n"
"2\n"
"3"
msgstr ""

#: src/emc/usr_intf/touchy/touchy.glade:3009
msgid "Status"
msgstr ""

#: src/emc/usr_intf/touchy/touchy.glade:3038
msgid "Control Font:"
msgstr ""

#: src/emc/usr_intf/touchy/touchy.glade:3050
msgid "DRO Font:"
msgstr ""

#: src/emc/usr_intf/touchy/touchy.glade:3064
msgid "Error Font:"
msgstr ""

#: src/emc/usr_intf/touchy/touchy.glade:3081
msgid "ControlFont"
msgstr ""

#: src/emc/usr_intf/touchy/touchy.glade:3100
msgid "DRO Font"
msgstr ""

#: src/emc/usr_intf/touchy/touchy.glade:3121
msgid "Error Font"
msgstr ""

#: src/emc/usr_intf/touchy/touchy.glade:3139
msgid "Listing Font:"
msgstr ""

#: src/emc/usr_intf/touchy/touchy.glade:3156
msgid "Listing Font"
msgstr ""

#: src/emc/usr_intf/touchy/touchy.glade:3176
msgid "Hide pointer"
msgstr ""

#: src/emc/usr_intf/touchy/touchy.glade:3187
msgid "Show pointer"
msgstr ""

#: src/emc/usr_intf/touchy/touchy.glade:3214
msgid "Theme:"
msgstr ""

#: src/emc/usr_intf/touchy/touchy.glade:3228
#, fuzzy
msgid "default\n"
msgstr "AXIS 預 置 值"

#: src/emc/usr_intf/touchy/touchy.glade:3252
msgid "<b>Display Options</b>"
msgstr ""

#: src/emc/usr_intf/touchy/touchy.glade:3286
msgid "Inch"
msgstr ""

#: src/emc/usr_intf/touchy/touchy.glade:3349
msgid "<b>Position Readout</b>"
msgstr ""

#: src/emc/usr_intf/touchy/touchy.glade:3379
msgid "Workpiece"
msgstr ""

#: src/emc/usr_intf/touchy/touchy.glade:3390
msgid "Fixture"
msgstr ""

#: src/emc/usr_intf/touchy/touchy.glade:3410
msgid "<b>Tool Setting</b>"
msgstr ""

#: src/emc/usr_intf/touchy/touchy.glade:3441
msgid "Delete / lines"
msgstr ""

#: src/emc/usr_intf/touchy/touchy.glade:3456
msgid "Keep / lines"
msgstr ""

#: src/emc/usr_intf/touchy/touchy.glade:3473
msgid "Pause on M1"
msgstr ""

#: src/emc/usr_intf/touchy/touchy.glade:3484
msgid "Ignore M1"
msgstr ""

#: src/emc/usr_intf/touchy/touchy.glade:3504
msgid "<b>Program Options</b>"
msgstr ""

#: src/emc/usr_intf/touchy/touchy.glade:3531
msgid "Preferences"
msgstr ""

#: src/emc/usr_intf/touchy/touchy.glade:3567
msgid "FO: 100%"
msgstr ""

#: src/emc/usr_intf/touchy/touchy.glade:3582
msgid "SO: 100%"
msgstr ""

#: src/emc/usr_intf/touchy/touchy.glade:3596
msgid "MV: 100"
msgstr ""

#: src/emc/usr_intf/touchy/touchy.glade:3610
msgid "Jogging"
msgstr ""

#: src/emc/usr_intf/touchy/touchy.glade:3637
msgid ".01"
msgstr ""

#: src/emc/usr_intf/touchy/touchy.glade:3650
msgid ".001"
msgstr ""

#: src/emc/usr_intf/touchy/touchy.glade:3666
msgid ".0001"
msgstr ""

#: src/emc/usr_intf/touchy/touchy.glade:3694
msgid "  X  "
msgstr ""

#: src/emc/usr_intf/touchy/touchy.glade:3706
msgid "  Y  "
msgstr ""

#: src/emc/usr_intf/touchy/touchy.glade:3721
msgid "  Z  "
msgstr ""

#: src/emc/usr_intf/touchy/touchy.glade:3736
msgid "  A  "
msgstr ""

#: src/emc/usr_intf/touchy/touchy.glade:3752
msgid "  B  "
msgstr ""

#: src/emc/usr_intf/touchy/touchy.glade:3770
msgid "  C  "
msgstr ""

#: src/emc/usr_intf/touchy/touchy.glade:3788
msgid "  U  "
msgstr ""

#: src/emc/usr_intf/touchy/touchy.glade:3804
msgid "  V  "
msgstr ""

#: src/emc/usr_intf/touchy/touchy.glade:3822
msgid "  W  "
msgstr ""

#: src/emc/usr_intf/touchy/touchy.glade:3855
msgid "<b>Handwheel</b>"
msgstr ""

#: src/emc/usr_intf/stepconf/stepconf.py:53
msgid ""
"Stepconf encountered an error.  The following information may be useful in "
"troubleshooting:\n"
"\n"
msgstr ""

#: src/emc/usr_intf/stepconf/stepconf.py:70
#: src/emc/usr_intf/pncconf/pncconf.py:133
msgid "Gecko 201"
msgstr ""

#: src/emc/usr_intf/stepconf/stepconf.py:71
#: src/emc/usr_intf/pncconf/pncconf.py:134
msgid "Gecko 202"
msgstr ""

#: src/emc/usr_intf/stepconf/stepconf.py:72
#: src/emc/usr_intf/pncconf/pncconf.py:135
msgid "Gecko 203v"
msgstr ""

#: src/emc/usr_intf/stepconf/stepconf.py:73
#: src/emc/usr_intf/pncconf/pncconf.py:136
msgid "Gecko 210"
msgstr ""

#: src/emc/usr_intf/stepconf/stepconf.py:74
#: src/emc/usr_intf/pncconf/pncconf.py:137
msgid "Gecko 212"
msgstr ""

#: src/emc/usr_intf/stepconf/stepconf.py:75
#: src/emc/usr_intf/pncconf/pncconf.py:138
msgid "Gecko 320"
msgstr ""

#: src/emc/usr_intf/stepconf/stepconf.py:76
#: src/emc/usr_intf/pncconf/pncconf.py:139
msgid "Gecko 540"
msgstr ""

#: src/emc/usr_intf/stepconf/stepconf.py:77
#: src/emc/usr_intf/pncconf/pncconf.py:140
msgid "L297"
msgstr ""

#: src/emc/usr_intf/stepconf/stepconf.py:78
#: src/emc/usr_intf/pncconf/pncconf.py:141
msgid "PMDX-150"
msgstr ""

#: src/emc/usr_intf/stepconf/stepconf.py:79
#: src/emc/usr_intf/pncconf/pncconf.py:142
msgid "Sherline"
msgstr ""

#: src/emc/usr_intf/stepconf/stepconf.py:80
#: src/emc/usr_intf/pncconf/pncconf.py:143
msgid "Xylotex 8S-3"
msgstr ""

#: src/emc/usr_intf/stepconf/stepconf.py:81
#: src/emc/usr_intf/pncconf/pncconf.py:144
msgid "Parker-Compumotor oem750"
msgstr ""

#: src/emc/usr_intf/stepconf/stepconf.py:82
#: src/emc/usr_intf/pncconf/pncconf.py:145
msgid "JVL-SMD41 or 42"
msgstr ""

#: src/emc/usr_intf/stepconf/stepconf.py:83
#: src/emc/usr_intf/pncconf/pncconf.py:146
msgid "Hobbycnc Pro Chopper"
msgstr ""

#: src/emc/usr_intf/stepconf/stepconf.py:84
#: src/emc/usr_intf/pncconf/pncconf.py:147
msgid "Keling 4030"
msgstr ""

#: src/emc/usr_intf/stepconf/stepconf.py:153
msgid "X Step"
msgstr ""

#: src/emc/usr_intf/stepconf/stepconf.py:153
msgid "X Direction"
msgstr ""

#: src/emc/usr_intf/stepconf/stepconf.py:153
msgid "Y Step"
msgstr ""

#: src/emc/usr_intf/stepconf/stepconf.py:153
msgid "Y Direction"
msgstr ""

#: src/emc/usr_intf/stepconf/stepconf.py:154
msgid "Z Step"
msgstr ""

#: src/emc/usr_intf/stepconf/stepconf.py:154
msgid "Z Direction"
msgstr ""

#: src/emc/usr_intf/stepconf/stepconf.py:154
msgid "A Step"
msgstr ""

#: src/emc/usr_intf/stepconf/stepconf.py:154
msgid "A Direction"
msgstr ""

#: src/emc/usr_intf/stepconf/stepconf.py:155
#: src/emc/usr_intf/pncconf/pncconf.py:440
msgid "Spindle ON"
msgstr ""

#: src/emc/usr_intf/stepconf/stepconf.py:155
#: src/emc/usr_intf/pncconf/pncconf.py:557
msgid "Spindle PWM"
msgstr ""

#: src/emc/usr_intf/stepconf/stepconf.py:155
#: src/emc/usr_intf/pncconf/pncconf.py:440
msgid "Spindle Brake"
msgstr ""

#: src/emc/usr_intf/stepconf/stepconf.py:156
#: src/emc/usr_intf/pncconf/pncconf.py:441
msgid "Coolant Mist"
msgstr ""

#: src/emc/usr_intf/stepconf/stepconf.py:156
#: src/emc/usr_intf/pncconf/pncconf.py:441
msgid "Coolant Flood"
msgstr ""

#: src/emc/usr_intf/stepconf/stepconf.py:156
#: src/emc/usr_intf/pncconf/pncconf.py:442
msgid "ESTOP Out"
msgstr ""

#: src/emc/usr_intf/stepconf/stepconf.py:156
msgid "Amplifier Enable"
msgstr ""

#: src/emc/usr_intf/stepconf/stepconf.py:157
#: src/emc/usr_intf/pncconf/pncconf.py:443
msgid "Charge Pump"
msgstr ""

#: src/emc/usr_intf/stepconf/stepconf.py:158
#: src/emc/usr_intf/pncconf/pncconf.py:444
msgid "Digital out 0"
msgstr ""

#: src/emc/usr_intf/stepconf/stepconf.py:158
#: src/emc/usr_intf/pncconf/pncconf.py:444
msgid "Digital out 1"
msgstr ""

#: src/emc/usr_intf/stepconf/stepconf.py:158
#: src/emc/usr_intf/pncconf/pncconf.py:444
msgid "Digital out 2"
msgstr ""

#: src/emc/usr_intf/stepconf/stepconf.py:158
#: src/emc/usr_intf/pncconf/pncconf.py:444
msgid "Digital out 3"
msgstr ""

#: src/emc/usr_intf/stepconf/stepconf.py:159
#: src/emc/usr_intf/stepconf/stepconf.py:178
msgid "Unused"
msgstr ""

#: src/emc/usr_intf/stepconf/stepconf.py:161
#: src/emc/usr_intf/pncconf/pncconf.py:471
msgid "ESTOP In"
msgstr ""

#: src/emc/usr_intf/stepconf/stepconf.py:161
#: src/emc/usr_intf/pncconf/pncconf.py:471
msgid "Probe In"
msgstr ""

#: src/emc/usr_intf/stepconf/stepconf.py:162
msgid "Spindle Index"
msgstr ""

#: src/emc/usr_intf/stepconf/stepconf.py:162
msgid "Spindle Phase A"
msgstr ""

#: src/emc/usr_intf/stepconf/stepconf.py:162
msgid "Spindle Phase B"
msgstr ""

#: src/emc/usr_intf/stepconf/stepconf.py:163
msgid "Home X"
msgstr ""

#: src/emc/usr_intf/stepconf/stepconf.py:163
msgid "Home Y"
msgstr ""

#: src/emc/usr_intf/stepconf/stepconf.py:163
msgid "Home Z"
msgstr ""

#: src/emc/usr_intf/stepconf/stepconf.py:163
msgid "Home A"
msgstr ""

#: src/emc/usr_intf/stepconf/stepconf.py:164
msgid "Minimum Limit + Home X"
msgstr ""

#: src/emc/usr_intf/stepconf/stepconf.py:164
msgid "Minimum Limit + Home Y"
msgstr ""

#: src/emc/usr_intf/stepconf/stepconf.py:165
msgid "Minimum Limit + Home Z"
msgstr ""

#: src/emc/usr_intf/stepconf/stepconf.py:165
msgid "Minimum Limit + Home A"
msgstr ""

#: src/emc/usr_intf/stepconf/stepconf.py:166
msgid "Maximum Limit + Home X"
msgstr ""

#: src/emc/usr_intf/stepconf/stepconf.py:166
msgid "Maximum Limit + Home Y"
msgstr ""

#: src/emc/usr_intf/stepconf/stepconf.py:167
msgid "Maximum Limit + Home Z"
msgstr ""

#: src/emc/usr_intf/stepconf/stepconf.py:167
msgid "Maximum Limit + Home A"
msgstr ""

#: src/emc/usr_intf/stepconf/stepconf.py:168
msgid "Both Limit + Home X"
msgstr ""

#: src/emc/usr_intf/stepconf/stepconf.py:168
msgid "Both Limit + Home Y"
msgstr ""

#: src/emc/usr_intf/stepconf/stepconf.py:169
msgid "Both Limit + Home Z"
msgstr ""

#: src/emc/usr_intf/stepconf/stepconf.py:169
msgid "Both Limit + Home A"
msgstr ""

#: src/emc/usr_intf/stepconf/stepconf.py:170
msgid "Minimum Limit X"
msgstr ""

#: src/emc/usr_intf/stepconf/stepconf.py:170
msgid "Minimum Limit Y"
msgstr ""

#: src/emc/usr_intf/stepconf/stepconf.py:171
msgid "Minimum Limit Z"
msgstr ""

#: src/emc/usr_intf/stepconf/stepconf.py:171
msgid "Minimum Limit A"
msgstr ""

#: src/emc/usr_intf/stepconf/stepconf.py:172
msgid "Maximum Limit X"
msgstr ""

#: src/emc/usr_intf/stepconf/stepconf.py:172
msgid "Maximum Limit Y"
msgstr ""

#: src/emc/usr_intf/stepconf/stepconf.py:173
msgid "Maximum Limit Z"
msgstr ""

#: src/emc/usr_intf/stepconf/stepconf.py:173
msgid "Maximum Limit A"
msgstr ""

#: src/emc/usr_intf/stepconf/stepconf.py:174
msgid "Both Limit X"
msgstr ""

#: src/emc/usr_intf/stepconf/stepconf.py:174
msgid "Both Limit Y"
msgstr ""

#: src/emc/usr_intf/stepconf/stepconf.py:175
msgid "Both Limit Z"
msgstr ""

#: src/emc/usr_intf/stepconf/stepconf.py:175
msgid "Both Limit A"
msgstr ""

#: src/emc/usr_intf/stepconf/stepconf.py:176
msgid "All limits"
msgstr ""

#: src/emc/usr_intf/stepconf/stepconf.py:176
msgid "All home"
msgstr ""

#: src/emc/usr_intf/stepconf/stepconf.py:176
msgid "All limits + homes"
msgstr ""

#: src/emc/usr_intf/stepconf/stepconf.py:177
#: src/emc/usr_intf/pncconf/pncconf.py:463
msgid "Digital in 0"
msgstr ""

#: src/emc/usr_intf/stepconf/stepconf.py:177
#: src/emc/usr_intf/pncconf/pncconf.py:463
msgid "Digital in 1"
msgstr ""

#: src/emc/usr_intf/stepconf/stepconf.py:177
#: src/emc/usr_intf/pncconf/pncconf.py:463
msgid "Digital in 2"
msgstr ""

#: src/emc/usr_intf/stepconf/stepconf.py:177
#: src/emc/usr_intf/pncconf/pncconf.py:463
msgid "Digital in 3"
msgstr ""

#: src/emc/usr_intf/stepconf/stepconf.py:203
msgid "my-mill"
msgstr ""

#: src/emc/usr_intf/stepconf/stepconf.py:215
#: src/emc/usr_intf/stepconf/stepconf.py:217
#: src/emc/usr_intf/pncconf/pncconf.py:983
#: src/emc/usr_intf/pncconf/pncconf.py:985
msgid "Enter Address"
msgstr ""

#: src/emc/usr_intf/stepconf/stepconf.py:375
#, python-format
msgid "File %r was modified since it was written by stepconf"
msgstr ""

#: src/emc/usr_intf/stepconf/stepconf.py:378
msgid ""
"Saving this configuration file will discard configuration changes made "
"outside stepconf."
msgstr ""

#: src/emc/usr_intf/stepconf/stepconf.py:393
#: src/emc/usr_intf/pncconf/pncconf.py:1356
msgid "Continue? "
msgstr ""

#: src/emc/usr_intf/stepconf/stepconf.py:394
#: src/emc/usr_intf/pncconf/pncconf.py:1357
msgid "yY"
msgstr ""

#: src/emc/usr_intf/stepconf/stepconf.py:446
#: src/emc/usr_intf/stepconf/stepconf.py:786
#, python-format
msgid "# Generated by stepconf at %s"
msgstr ""

#: src/emc/usr_intf/stepconf/stepconf.py:447
#: src/emc/usr_intf/stepconf/stepconf.py:787
#: src/emc/usr_intf/pncconf/pncconf.py:1366
#: src/emc/usr_intf/pncconf/pncconf.py:2369
msgid "# If you make changes to this file, they will be"
msgstr ""

#: src/emc/usr_intf/stepconf/stepconf.py:448
#: src/emc/usr_intf/stepconf/stepconf.py:788
msgid "# overwritten when you run stepconf again"
msgstr ""

#: src/emc/usr_intf/stepconf/stepconf.py:516
msgid "# add halui MDI commands here (max 64) "
msgstr ""

#: src/emc/usr_intf/stepconf/stepconf.py:991
#: src/emc/usr_intf/pncconf/pncconf.py:2991
msgid "# **** Setup for external estop ladder program -START ****"
msgstr ""

#: src/emc/usr_intf/stepconf/stepconf.py:998
#: src/emc/usr_intf/pncconf/pncconf.py:2998
msgid "# **** Setup for external estop ladder program -END ****"
msgstr ""

#: src/emc/usr_intf/stepconf/stepconf.py:1018
#: src/emc/usr_intf/pncconf/pncconf.py:3025
msgid ""
"# Load Classicladder with modbus master included (GUI must run for Modbus)"
msgstr ""

#: src/emc/usr_intf/stepconf/stepconf.py:1021
#: src/emc/usr_intf/pncconf/pncconf.py:3030
msgid "# Load Classicladder without GUI (can reload LADDER GUI in AXIS GUI"
msgstr ""

#: src/emc/usr_intf/stepconf/stepconf.py:1031
#: src/emc/usr_intf/pncconf/pncconf.py:3112
msgid "Include your PyVCP panel here.\n"
msgstr ""

#: src/emc/usr_intf/stepconf/stepconf.py:1040
#: src/emc/usr_intf/stepconf/stepconf.py:1087
msgid "# Include your customized HAL commands here"
msgstr ""

#: src/emc/usr_intf/stepconf/stepconf.py:1041
msgid ""
"# The commands in this file are run after the AXIS GUI (including PyVCP "
"panel) starts"
msgstr ""

#: src/emc/usr_intf/stepconf/stepconf.py:1045
#: src/emc/usr_intf/pncconf/pncconf.py:3140
msgid "# **** Setup of spindle speed display using pyvcp -START ****"
msgstr ""

#: src/emc/usr_intf/stepconf/stepconf.py:1047
msgid "# **** Use ACTUAL spindle velocity from spindle encoder"
msgstr ""

#: src/emc/usr_intf/stepconf/stepconf.py:1048
msgid "# **** spindle-velocity bounces around so we filter it with lowpass"
msgstr ""

#: src/emc/usr_intf/stepconf/stepconf.py:1049
msgid ""
"# **** spindle-velocity is signed so we use absolute component to remove sign"
msgstr ""

#: src/emc/usr_intf/stepconf/stepconf.py:1050
msgid "# **** ACTUAL velocity is in RPS not RPM so we scale it."
msgstr ""

#: src/emc/usr_intf/stepconf/stepconf.py:1059
msgid "# **** set up spindle at speed indicator ****"
msgstr ""

#: src/emc/usr_intf/stepconf/stepconf.py:1072
msgid ""
"# **** Use COMMANDED spindle velocity from LinuxCNC because no spindle "
"encoder was specified"
msgstr ""

#: src/emc/usr_intf/stepconf/stepconf.py:1073
msgid ""
"# **** COMANDED velocity is signed so we use absolute component (abs.0) to "
"remove sign"
msgstr ""

#: src/emc/usr_intf/stepconf/stepconf.py:1088
msgid "# This file will not be overwritten when you run stepconf again"
msgstr ""

#: src/emc/usr_intf/stepconf/stepconf.py:1095
#, python-format
msgid "Generated by stepconf at %s"
msgstr ""

#: src/emc/usr_intf/stepconf/stepconf.py:1166
#: src/emc/usr_intf/pncconf/pncconf.py:3451
#, python-format
msgid "launch %s"
msgstr ""

#: src/emc/usr_intf/stepconf/stepconf.py:1170
#, fuzzy
msgid "Desktop Launcher for LinuxCNC config made by Stepconf"
msgstr "創建一個桌面 啟動器 啟動 LinuxCNC 與 此配置."

#: src/emc/usr_intf/stepconf/stepconf.py:1196
#: src/emc/usr_intf/pncconf/pncconf.py:3700
#, python-format
msgid "%s Axis Configuration"
msgstr ""

#: src/emc/usr_intf/stepconf/stepconf.py:1238
#: src/emc/usr_intf/stepconf/stepconf.py:1337
msgid "Other"
msgstr ""

#: src/emc/usr_intf/stepconf/stepconf.py:1249
msgid "Quit Stepconf and discard changes?"
msgstr ""

#: src/emc/usr_intf/stepconf/stepconf.py:1280
msgid ""
"You are using a simulated-realtime version of LinuxCNC, so testing / tuning "
"of hardware is unavailable."
msgstr ""

#: src/emc/usr_intf/stepconf/stepconf.py:1283
msgid ""
"You are using a realtime version of LinuxCNC but didn't load a realtime "
"kernel so testing / tuning of hardware is                 unavailable.\n"
"This is possibly because you updated the OS and it doesn't automatically "
"load the RTAI kernel anymore.\n"
msgstr ""

#: src/emc/usr_intf/stepconf/stepconf.py:1298
#, fuzzy
msgid "LinuxCNC 'stepconf' configuration files"
msgstr "打開配置文件:"

#: src/emc/usr_intf/stepconf/stepconf.py:1299
#: src/emc/usr_intf/pncconf/pncconf.py:4094
msgid "Modify Existing Configuration"
msgstr ""

#: src/emc/usr_intf/stepconf/stepconf.py:1439
msgid ""
"You need to designate an E-stop input pin in the Parallel Port Setup page "
"for this program."
msgstr ""

#: src/emc/usr_intf/stepconf/stepconf.py:1452
msgid ""
"OK to replace existing custom ladder program?\n"
"Existing Custom.clp will be renamed custom_backup.clp.\n"
"Any existing file named -custom_backup.clp- will be lost. "
msgstr ""

#: src/emc/usr_intf/stepconf/stepconf.py:1457
#: src/emc/usr_intf/pncconf/pncconf.py:7815
msgid ""
"You edited a ladder program and have selected a different program to copy to "
"your configuration file.\n"
"The edited program will be lost.\n"
"\n"
"Are you sure?  "
msgstr ""

#: src/emc/usr_intf/stepconf/stepconf.py:1471
msgid ""
"OK to replace existing custom pyvcp panel and custom_postgui.hal file ?\n"
"Existing custompanel.xml and custom_postgui.hal will be renamed "
"custompanel_backup.xml and postgui_backup.hal.\n"
"Any existing file named custompanel_backup.xml and custom_postgui.hal will "
"be lost. "
msgstr ""

#: src/emc/usr_intf/stepconf/stepconf.py:1676
msgid "degree / rev"
msgstr ""

#: src/emc/usr_intf/stepconf/stepconf.py:1677
#: src/emc/usr_intf/stepconf/stepconf.py:2205
msgid "deg / s"
msgstr ""

#: src/emc/usr_intf/stepconf/stepconf.py:1678
#: src/emc/usr_intf/stepconf/stepconf.py:2206
msgid "deg / s²"
msgstr ""

#: src/emc/usr_intf/stepconf/stepconf.py:1679
#: src/emc/usr_intf/stepconf/stepconf.py:2207
msgid "deg"
msgstr ""

#: src/emc/usr_intf/stepconf/stepconf.py:1680
msgid "Steps / deg"
msgstr ""

#: src/emc/usr_intf/stepconf/stepconf.py:1682
#: src/emc/usr_intf/stepconf/stepconf.glade:3589
#: src/emc/usr_intf/pncconf/pncconf.glade:66138
#: src/emc/usr_intf/pncconf/pncconf.glade:66424
msgid "mm / rev"
msgstr ""

#: src/emc/usr_intf/stepconf/stepconf.py:1683
#: src/emc/usr_intf/stepconf/stepconf.py:2219
#: src/emc/usr_intf/stepconf/stepconf.glade:3604
#: src/emc/usr_intf/pncconf/pncconf.glade:57828
msgid "mm / s"
msgstr ""

#: src/emc/usr_intf/stepconf/stepconf.py:1684
#: src/emc/usr_intf/stepconf/stepconf.py:2220
#: src/emc/usr_intf/stepconf/stepconf.glade:3619
#: src/emc/usr_intf/pncconf/pncconf.glade:57813
msgid "mm / s²"
msgstr ""

#: src/emc/usr_intf/stepconf/stepconf.py:1686
#: src/emc/usr_intf/stepconf/stepconf.glade:3075
#: src/emc/usr_intf/pncconf/pncconf.glade:66888
msgid "Steps / mm"
msgstr ""

#: src/emc/usr_intf/stepconf/stepconf.py:1688
msgid "rev / in"
msgstr ""

#: src/emc/usr_intf/stepconf/stepconf.py:1689
#: src/emc/usr_intf/stepconf/stepconf.py:2233
msgid "in / s"
msgstr ""

#: src/emc/usr_intf/stepconf/stepconf.py:1690
#: src/emc/usr_intf/stepconf/stepconf.py:2234
msgid "in / s²"
msgstr ""

#: src/emc/usr_intf/stepconf/stepconf.py:1692
msgid "Steps / in"
msgstr ""

#: src/emc/usr_intf/stepconf/stepconf.py:2202
#: src/emc/usr_intf/pncconf/pncconf.py:8893
#, python-format
msgid "%s Axis Test"
msgstr ""

#: src/emc/usr_intf/stepconf/stepconf.glade:8
#: src/emc/usr_intf/stepconf/stepconf.glade:21
#, fuzzy
msgid "LinuxCNC Stepper Mill Configuration"
msgstr "樣辦配置"

#: src/emc/usr_intf/stepconf/stepconf.glade:22
msgid ""
"This program creates configuration files (.ini and .hal) for \"step and "
"direction\" milling machines and lathes connected to the PC parallel port.\n"
"\n"
"Stepconf requires a minimum 800 X 600 display resolution.\n"
"You may need to collapse the 'Driver Timing Settings' and \n"
"Parallel Port Settings' expanders."
msgstr ""

#: src/emc/usr_intf/stepconf/stepconf.glade:51
msgid "Create a _new configuration"
msgstr ""

#: src/emc/usr_intf/stepconf/stepconf.glade:69
#: src/emc/usr_intf/pncconf/pncconf.glade:70
msgid "Modify a configuration already created with this program"
msgstr ""

#: src/emc/usr_intf/stepconf/stepconf.glade:87
#: src/emc/usr_intf/pncconf/pncconf.glade:88
msgid "Do you wish to:"
msgstr ""

#: src/emc/usr_intf/stepconf/stepconf.glade:99
#: src/emc/usr_intf/pncconf/pncconf.glade:100
msgid ""
"If you have made modifications to this configuration outside this program, "
"they will be lost when you select \"Modify a configuration\""
msgstr ""

#: src/emc/usr_intf/stepconf/stepconf.glade:116
msgid "Create a desktop _shortcut (symlink) to configuration files."
msgstr ""

#: src/emc/usr_intf/stepconf/stepconf.glade:133
msgid "Create a desktop _launcher to start LinuxCNC with this configuration."
msgstr ""

#: src/emc/usr_intf/stepconf/stepconf.glade:169
#: src/emc/usr_intf/pncconf/pncconf.glade:175
msgid "Basic machine information"
msgstr ""

#: src/emc/usr_intf/stepconf/stepconf.glade:327
msgid "Step _Time:"
msgstr ""

#: src/emc/usr_intf/stepconf/stepconf.glade:356
#: src/emc/usr_intf/stepconf/stepconf.glade:402
#: src/emc/usr_intf/stepconf/stepconf.glade:449
#: src/emc/usr_intf/stepconf/stepconf.glade:494
#: src/emc/usr_intf/stepconf/stepconf.glade:909
#: src/emc/usr_intf/pncconf/pncconf.glade:458
#: src/emc/usr_intf/pncconf/pncconf.glade:8256
msgid "ns"
msgstr ""

#: src/emc/usr_intf/stepconf/stepconf.glade:369
msgid "Step _Space:"
msgstr ""

#: src/emc/usr_intf/stepconf/stepconf.glade:417
msgid "Direction _Hold:"
msgstr ""

#: src/emc/usr_intf/stepconf/stepconf.glade:464
msgid "_Direction Setup:"
msgstr ""

#: src/emc/usr_intf/stepconf/stepconf.glade:512
msgid "Driver Timing Settings"
msgstr ""

#: src/emc/usr_intf/stepconf/stepconf.glade:538
msgid "First Parport _Base Address:"
msgstr ""

#: src/emc/usr_intf/stepconf/stepconf.glade:564
msgid "     Out"
msgstr ""

#: src/emc/usr_intf/stepconf/stepconf.glade:575
#: src/emc/usr_intf/stepconf/stepconf.glade:591
msgid ""
"Out\n"
"In"
msgstr ""

#: src/emc/usr_intf/stepconf/stepconf.glade:633
msgid "S_econd Parport Address:"
msgstr ""

#: src/emc/usr_intf/stepconf/stepconf.glade:650
msgid "T_hird Parport Address:"
msgstr ""

#: src/emc/usr_intf/stepconf/stepconf.glade:667
msgid " Parallel Port Settings"
msgstr ""

#: src/emc/usr_intf/stepconf/stepconf.glade:684
msgid ""
"_Test Base\n"
"Period Jitter "
msgstr ""

#: src/emc/usr_intf/stepconf/stepconf.glade:703
msgid "Machine _Name:"
msgstr ""

#: src/emc/usr_intf/stepconf/stepconf.glade:716
msgid "_Axis configuration:"
msgstr ""

#: src/emc/usr_intf/stepconf/stepconf.glade:730
msgid "Machine _units:"
msgstr ""

#: src/emc/usr_intf/stepconf/stepconf.glade:744
#: src/emc/usr_intf/pncconf/pncconf.glade:246
msgid "Configuration directory:"
msgstr ""

#: src/emc/usr_intf/stepconf/stepconf.glade:757
msgid "D_river type:"
msgstr ""

#: src/emc/usr_intf/stepconf/stepconf.glade:785
#: src/emc/usr_intf/pncconf/pncconf.glade:326
msgid ""
"Inch\n"
"Millimeter"
msgstr ""

#: src/emc/usr_intf/stepconf/stepconf.glade:800
#: src/emc/usr_intf/pncconf/pncconf.glade:291
msgid ""
"XYZ\n"
"XYZA\n"
"XZ (Lathe)"
msgstr ""

#: src/emc/usr_intf/stepconf/stepconf.glade:847
msgid ""
"Driver characteristics: (Multiply by 1000 for times specified in µs or "
"microseconds)\n"
"         Additional signal conditioning or isolation such as optocouplers "
"and RC filters\n"
"         can impose timing constraints of their own, in addition to those of "
"the driver."
msgstr ""

#: src/emc/usr_intf/stepconf/stepconf.glade:875
msgid "Base Period Maximum _Jitter:"
msgstr ""

#: src/emc/usr_intf/stepconf/stepconf.glade:924
msgid "Max step rate:"
msgstr ""

#: src/emc/usr_intf/stepconf/stepconf.glade:940
msgid "Min Base Period:"
msgstr ""

#: src/emc/usr_intf/stepconf/stepconf.glade:956
msgid ""
"_Onscreen prompt for\n"
"tool change"
msgstr ""

#: src/emc/usr_intf/stepconf/stepconf.glade:1015
msgid "Advanced Configuration Options"
msgstr ""

#: src/emc/usr_intf/stepconf/stepconf.glade:1033
msgid "Include Halui user interface component"
msgstr ""

#: src/emc/usr_intf/stepconf/stepconf.glade:1074
#: src/emc/usr_intf/pncconf/pncconf.glade:6745
msgid "Blank program"
msgstr ""

#: src/emc/usr_intf/stepconf/stepconf.glade:1089
#: src/emc/usr_intf/pncconf/pncconf.glade:6760
msgid "Spindle speed display  "
msgstr ""

#: src/emc/usr_intf/stepconf/stepconf.glade:1105
#: src/emc/usr_intf/stepconf/stepconf.glade:1543
#: src/emc/usr_intf/pncconf/pncconf.glade:6791
#: src/emc/usr_intf/pncconf/pncconf.glade:7112
#: src/emc/usr_intf/pncconf/pncconf.glade:59393
msgid "Existing custom program"
msgstr ""

#: src/emc/usr_intf/stepconf/stepconf.glade:1120
#: src/emc/usr_intf/stepconf/stepconf.glade:1559
#: src/emc/usr_intf/pncconf/pncconf.glade:6806
#: src/emc/usr_intf/pncconf/pncconf.glade:59409
msgid "Include connections to HAL"
msgstr ""

#: src/emc/usr_intf/stepconf/stepconf.glade:1154
#: src/emc/usr_intf/pncconf/pncconf.glade:6989
#: src/emc/usr_intf/pncconf/pncconf.glade:7537
msgid ""
"_Display\n"
"sample\n"
"panel"
msgstr ""

#: src/emc/usr_intf/stepconf/stepconf.glade:1188
#: src/emc/usr_intf/pncconf/pncconf.glade:7048
msgid "Include custom PyVCP GUI panel"
msgstr ""

#: src/emc/usr_intf/stepconf/stepconf.glade:1321
#: src/emc/usr_intf/pncconf/pncconf.glade:59199
msgid " Number of analog (float) out pins:"
msgstr ""

#: src/emc/usr_intf/stepconf/stepconf.glade:1335
#: src/emc/usr_intf/pncconf/pncconf.glade:59184
msgid " Number of analog (float) in pins:"
msgstr ""

#: src/emc/usr_intf/stepconf/stepconf.glade:1349
#: src/emc/usr_intf/pncconf/pncconf.glade:59169
msgid " Number of analog (s32) out pins:"
msgstr ""

#: src/emc/usr_intf/stepconf/stepconf.glade:1363
#: src/emc/usr_intf/pncconf/pncconf.glade:59153
msgid " Number of analog (s32) in pins:"
msgstr ""

#: src/emc/usr_intf/stepconf/stepconf.glade:1378
msgid "Number of digital  out pins:"
msgstr ""

#: src/emc/usr_intf/stepconf/stepconf.glade:1403
msgid "Number of digital in pins:"
msgstr ""

#: src/emc/usr_intf/stepconf/stepconf.glade:1414
msgid "setup number of external pins"
msgstr ""

#: src/emc/usr_intf/stepconf/stepconf.glade:1429
#: src/emc/usr_intf/pncconf/pncconf.glade:59213
msgid "Include modbus master support"
msgstr ""

#: src/emc/usr_intf/stepconf/stepconf.glade:1500
#: src/emc/usr_intf/pncconf/pncconf.glade:59333
msgid "Blank ladder program"
msgstr ""

#: src/emc/usr_intf/stepconf/stepconf.glade:1513
#: src/emc/usr_intf/pncconf/pncconf.glade:59346
msgid "Estop ladder program"
msgstr ""

#: src/emc/usr_intf/stepconf/stepconf.glade:1527
#: src/emc/usr_intf/pncconf/pncconf.glade:59377
msgid "Serial modbus program"
msgstr ""

#: src/emc/usr_intf/stepconf/stepconf.glade:1592
#: src/emc/usr_intf/pncconf/pncconf.glade:59443
msgid ""
"Edit ladder\n"
"program"
msgstr ""

#: src/emc/usr_intf/stepconf/stepconf.glade:1628
#: src/emc/usr_intf/pncconf/pncconf.glade:59479
msgid "Include _Classicladder PLC"
msgstr ""

#: src/emc/usr_intf/stepconf/stepconf.glade:1653
msgid "Parallel Port Setup"
msgstr ""

#: src/emc/usr_intf/stepconf/stepconf.glade:1760
#: src/emc/usr_intf/pncconf/pncconf.glade:54010
msgid "Pin _1:"
msgstr ""

#: src/emc/usr_intf/stepconf/stepconf.glade:1774
#: src/emc/usr_intf/pncconf/pncconf.glade:54024
#: src/emc/usr_intf/pncconf/pncconf.glade:55239
msgid "Pin _2:"
msgstr ""

#: src/emc/usr_intf/stepconf/stepconf.glade:1788
#: src/emc/usr_intf/pncconf/pncconf.glade:54038
#: src/emc/usr_intf/pncconf/pncconf.glade:55256
msgid "Pin _3:"
msgstr ""

#: src/emc/usr_intf/stepconf/stepconf.glade:1802
#: src/emc/usr_intf/pncconf/pncconf.glade:54052
#: src/emc/usr_intf/pncconf/pncconf.glade:55273
msgid "Pin _4:"
msgstr ""

#: src/emc/usr_intf/stepconf/stepconf.glade:1816
#: src/emc/usr_intf/pncconf/pncconf.glade:54066
#: src/emc/usr_intf/pncconf/pncconf.glade:55290
msgid "Pin _5:"
msgstr ""

#: src/emc/usr_intf/stepconf/stepconf.glade:1830
#: src/emc/usr_intf/pncconf/pncconf.glade:54080
#: src/emc/usr_intf/pncconf/pncconf.glade:55307
msgid "Pin _6:"
msgstr ""

#: src/emc/usr_intf/stepconf/stepconf.glade:1844
#: src/emc/usr_intf/pncconf/pncconf.glade:54094
#: src/emc/usr_intf/pncconf/pncconf.glade:55324
msgid "Pin _7:"
msgstr ""

#: src/emc/usr_intf/stepconf/stepconf.glade:1858
#: src/emc/usr_intf/pncconf/pncconf.glade:54108
#: src/emc/usr_intf/pncconf/pncconf.glade:55341
msgid "Pin _8:"
msgstr ""

#: src/emc/usr_intf/stepconf/stepconf.glade:1872
#: src/emc/usr_intf/pncconf/pncconf.glade:54122
#: src/emc/usr_intf/pncconf/pncconf.glade:55358
msgid "Pin _9:"
msgstr ""

#: src/emc/usr_intf/stepconf/stepconf.glade:1886
#: src/emc/usr_intf/pncconf/pncconf.glade:54136
msgid "_Pin 14:"
msgstr ""

#: src/emc/usr_intf/stepconf/stepconf.glade:1900
#: src/emc/usr_intf/pncconf/pncconf.glade:54150
msgid "P_in 16:"
msgstr ""

#: src/emc/usr_intf/stepconf/stepconf.glade:1914
#: src/emc/usr_intf/pncconf/pncconf.glade:54164
msgid "Pi_n 17:"
msgstr ""

#: src/emc/usr_intf/stepconf/stepconf.glade:2258
msgid "Outputs (PC to Mill):"
msgstr ""

#: src/emc/usr_intf/stepconf/stepconf.glade:2270
#: src/emc/usr_intf/pncconf/pncconf.glade:55222
msgid "Pin 1_0:"
msgstr ""

#: src/emc/usr_intf/stepconf/stepconf.glade:2286
#: src/emc/usr_intf/pncconf/pncconf.glade:55206
msgid "Pin 1_1:"
msgstr ""

#: src/emc/usr_intf/stepconf/stepconf.glade:2302
#: src/emc/usr_intf/pncconf/pncconf.glade:55190
msgid "Pin 1_2:"
msgstr ""

#: src/emc/usr_intf/stepconf/stepconf.glade:2318
#: src/emc/usr_intf/pncconf/pncconf.glade:55174
msgid "Pin 1_3:"
msgstr ""

#: src/emc/usr_intf/stepconf/stepconf.glade:2334
#: src/emc/usr_intf/pncconf/pncconf.glade:55158
msgid "Pin 1_5:"
msgstr ""

#: src/emc/usr_intf/stepconf/stepconf.glade:2399
msgid "Inputs (Mill to PC):"
msgstr ""

#: src/emc/usr_intf/stepconf/stepconf.glade:2425
#: src/emc/usr_intf/stepconf/stepconf.glade:2438
#: src/emc/usr_intf/pncconf/pncconf.glade:54578
#: src/emc/usr_intf/pncconf/pncconf.glade:54591
msgid "Invert"
msgstr ""

#: src/emc/usr_intf/stepconf/stepconf.glade:2887
msgid "_Sherline Outputs"
msgstr ""

#: src/emc/usr_intf/stepconf/stepconf.glade:2905
msgid "_Xylotex Outputs"
msgstr ""

#: src/emc/usr_intf/stepconf/stepconf.glade:2923
msgid "Output pinout presets:"
msgstr ""

#: src/emc/usr_intf/stepconf/stepconf.glade:3022
#: src/emc/usr_intf/pncconf/pncconf.glade:57970
msgid "X Axis Configuration"
msgstr ""

#: src/emc/usr_intf/stepconf/stepconf.glade:3090
msgid "_Motor steps per revolution:"
msgstr ""

#: src/emc/usr_intf/stepconf/stepconf.glade:3103
msgid "_Driver Microstepping:"
msgstr ""

#: src/emc/usr_intf/stepconf/stepconf.glade:3118
msgid "_Pulley teeth (Motor:Leadscrew):"
msgstr ""

#: src/emc/usr_intf/stepconf/stepconf.glade:3133
msgid "_Leadscrew Pitch:"
msgstr ""

#: src/emc/usr_intf/stepconf/stepconf.glade:3148
#: src/emc/usr_intf/pncconf/pncconf.glade:57858
msgid "Maximum _Velocity:"
msgstr ""

#: src/emc/usr_intf/stepconf/stepconf.glade:3163
#: src/emc/usr_intf/pncconf/pncconf.glade:57843
msgid "Maximum _Acceleration:"
msgstr ""

#: src/emc/usr_intf/stepconf/stepconf.glade:3178
#: src/emc/usr_intf/pncconf/pncconf.glade:67063
msgid "Time to accelerate to max speed:"
msgstr ""

#: src/emc/usr_intf/stepconf/stepconf.glade:3193
msgid "Distance to accelerate to max speed:"
msgstr ""

#: src/emc/usr_intf/stepconf/stepconf.glade:3292
#: src/emc/usr_intf/pncconf/pncconf.glade:67036
msgid "Pulse rate at max speed:"
msgstr ""

#: src/emc/usr_intf/stepconf/stepconf.glade:3362
msgid "_Home location:"
msgstr ""

#: src/emc/usr_intf/stepconf/stepconf.glade:3377
msgid "Home _Switch location:"
msgstr ""

#: src/emc/usr_intf/stepconf/stepconf.glade:3392
msgid "Home Sear_ch velocity:"
msgstr ""

#: src/emc/usr_intf/stepconf/stepconf.glade:3407
msgid "Home La_tch direction:"
msgstr ""

#: src/emc/usr_intf/stepconf/stepconf.glade:3420
#: src/emc/usr_intf/pncconf/pncconf.glade:66232
#: src/emc/usr_intf/pncconf/pncconf.glade:66274
#: src/emc/usr_intf/pncconf/pncconf.glade:66505
#: src/emc/usr_intf/pncconf/pncconf.glade:66570
msgid "_:"
msgstr ""

#: src/emc/usr_intf/stepconf/stepconf.glade:3437
#: src/emc/usr_intf/pncconf/pncconf.glade:58536
msgid ""
"Same\n"
"Opposite"
msgstr ""

#: src/emc/usr_intf/stepconf/stepconf.glade:3492
msgid "Tab_le travel:"
msgstr ""

#: src/emc/usr_intf/stepconf/stepconf.glade:3519
msgid "t_o"
msgstr ""

#: src/emc/usr_intf/stepconf/stepconf.glade:3649
msgid "s"
msgstr ""

#: src/emc/usr_intf/stepconf/stepconf.glade:3703
msgid "T_est this axis"
msgstr ""

#: src/emc/usr_intf/stepconf/stepconf.glade:3729
msgid "Axis SCALE:"
msgstr ""

#: src/emc/usr_intf/stepconf/stepconf.glade:3765
msgid "Spindle Configuration"
msgstr ""

#: src/emc/usr_intf/stepconf/stepconf.glade:3785
msgid "Use spindle-at-speed:"
msgstr ""

#: src/emc/usr_intf/stepconf/stepconf.glade:3841
msgid "Speed display filter gain:"
msgstr ""

#: src/emc/usr_intf/stepconf/stepconf.glade:3870
msgid "Calibration:"
msgstr ""

#: src/emc/usr_intf/stepconf/stepconf.glade:3883
msgid "_Speed 1:"
msgstr ""

#: src/emc/usr_intf/stepconf/stepconf.glade:3898
msgid "_PWM 1:"
msgstr ""

#: src/emc/usr_intf/stepconf/stepconf.glade:3916
msgid "S_peed 2:"
msgstr ""

#: src/emc/usr_intf/stepconf/stepconf.glade:3931
msgid "P_WM 2:"
msgstr ""

#: src/emc/usr_intf/stepconf/stepconf.glade:3949
msgid "PWM _Rate:"
msgstr ""

#: src/emc/usr_intf/stepconf/stepconf.glade:4025
msgid "_Cycles per revolution:"
msgstr ""

#: src/emc/usr_intf/stepconf/stepconf.glade:4079
msgid "Enter 0 Hz for \"PDM\" mode"
msgstr ""

#: src/emc/usr_intf/stepconf/stepconf.glade:4091
msgid "Scale %"
msgstr ""

#: src/emc/usr_intf/stepconf/stepconf.glade:4113
#: src/emc/usr_intf/pncconf/pncconf.glade:60002
msgid "Machine configuration complete"
msgstr ""

#: src/emc/usr_intf/stepconf/stepconf.glade:4114
#: src/emc/usr_intf/pncconf/pncconf.glade:60003
msgid ""
"All the necessary information has now been gathered.  Click \"Apply\" to "
"write your configuration files to disk.\n"
"If you experience lockups while running LinuxCNC, you will need to decrease "
"the maximum velocity which will have the effect of increasing BASE_PERIOD.\n"
"\n"
"If you experience lost steps while running LinuxCNC, first verify that you "
"entered the proper timings for your stepper drivers.  If that does not fix "
"the problem, then run a more thorough latency test as described on the "
"linuxcnc.org wiki:\n"
" http;//wiki.linuxcnc.org/cgi-bin/wiki.pl?TroubleShooting\n"
"\n"
"If you experience the \"Unexpected Realtime Delay\" message, run a more "
"thorough latency test as described on the linuxcnc.org wiki: \n"
" http://wiki.linuxcnc.org/cgi-bin/wiki.pl?TroubleShooting"
msgstr ""

#: src/emc/usr_intf/stepconf/stepconf.glade:4160
#: src/emc/usr_intf/pncconf/pncconf.glade:60462
#: src/emc/usr_intf/pncconf/pncconf.glade:61557
#: src/emc/usr_intf/pncconf/pncconf.glade:62650
#: src/emc/usr_intf/pncconf/pncconf.glade:63743
#: src/emc/usr_intf/pncconf/pncconf.glade:64842
msgid "Acceleration:"
msgstr ""

#: src/emc/usr_intf/stepconf/stepconf.glade:4174
#: src/emc/usr_intf/pncconf/pncconf.glade:60231
#: src/emc/usr_intf/pncconf/pncconf.glade:60695
#: src/emc/usr_intf/pncconf/pncconf.glade:61788
#: src/emc/usr_intf/pncconf/pncconf.glade:62881
#: src/emc/usr_intf/pncconf/pncconf.glade:63974
#: src/emc/usr_intf/pncconf/pncconf.glade:64954
msgid "Jog:"
msgstr ""

#: src/emc/usr_intf/stepconf/stepconf.glade:4188
#: src/emc/usr_intf/pncconf/pncconf.glade:60681
#: src/emc/usr_intf/pncconf/pncconf.glade:61774
#: src/emc/usr_intf/pncconf/pncconf.glade:62867
#: src/emc/usr_intf/pncconf/pncconf.glade:63960
msgid "Test Area:"
msgstr ""

#: src/emc/usr_intf/stepconf/stepconf.glade:4217
msgid "mm/s^2"
msgstr ""

#: src/emc/usr_intf/stepconf/stepconf.glade:4253
msgid "mm/s"
msgstr ""

#: src/emc/usr_intf/stepconf/stepconf.glade:4329
#: src/emc/usr_intf/pncconf/pncconf.glade:60620
#: src/emc/usr_intf/pncconf/pncconf.glade:61713
#: src/emc/usr_intf/pncconf/pncconf.glade:62806
#: src/emc/usr_intf/pncconf/pncconf.glade:63899
#: src/emc/usr_intf/pncconf/pncconf.glade:65066
msgid ""
"±\n"
"+\n"
"-\n"
msgstr ""

#: src/emc/usr_intf/pncconf/pncconf.py:79
msgid ""
"PNCconf encountered an error.  The following information may be useful in "
"troubleshooting:\n"
"\n"
msgstr ""

#: src/emc/usr_intf/pncconf/pncconf.py:149
msgid "Not Used"
msgstr ""

#: src/emc/usr_intf/pncconf/pncconf.py:149
#: src/emc/usr_intf/pncconf/pncconf.py:150
msgid "Dummy"
msgstr ""

#: src/emc/usr_intf/pncconf/pncconf.py:150
msgid "8i20 Servo Drive"
msgstr ""

#: src/emc/usr_intf/pncconf/pncconf.py:151
#, fuzzy
msgid "POT Output"
msgstr "輸出"

#: src/emc/usr_intf/pncconf/pncconf.py:151
#, fuzzy
msgid "POT Enable"
msgstr "啟用"

#: src/emc/usr_intf/pncconf/pncconf.py:151
#, fuzzy
msgid "POT Direction"
msgstr "掃描方向"

#: src/emc/usr_intf/pncconf/pncconf.py:152
msgid "GPIO Input"
msgstr ""

#: src/emc/usr_intf/pncconf/pncconf.py:152
msgid "GPIO Output"
msgstr ""

#: src/emc/usr_intf/pncconf/pncconf.py:152
msgid "GPIO O Drain"
msgstr ""

#: src/emc/usr_intf/pncconf/pncconf.py:153
msgid "Quad Encoder-A"
msgstr ""

#: src/emc/usr_intf/pncconf/pncconf.py:153
msgid "Quad Encoder-B"
msgstr ""

#: src/emc/usr_intf/pncconf/pncconf.py:153
msgid "Quad Encoder-I"
msgstr ""

#: src/emc/usr_intf/pncconf/pncconf.py:153
msgid "Quad Encoder-M"
msgstr ""

#: src/emc/usr_intf/pncconf/pncconf.py:154
#, fuzzy
msgid "Muxed Encoder 0"
msgstr "未使用的編碼器"

#: src/emc/usr_intf/pncconf/pncconf.py:154
#, fuzzy
msgid "Muxed Encoder 1"
msgstr "未使用的編碼器"

#: src/emc/usr_intf/pncconf/pncconf.py:154
msgid "muxed enc"
msgstr ""

#: src/emc/usr_intf/pncconf/pncconf.py:154
msgid "mux enc mask"
msgstr ""

#: src/emc/usr_intf/pncconf/pncconf.py:154
#, fuzzy
msgid "mux select"
msgstr "選擇歸零"

#: src/emc/usr_intf/pncconf/pncconf.py:155
#, fuzzy
msgid "Resolver 0 Encoder"
msgstr "復位編碼器"

#: src/emc/usr_intf/pncconf/pncconf.py:155
#, fuzzy
msgid "Resolver 1 Encoder"
msgstr "復位編碼器"

#: src/emc/usr_intf/pncconf/pncconf.py:155
#, fuzzy
msgid "Resolver 2 Encoder"
msgstr "復位編碼器"

#: src/emc/usr_intf/pncconf/pncconf.py:156
#, fuzzy
msgid "Resolver 3 Encoder"
msgstr "復位編碼器"

#: src/emc/usr_intf/pncconf/pncconf.py:156
#, fuzzy
msgid "Resolver 4 Encoder"
msgstr "復位編碼器"

#: src/emc/usr_intf/pncconf/pncconf.py:156
#, fuzzy
msgid "Resolver 5 Encoder"
msgstr "復位編碼器"

#: src/emc/usr_intf/pncconf/pncconf.py:157
msgid "Step Gen-A"
msgstr ""

#: src/emc/usr_intf/pncconf/pncconf.py:157
msgid "Dir Gen-B"
msgstr ""

#: src/emc/usr_intf/pncconf/pncconf.py:157
msgid "Step/Dir Gen-C"
msgstr ""

#: src/emc/usr_intf/pncconf/pncconf.py:157
msgid "Step/Dir Gen-D"
msgstr ""

#: src/emc/usr_intf/pncconf/pncconf.py:158
msgid "Step/Dir Gen-E"
msgstr ""

#: src/emc/usr_intf/pncconf/pncconf.py:158
msgid "Step/dir Gen-F"
msgstr ""

#: src/emc/usr_intf/pncconf/pncconf.py:159
msgid "Pulse Width Gen-P"
msgstr ""

#: src/emc/usr_intf/pncconf/pncconf.py:159
msgid "Pulse Width Gen-D"
msgstr ""

#: src/emc/usr_intf/pncconf/pncconf.py:159
msgid "Pulse Width Gen-E"
msgstr ""

#: src/emc/usr_intf/pncconf/pncconf.py:160
msgid "Pulse Density Gen-P"
msgstr ""

#: src/emc/usr_intf/pncconf/pncconf.py:160
msgid "Pulse Density Gen-D"
msgstr ""

#: src/emc/usr_intf/pncconf/pncconf.py:160
msgid "Pulse Density Gen-E"
msgstr ""

#: src/emc/usr_intf/pncconf/pncconf.py:161
msgid "Up/Down Mode -Up"
msgstr ""

#: src/emc/usr_intf/pncconf/pncconf.py:161
msgid "Up/Down Mode-Down"
msgstr ""

#: src/emc/usr_intf/pncconf/pncconf.py:161
msgid "Up/Down Mode-Enable"
msgstr ""

#: src/emc/usr_intf/pncconf/pncconf.py:162
msgid "Motor Phase A"
msgstr ""

#: src/emc/usr_intf/pncconf/pncconf.py:162
msgid "Motor Phase B"
msgstr ""

#: src/emc/usr_intf/pncconf/pncconf.py:162
msgid "Motor Phase C"
msgstr ""

#: src/emc/usr_intf/pncconf/pncconf.py:163
msgid "Motor Phase A Not"
msgstr ""

#: src/emc/usr_intf/pncconf/pncconf.py:163
msgid "Motor Phase B Not"
msgstr ""

#: src/emc/usr_intf/pncconf/pncconf.py:163
msgid "Motor Phase C Not"
msgstr ""

#: src/emc/usr_intf/pncconf/pncconf.py:163
msgid "Motor Enable"
msgstr ""

#: src/emc/usr_intf/pncconf/pncconf.py:163
msgid "Motor Fault"
msgstr ""

#: src/emc/usr_intf/pncconf/pncconf.py:165
msgid "SMARTSERIAL-P0-TX"
msgstr ""

#: src/emc/usr_intf/pncconf/pncconf.py:166
msgid "SMARTSERIAL-P0-RX"
msgstr ""

#: src/emc/usr_intf/pncconf/pncconf.py:166
msgid "SMARTSERIAL-P0-EN"
msgstr ""

#: src/emc/usr_intf/pncconf/pncconf.py:166
msgid "SMARTSERIAL-P1-TX"
msgstr ""

#: src/emc/usr_intf/pncconf/pncconf.py:166
msgid "SMARTSERIAL-P1-RX"
msgstr ""

#: src/emc/usr_intf/pncconf/pncconf.py:166
msgid "SMARTSERIAL-P1-EN"
msgstr ""

#: src/emc/usr_intf/pncconf/pncconf.py:167
msgid "SMARTSERIAL-P2-TX"
msgstr ""

#: src/emc/usr_intf/pncconf/pncconf.py:167
msgid "SMARTSERIAL-P2-RX"
msgstr ""

#: src/emc/usr_intf/pncconf/pncconf.py:167
msgid "SMARTSERIAL-P2-EN"
msgstr ""

#: src/emc/usr_intf/pncconf/pncconf.py:167
msgid "SMARTSERIAL-P3-TX"
msgstr ""

#: src/emc/usr_intf/pncconf/pncconf.py:167
msgid "SMARTSERIAL-P3-RX"
msgstr ""

#: src/emc/usr_intf/pncconf/pncconf.py:167
msgid "SMARTSERIAL-P3-EN"
msgstr ""

#: src/emc/usr_intf/pncconf/pncconf.py:168
msgid "SMARTSERIAL-P4-TX"
msgstr ""

#: src/emc/usr_intf/pncconf/pncconf.py:168
msgid "SMARTSERIAL-P4-RX"
msgstr ""

#: src/emc/usr_intf/pncconf/pncconf.py:168
msgid "SMARTSERIAL-P4-EN"
msgstr ""

#: src/emc/usr_intf/pncconf/pncconf.py:168
msgid "SMARTSERIAL-P5-TX"
msgstr ""

#: src/emc/usr_intf/pncconf/pncconf.py:168
msgid "SMARTSERIAL-P5-RX"
msgstr ""

#: src/emc/usr_intf/pncconf/pncconf.py:168
msgid "SMARTSERIAL-P5-EN"
msgstr ""

#: src/emc/usr_intf/pncconf/pncconf.py:169
msgid "SMARTSERIAL-P6-TX"
msgstr ""

#: src/emc/usr_intf/pncconf/pncconf.py:169
msgid "SMARTSERIAL-P6-RX"
msgstr ""

#: src/emc/usr_intf/pncconf/pncconf.py:169
msgid "SMARTSERIAL-P6-EN"
msgstr ""

#: src/emc/usr_intf/pncconf/pncconf.py:169
msgid "SMARTSERIAL-P7-TX"
msgstr ""

#: src/emc/usr_intf/pncconf/pncconf.py:169
msgid "SMARTSERIAL-P7-RX"
msgstr ""

#: src/emc/usr_intf/pncconf/pncconf.py:169
msgid "SMARTSERIAL-P7-EN"
msgstr ""

#: src/emc/usr_intf/pncconf/pncconf.py:170
msgid "7i76 sserial #1"
msgstr ""

#: src/emc/usr_intf/pncconf/pncconf.py:170
msgid "7i76 sserial #2"
msgstr ""

#: src/emc/usr_intf/pncconf/pncconf.py:420
#, fuzzy
msgid "Unused Unused"
msgstr "未使用的編碼器"

#: src/emc/usr_intf/pncconf/pncconf.py:442
#, fuzzy
msgid "Machine Is Enabled"
msgstr "機器 名稱:"

#: src/emc/usr_intf/pncconf/pncconf.py:442
msgid "X Amplifier Enable"
msgstr ""

#: src/emc/usr_intf/pncconf/pncconf.py:442
msgid "Y Amplifier Enable"
msgstr ""

#: src/emc/usr_intf/pncconf/pncconf.py:442
msgid "Z Amplifier Enable"
msgstr ""

#: src/emc/usr_intf/pncconf/pncconf.py:443
msgid "A Amplifier Enable"
msgstr ""

#: src/emc/usr_intf/pncconf/pncconf.py:443
msgid "Force Pin True"
msgstr ""

#: src/emc/usr_intf/pncconf/pncconf.py:445
#: src/emc/usr_intf/pncconf/pncconf.py:472
msgid "X HALL 1"
msgstr ""

#: src/emc/usr_intf/pncconf/pncconf.py:445
#: src/emc/usr_intf/pncconf/pncconf.py:472
msgid "X HALL 2"
msgstr ""

#: src/emc/usr_intf/pncconf/pncconf.py:445
#: src/emc/usr_intf/pncconf/pncconf.py:472
msgid "X HALL 3"
msgstr ""

#: src/emc/usr_intf/pncconf/pncconf.py:445
#: src/emc/usr_intf/pncconf/pncconf.py:472
msgid "X Gray C1"
msgstr ""

#: src/emc/usr_intf/pncconf/pncconf.py:445
#: src/emc/usr_intf/pncconf/pncconf.py:472
msgid "X Gray C2"
msgstr ""

#: src/emc/usr_intf/pncconf/pncconf.py:445
#: src/emc/usr_intf/pncconf/pncconf.py:472
msgid "X Gray C4"
msgstr ""

#: src/emc/usr_intf/pncconf/pncconf.py:445
#: src/emc/usr_intf/pncconf/pncconf.py:472
msgid "X Gray C8"
msgstr ""

#: src/emc/usr_intf/pncconf/pncconf.py:446
#: src/emc/usr_intf/pncconf/pncconf.py:473
msgid "Y HALL 1"
msgstr ""

#: src/emc/usr_intf/pncconf/pncconf.py:446
#: src/emc/usr_intf/pncconf/pncconf.py:473
msgid "Y HALL 2"
msgstr ""

#: src/emc/usr_intf/pncconf/pncconf.py:446
#: src/emc/usr_intf/pncconf/pncconf.py:473
msgid "Y HALL 3"
msgstr ""

#: src/emc/usr_intf/pncconf/pncconf.py:446
#: src/emc/usr_intf/pncconf/pncconf.py:473
msgid "Y Gray C1"
msgstr ""

#: src/emc/usr_intf/pncconf/pncconf.py:446
#: src/emc/usr_intf/pncconf/pncconf.py:473
msgid "Y Gray C2"
msgstr ""

#: src/emc/usr_intf/pncconf/pncconf.py:446
#: src/emc/usr_intf/pncconf/pncconf.py:473
msgid "Y Gray C4"
msgstr ""

#: src/emc/usr_intf/pncconf/pncconf.py:446
#: src/emc/usr_intf/pncconf/pncconf.py:473
msgid "Y Gray C8"
msgstr ""

#: src/emc/usr_intf/pncconf/pncconf.py:447
#: src/emc/usr_intf/pncconf/pncconf.py:474
msgid "Z HALL 1"
msgstr ""

#: src/emc/usr_intf/pncconf/pncconf.py:447
#: src/emc/usr_intf/pncconf/pncconf.py:474
msgid "Z HALL 2"
msgstr ""

#: src/emc/usr_intf/pncconf/pncconf.py:447
#: src/emc/usr_intf/pncconf/pncconf.py:474
msgid "Z HALL 3"
msgstr ""

#: src/emc/usr_intf/pncconf/pncconf.py:447
#: src/emc/usr_intf/pncconf/pncconf.py:474
msgid "Z Gray C1"
msgstr ""

#: src/emc/usr_intf/pncconf/pncconf.py:447
#: src/emc/usr_intf/pncconf/pncconf.py:474
msgid "Z Gray C2"
msgstr ""

#: src/emc/usr_intf/pncconf/pncconf.py:447
#: src/emc/usr_intf/pncconf/pncconf.py:474
msgid "Z Gray C4"
msgstr ""

#: src/emc/usr_intf/pncconf/pncconf.py:447
#: src/emc/usr_intf/pncconf/pncconf.py:474
msgid "Z Gray C8"
msgstr ""

#: src/emc/usr_intf/pncconf/pncconf.py:448
#: src/emc/usr_intf/pncconf/pncconf.py:475
msgid "A HALL 1"
msgstr ""

#: src/emc/usr_intf/pncconf/pncconf.py:448
#: src/emc/usr_intf/pncconf/pncconf.py:475
msgid "A HALL 2"
msgstr ""

#: src/emc/usr_intf/pncconf/pncconf.py:448
#: src/emc/usr_intf/pncconf/pncconf.py:475
msgid "A HALL 3"
msgstr ""

#: src/emc/usr_intf/pncconf/pncconf.py:448
#: src/emc/usr_intf/pncconf/pncconf.py:475
msgid "A Gray C1"
msgstr ""

#: src/emc/usr_intf/pncconf/pncconf.py:448
#: src/emc/usr_intf/pncconf/pncconf.py:475
msgid "A Gray C2"
msgstr ""

#: src/emc/usr_intf/pncconf/pncconf.py:448
#: src/emc/usr_intf/pncconf/pncconf.py:475
msgid "A Gray C4"
msgstr ""

#: src/emc/usr_intf/pncconf/pncconf.py:448
#: src/emc/usr_intf/pncconf/pncconf.py:475
msgid "A Gray C8"
msgstr ""

#: src/emc/usr_intf/pncconf/pncconf.py:449
#: src/emc/usr_intf/pncconf/pncconf.py:476
msgid "S HALL 1"
msgstr ""

#: src/emc/usr_intf/pncconf/pncconf.py:449
#: src/emc/usr_intf/pncconf/pncconf.py:476
msgid "S HALL 2"
msgstr ""

#: src/emc/usr_intf/pncconf/pncconf.py:449
#: src/emc/usr_intf/pncconf/pncconf.py:476
msgid "S HALL 3"
msgstr ""

#: src/emc/usr_intf/pncconf/pncconf.py:449
#: src/emc/usr_intf/pncconf/pncconf.py:476
msgid "S Gray C1"
msgstr ""

#: src/emc/usr_intf/pncconf/pncconf.py:449
#: src/emc/usr_intf/pncconf/pncconf.py:476
msgid "S Gray C2"
msgstr ""

#: src/emc/usr_intf/pncconf/pncconf.py:449
#: src/emc/usr_intf/pncconf/pncconf.py:476
msgid "S Gray C4"
msgstr ""

#: src/emc/usr_intf/pncconf/pncconf.py:449
#: src/emc/usr_intf/pncconf/pncconf.py:476
msgid "S Gray C8"
msgstr ""

#: src/emc/usr_intf/pncconf/pncconf.py:450
msgid "Unused Output"
msgstr ""

#: src/emc/usr_intf/pncconf/pncconf.py:450
#: src/emc/usr_intf/pncconf/pncconf.py:480
#: src/emc/usr_intf/pncconf/pncconf.py:593
msgid "Spindle"
msgstr ""

#: src/emc/usr_intf/pncconf/pncconf.py:450
msgid "Coolant"
msgstr ""

#: src/emc/usr_intf/pncconf/pncconf.py:451
msgid "Control"
msgstr ""

#: src/emc/usr_intf/pncconf/pncconf.py:451
#: src/emc/usr_intf/pncconf/pncconf.py:480
msgid "Digital"
msgstr ""

#: src/emc/usr_intf/pncconf/pncconf.py:451
#: src/emc/usr_intf/pncconf/pncconf.py:481
msgid "X BLDC Control"
msgstr ""

#: src/emc/usr_intf/pncconf/pncconf.py:452
#: src/emc/usr_intf/pncconf/pncconf.py:482
msgid "Y BLDC Control"
msgstr ""

#: src/emc/usr_intf/pncconf/pncconf.py:452
#: src/emc/usr_intf/pncconf/pncconf.py:482
msgid "Z BLDC Control"
msgstr ""

#: src/emc/usr_intf/pncconf/pncconf.py:452
#: src/emc/usr_intf/pncconf/pncconf.py:482
msgid "A BLDC Control"
msgstr ""

#: src/emc/usr_intf/pncconf/pncconf.py:453
msgid " S BLDC Control"
msgstr ""

#: src/emc/usr_intf/pncconf/pncconf.py:453
#: src/emc/usr_intf/pncconf/pncconf.py:483
#: src/emc/usr_intf/pncconf/pncconf.py:557
#: src/emc/usr_intf/pncconf/pncconf.py:585
#: src/emc/usr_intf/pncconf/pncconf.py:588
#: src/emc/usr_intf/pncconf/pncconf.py:593
#: src/emc/usr_intf/pncconf/pncconf.py:597
#: src/emc/usr_intf/pncconf/pncconf.py:614
#: src/emc/usr_intf/pncconf/pncconf.py:629
msgid "Custom Signals"
msgstr ""

#: src/emc/usr_intf/pncconf/pncconf.py:455
#: src/emc/usr_intf/pncconf/pncconf.py:541
msgid "X Minimum Limit"
msgstr ""

#: src/emc/usr_intf/pncconf/pncconf.py:455
#: src/emc/usr_intf/pncconf/pncconf.py:541
msgid "Y Minimum Limit"
msgstr ""

#: src/emc/usr_intf/pncconf/pncconf.py:455
#: src/emc/usr_intf/pncconf/pncconf.py:542
msgid "Z Minimum Limit"
msgstr ""

#: src/emc/usr_intf/pncconf/pncconf.py:455
#: src/emc/usr_intf/pncconf/pncconf.py:542
msgid "A Minimum Limit"
msgstr ""

#: src/emc/usr_intf/pncconf/pncconf.py:456
#: src/emc/usr_intf/pncconf/pncconf.py:543
msgid "X Maximum Limit"
msgstr ""

#: src/emc/usr_intf/pncconf/pncconf.py:456
#: src/emc/usr_intf/pncconf/pncconf.py:543
msgid "Y Maximum Limit"
msgstr ""

#: src/emc/usr_intf/pncconf/pncconf.py:456
#: src/emc/usr_intf/pncconf/pncconf.py:544
msgid "Z Maximum Limit"
msgstr ""

#: src/emc/usr_intf/pncconf/pncconf.py:456
#: src/emc/usr_intf/pncconf/pncconf.py:544
msgid "A Maximum Limit"
msgstr ""

#: src/emc/usr_intf/pncconf/pncconf.py:457
#: src/emc/usr_intf/pncconf/pncconf.py:545
msgid "X Both Limit"
msgstr ""

#: src/emc/usr_intf/pncconf/pncconf.py:457
#: src/emc/usr_intf/pncconf/pncconf.py:545
msgid "Y Both Limit"
msgstr ""

#: src/emc/usr_intf/pncconf/pncconf.py:457
#: src/emc/usr_intf/pncconf/pncconf.py:546
msgid "Z Both Limit"
msgstr ""

#: src/emc/usr_intf/pncconf/pncconf.py:457
#: src/emc/usr_intf/pncconf/pncconf.py:546
msgid "A Both Limit"
msgstr ""

#: src/emc/usr_intf/pncconf/pncconf.py:458
#: src/emc/usr_intf/pncconf/pncconf.py:546
msgid "All Limits"
msgstr ""

#: src/emc/usr_intf/pncconf/pncconf.py:459
msgid "X Home"
msgstr ""

#: src/emc/usr_intf/pncconf/pncconf.py:459
msgid "Y Home"
msgstr ""

#: src/emc/usr_intf/pncconf/pncconf.py:459
msgid "Z Home"
msgstr ""

#: src/emc/usr_intf/pncconf/pncconf.py:459
msgid "A Home"
msgstr ""

#: src/emc/usr_intf/pncconf/pncconf.py:459
msgid "All Home"
msgstr ""

#: src/emc/usr_intf/pncconf/pncconf.py:460
#: src/emc/usr_intf/pncconf/pncconf.py:534
msgid "X Minimum Limit + Home"
msgstr ""

#: src/emc/usr_intf/pncconf/pncconf.py:460
#: src/emc/usr_intf/pncconf/pncconf.py:534
msgid "Y Minimum Limit + Home"
msgstr ""

#: src/emc/usr_intf/pncconf/pncconf.py:460
#: src/emc/usr_intf/pncconf/pncconf.py:535
msgid "Z Minimum Limit + Home"
msgstr ""

#: src/emc/usr_intf/pncconf/pncconf.py:460
#: src/emc/usr_intf/pncconf/pncconf.py:535
msgid "A Minimum Limit + Home"
msgstr ""

#: src/emc/usr_intf/pncconf/pncconf.py:461
#: src/emc/usr_intf/pncconf/pncconf.py:536
msgid "X Maximum Limit + Home"
msgstr ""

#: src/emc/usr_intf/pncconf/pncconf.py:461
#: src/emc/usr_intf/pncconf/pncconf.py:536
msgid "Y Maximum Limit + Home"
msgstr ""

#: src/emc/usr_intf/pncconf/pncconf.py:461
#: src/emc/usr_intf/pncconf/pncconf.py:537
msgid "Z Maximum Limit + Home"
msgstr ""

#: src/emc/usr_intf/pncconf/pncconf.py:461
#: src/emc/usr_intf/pncconf/pncconf.py:537
msgid "A Maximum Limit + Home"
msgstr ""

#: src/emc/usr_intf/pncconf/pncconf.py:462
#: src/emc/usr_intf/pncconf/pncconf.py:538
msgid "X Both Limit + Home"
msgstr ""

#: src/emc/usr_intf/pncconf/pncconf.py:462
#: src/emc/usr_intf/pncconf/pncconf.py:538
msgid "Y Both Limit + Home"
msgstr ""

#: src/emc/usr_intf/pncconf/pncconf.py:462
#: src/emc/usr_intf/pncconf/pncconf.py:539
msgid "Z Both Limit + Home"
msgstr ""

#: src/emc/usr_intf/pncconf/pncconf.py:462
#: src/emc/usr_intf/pncconf/pncconf.py:539
msgid "A Both Limit + Home"
msgstr ""

#: src/emc/usr_intf/pncconf/pncconf.py:464
msgid "Joint select A"
msgstr "關節 選 A"

#: src/emc/usr_intf/pncconf/pncconf.py:464
msgid "Joint select B"
msgstr "Joint 選 B"

#: src/emc/usr_intf/pncconf/pncconf.py:464
msgid "Joint select C"
msgstr "Joint 選 C"

#: src/emc/usr_intf/pncconf/pncconf.py:464
msgid "Joint select D"
msgstr "Joint 選 D"

#: src/emc/usr_intf/pncconf/pncconf.py:465
msgid "Jog incr A"
msgstr ""

#: src/emc/usr_intf/pncconf/pncconf.py:465
msgid "Jog incr B"
msgstr ""

#: src/emc/usr_intf/pncconf/pncconf.py:465
msgid "Jog incr C"
msgstr ""

#: src/emc/usr_intf/pncconf/pncconf.py:465
msgid "Jog incr D"
msgstr ""

#: src/emc/usr_intf/pncconf/pncconf.py:465
msgid "Feed Override incr A"
msgstr "進給超速 遞增 A "

#: src/emc/usr_intf/pncconf/pncconf.py:465
msgid "Feed Override incr B"
msgstr "進給超速 遞增 B"

#: src/emc/usr_intf/pncconf/pncconf.py:466
msgid "Feed Override incr C"
msgstr "進給超速 遞增 C"

#: src/emc/usr_intf/pncconf/pncconf.py:466
msgid "Feed Override incr D"
msgstr "進給超速 遞增 D"

#: src/emc/usr_intf/pncconf/pncconf.py:466
msgid "Spindle Override incr A"
msgstr "主軸超速 遞增 A"

#: src/emc/usr_intf/pncconf/pncconf.py:466
msgid "Spindle Override incr B"
msgstr "主軸超速 遞增 B"

#: src/emc/usr_intf/pncconf/pncconf.py:467
msgid "Spindle Override incr C"
msgstr "主軸超速 遞增 C"

#: src/emc/usr_intf/pncconf/pncconf.py:467
msgid "Spindle Override incr D"
msgstr "主軸超速 遞增 D"

#: src/emc/usr_intf/pncconf/pncconf.py:467
#, fuzzy
msgid "Max Vel Override incr A"
msgstr "進給超速 遞增 A "

#: src/emc/usr_intf/pncconf/pncconf.py:467
#, fuzzy
msgid "Max Vel Override incr B"
msgstr "進給超速 遞增 B"

#: src/emc/usr_intf/pncconf/pncconf.py:468
#, fuzzy
msgid "Max Vel Override incr C"
msgstr "進給超速 遞增 C"

#: src/emc/usr_intf/pncconf/pncconf.py:468
#, fuzzy
msgid "Max Vel Override incr D"
msgstr "進給超速 遞增 D"

#: src/emc/usr_intf/pncconf/pncconf.py:469
msgid "Manual Spindle CW"
msgstr "手動 主軸 CW"

#: src/emc/usr_intf/pncconf/pncconf.py:469
msgid "Manual Spindle CCW"
msgstr "手動 主軸 CCW"

#: src/emc/usr_intf/pncconf/pncconf.py:469
msgid "Manual Spindle Stop"
msgstr "手動 主軸 停"

#: src/emc/usr_intf/pncconf/pncconf.py:469
msgid "Spindle Up-To-Speed"
msgstr "主軸 達速"

#: src/emc/usr_intf/pncconf/pncconf.py:470
msgid "Cycle Start"
msgstr ""

#: src/emc/usr_intf/pncconf/pncconf.py:470
msgid "Abort"
msgstr ""

#: src/emc/usr_intf/pncconf/pncconf.py:470
msgid "Single Step"
msgstr ""

#: src/emc/usr_intf/pncconf/pncconf.py:477
#: src/emc/usr_intf/pncconf/pncconf.py:529
msgid "Jog X +"
msgstr ""

#: src/emc/usr_intf/pncconf/pncconf.py:477
#: src/emc/usr_intf/pncconf/pncconf.py:529
msgid "Jog X -"
msgstr ""

#: src/emc/usr_intf/pncconf/pncconf.py:477
#: src/emc/usr_intf/pncconf/pncconf.py:530
msgid "Jog Y +"
msgstr ""

#: src/emc/usr_intf/pncconf/pncconf.py:477
#: src/emc/usr_intf/pncconf/pncconf.py:530
msgid "Jog Y -"
msgstr ""

#: src/emc/usr_intf/pncconf/pncconf.py:477
#: src/emc/usr_intf/pncconf/pncconf.py:531
msgid "Jog Z +"
msgstr ""

#: src/emc/usr_intf/pncconf/pncconf.py:477
#: src/emc/usr_intf/pncconf/pncconf.py:531
msgid "Jog Z -"
msgstr ""

#: src/emc/usr_intf/pncconf/pncconf.py:477
#: src/emc/usr_intf/pncconf/pncconf.py:532
msgid "Jog A +"
msgstr ""

#: src/emc/usr_intf/pncconf/pncconf.py:477
#: src/emc/usr_intf/pncconf/pncconf.py:532
msgid "Jog A -"
msgstr ""

#: src/emc/usr_intf/pncconf/pncconf.py:478
msgid "Jog button selected +"
msgstr ""

#: src/emc/usr_intf/pncconf/pncconf.py:478
msgid "Jog button selected -"
msgstr ""

#: src/emc/usr_intf/pncconf/pncconf.py:479
msgid "Unused Input"
msgstr ""

#: src/emc/usr_intf/pncconf/pncconf.py:479
msgid "Limits"
msgstr ""

#: src/emc/usr_intf/pncconf/pncconf.py:479
msgid "Limts/Home Shared"
msgstr ""

#: src/emc/usr_intf/pncconf/pncconf.py:480
msgid "Axis Selection"
msgstr ""

#: src/emc/usr_intf/pncconf/pncconf.py:480
msgid "Overrides"
msgstr "超速"

#: src/emc/usr_intf/pncconf/pncconf.py:481
msgid "Operation"
msgstr ""

#: src/emc/usr_intf/pncconf/pncconf.py:481
msgid "External Control"
msgstr ""

#: src/emc/usr_intf/pncconf/pncconf.py:481
msgid "Axis rapid"
msgstr ""

#: src/emc/usr_intf/pncconf/pncconf.py:483
msgid "S BLDC Control"
msgstr ""

#: src/emc/usr_intf/pncconf/pncconf.py:556
msgid "Unused PWM Gen"
msgstr ""

#: src/emc/usr_intf/pncconf/pncconf.py:556
msgid "X Axis PWM"
msgstr ""

#: src/emc/usr_intf/pncconf/pncconf.py:556
msgid "Y Axis PWM"
msgstr ""

#: src/emc/usr_intf/pncconf/pncconf.py:557
msgid "Z Axis PWM"
msgstr ""

#: src/emc/usr_intf/pncconf/pncconf.py:557
msgid "A Axis PWM"
msgstr ""

#: src/emc/usr_intf/pncconf/pncconf.py:581
msgid "X Encoder"
msgstr ""

#: src/emc/usr_intf/pncconf/pncconf.py:581
msgid "Y Encoder"
msgstr ""

#: src/emc/usr_intf/pncconf/pncconf.py:581
msgid "Z Encoder"
msgstr ""

#: src/emc/usr_intf/pncconf/pncconf.py:581
msgid "A Encoder"
msgstr ""

#: src/emc/usr_intf/pncconf/pncconf.py:581
msgid "Spindle Encoder"
msgstr ""

#: src/emc/usr_intf/pncconf/pncconf.py:582
msgid "X Hand Wheel"
msgstr ""

#: src/emc/usr_intf/pncconf/pncconf.py:582
msgid "Y Hand Wheel"
msgstr ""

#: src/emc/usr_intf/pncconf/pncconf.py:582
msgid "Z Hand Wheel"
msgstr ""

#: src/emc/usr_intf/pncconf/pncconf.py:582
msgid "A Hand Wheel"
msgstr ""

#: src/emc/usr_intf/pncconf/pncconf.py:582
msgid "Multi Hand Wheel"
msgstr ""

#: src/emc/usr_intf/pncconf/pncconf.py:583
msgid "Feed Override"
msgstr "進給 超速"

#: src/emc/usr_intf/pncconf/pncconf.py:583
msgid "spindle Override"
msgstr "主軸 超越"

#: src/emc/usr_intf/pncconf/pncconf.py:583
#, fuzzy
msgid "Max Vel Override"
msgstr "最大　進給　超越"

#: src/emc/usr_intf/pncconf/pncconf.py:584
msgid "Unused Encoder"
msgstr "未使用的編碼器"

#: src/emc/usr_intf/pncconf/pncconf.py:584
msgid "Axis Encoder"
msgstr "軸編碼器"

#: src/emc/usr_intf/pncconf/pncconf.py:584
msgid "MPG Jog Controls"
msgstr "MPG　慢步　操控"

#: src/emc/usr_intf/pncconf/pncconf.py:584
msgid "Override MPG control"
msgstr "超速 MPG　操控"

#: src/emc/usr_intf/pncconf/pncconf.py:587
#, fuzzy
msgid "Unused Resolver"
msgstr "未使用的編碼器"

#: src/emc/usr_intf/pncconf/pncconf.py:587
msgid "X Resolver"
msgstr ""

#: src/emc/usr_intf/pncconf/pncconf.py:587
msgid "Y Resolver"
msgstr ""

#: src/emc/usr_intf/pncconf/pncconf.py:587
msgid "Z Resolver"
msgstr ""

#: src/emc/usr_intf/pncconf/pncconf.py:588
msgid "A Resolver"
msgstr ""

#: src/emc/usr_intf/pncconf/pncconf.py:588
msgid "S Resolver"
msgstr ""

#: src/emc/usr_intf/pncconf/pncconf.py:592
msgid "Unused 8I20"
msgstr ""

#: src/emc/usr_intf/pncconf/pncconf.py:592
#: src/emc/usr_intf/pncconf/pncconf.glade:61457
msgid "X Axis"
msgstr "X 軸"

#: src/emc/usr_intf/pncconf/pncconf.py:592
#: src/emc/usr_intf/pncconf/pncconf.glade:62549
msgid "Y Axis"
msgstr "Y 軸"

#: src/emc/usr_intf/pncconf/pncconf.py:592
#: src/emc/usr_intf/pncconf/pncconf.glade:63642
msgid "Z Axis"
msgstr "Z 軸"

#: src/emc/usr_intf/pncconf/pncconf.py:593
#: src/emc/usr_intf/pncconf/pncconf.glade:64735
msgid "A Axis"
msgstr "A 軸"

#: src/emc/usr_intf/pncconf/pncconf.py:597
msgid "Unused Analog Output"
msgstr ""

#: src/emc/usr_intf/pncconf/pncconf.py:597
#, fuzzy
msgid "Spindle Output"
msgstr "主軸 關"

#: src/emc/usr_intf/pncconf/pncconf.py:613
msgid "Unused StepGen"
msgstr "未使用的 步進產生器"

#: src/emc/usr_intf/pncconf/pncconf.py:613
msgid "X Axis StepGen"
msgstr "X 軸 步進產生器"

#: src/emc/usr_intf/pncconf/pncconf.py:613
msgid "Y Axis StepGen"
msgstr "Y 軸 步進產生器"

#: src/emc/usr_intf/pncconf/pncconf.py:613
msgid "Z Axis StepGen"
msgstr "Z 軸 步進產生器"

#: src/emc/usr_intf/pncconf/pncconf.py:614
msgid "A Axis StepGen"
msgstr "A 軸 步進產生器"

#: src/emc/usr_intf/pncconf/pncconf.py:614
msgid "Spindle StepGen"
msgstr "主 軸 步進產生器"

#: src/emc/usr_intf/pncconf/pncconf.py:628
msgid "Unused TPPWM Gen"
msgstr "未使用的 TPPWM　產生器"

#: src/emc/usr_intf/pncconf/pncconf.py:628
msgid "X Axis BL Driver"
msgstr ""

#: src/emc/usr_intf/pncconf/pncconf.py:628
msgid "Y Axis BL Driver"
msgstr ""

#: src/emc/usr_intf/pncconf/pncconf.py:629
msgid "Z Axis BL Driver"
msgstr ""

#: src/emc/usr_intf/pncconf/pncconf.py:629
msgid "A Axis BL Driver"
msgstr ""

#: src/emc/usr_intf/pncconf/pncconf.py:629
msgid "S Axis BL Driver"
msgstr ""

#: src/emc/usr_intf/pncconf/pncconf.py:636
#: src/emc/usr_intf/pncconf/pncconf.py:6557
#, fuzzy
msgid "Unused Channel"
msgstr "選擇通道"

#: src/emc/usr_intf/pncconf/pncconf.py:636
msgid "8i20 Amplifier Card"
msgstr ""

#: src/emc/usr_intf/pncconf/pncconf.py:636
msgid "7i64 I/O Card"
msgstr ""

#: src/emc/usr_intf/pncconf/pncconf.py:636
msgid "7i69 I/O Card"
msgstr ""

#: src/emc/usr_intf/pncconf/pncconf.py:637
msgid "7i70 I/O Card"
msgstr ""

#: src/emc/usr_intf/pncconf/pncconf.py:637
msgid "7i71 I/O Card"
msgstr ""

#: src/emc/usr_intf/pncconf/pncconf.py:637
msgid "7i76 Mode 0 I/O Card"
msgstr ""

#: src/emc/usr_intf/pncconf/pncconf.py:722
msgid "my_LinuxCNC_machine"
msgstr ""

#: src/emc/usr_intf/pncconf/pncconf.py:1328
msgid ""
"This configuration was saved with an earlier version of pncconf which may be "
"incompatible.\n"
"If it doesn't plainly cause an error, you still may want to save it with "
"another name and check it. Safer to start from scratch.\n"
"If you have a REALLY large config that you wish to convert to this newer "
"version of PNConf - ask on the LinuxCNC forum - it may be possible.."
msgstr ""

#: src/emc/usr_intf/pncconf/pncconf.py:1334
#, python-format
msgid "File %r was modified since it was written by PNCconf"
msgstr ""

#: src/emc/usr_intf/pncconf/pncconf.py:1338
msgid ""
"Saving this configuration file will discard configuration changes made "
"outside PNCconf."
msgstr ""

#: src/emc/usr_intf/pncconf/pncconf.py:1365
#: src/emc/usr_intf/pncconf/pncconf.py:2368
#, python-format
msgid "# Generated by PNCconf at %s"
msgstr ""

#: src/emc/usr_intf/pncconf/pncconf.py:1367
#: src/emc/usr_intf/pncconf/pncconf.py:2370
msgid "# overwritten when you run PNCconf again"
msgstr ""

#: src/emc/usr_intf/pncconf/pncconf.py:2070
msgid "#  Use ACTUAL spindle velocity from spindle encoder"
msgstr ""

#: src/emc/usr_intf/pncconf/pncconf.py:2071
msgid "#  spindle-velocity bounces around so we filter it with lowpass"
msgstr ""

#: src/emc/usr_intf/pncconf/pncconf.py:2072
msgid ""
"#  spindle-velocity is signed so we use absolute component to remove sign"
msgstr ""

#: src/emc/usr_intf/pncconf/pncconf.py:2073
msgid "#  ACTUAL velocity is in RPS not RPM so we scale it."
msgstr ""

#: src/emc/usr_intf/pncconf/pncconf.py:2082
msgid ""
"#  Use COMMANDED spindle velocity from LinuxCNC because no spindle encoder "
"was specified"
msgstr ""

#: src/emc/usr_intf/pncconf/pncconf.py:2083
msgid ""
"#  COMMANDED velocity is signed so we use absolute component to remove sign"
msgstr ""

#: src/emc/usr_intf/pncconf/pncconf.py:2727
msgid "# connect miscellaneous signals"
msgstr ""

#: src/emc/usr_intf/pncconf/pncconf.py:2730
msgid "#  ---HALUI signals---"
msgstr ""

#: src/emc/usr_intf/pncconf/pncconf.py:2749
msgid "#  ---charge pump signals---"
msgstr ""

#: src/emc/usr_intf/pncconf/pncconf.py:2753
msgid "#  ---coolant signals---"
msgstr ""

#: src/emc/usr_intf/pncconf/pncconf.py:2758
msgid "#  ---probe signal---"
msgstr ""

#: src/emc/usr_intf/pncconf/pncconf.py:2763
msgid "# ---jog button signals---"
msgstr ""

#: src/emc/usr_intf/pncconf/pncconf.py:2768
msgid "# ---USB device jog button signals---"
msgstr ""

#: src/emc/usr_intf/pncconf/pncconf.py:2803
#: src/emc/usr_intf/pncconf/pncconf.py:2825
msgid "#  ---mpg signals---"
msgstr ""

#: src/emc/usr_intf/pncconf/pncconf.py:2971
msgid "#  ---motion control signals---"
msgstr ""

#: src/emc/usr_intf/pncconf/pncconf.py:2976
msgid "#  ---digital in / out signals---"
msgstr ""

#: src/emc/usr_intf/pncconf/pncconf.py:2986
msgid "#  ---estop signals---"
msgstr ""

#: src/emc/usr_intf/pncconf/pncconf.py:3005
msgid "#  ---manual tool change signals---"
msgstr ""

#: src/emc/usr_intf/pncconf/pncconf.py:3014
msgid "#  ---toolchange signals for custom tool changer---"
msgstr ""

#: src/emc/usr_intf/pncconf/pncconf.py:3036
msgid "#  --- Classicladder signals for Z axis Auto touch off program---"
msgstr ""

#: src/emc/usr_intf/pncconf/pncconf.py:3055
msgid "# These files are loaded post gladeVCP, in the order they appear"
msgstr ""

#: src/emc/usr_intf/pncconf/pncconf.py:3069
#: src/emc/usr_intf/pncconf/pncconf.py:3136
msgid "# _DO NOT_ include your HAL commands here."
msgstr ""

#: src/emc/usr_intf/pncconf/pncconf.py:3070
msgid "# Put custom HAL commands in custom_gvcp.hal"
msgstr ""

#: src/emc/usr_intf/pncconf/pncconf.py:3073
msgid "# **** Setup of spindle speed display using gladevcp ****"
msgstr ""

#: src/emc/usr_intf/pncconf/pncconf.py:3082
msgid "# **** Setup GLADE MDI buttons ****"
msgstr ""

#: src/emc/usr_intf/pncconf/pncconf.py:3095
msgid ""
"# **** Z axis touch-off button - requires the touch-off classicladder "
"program ****"
msgstr ""

#: src/emc/usr_intf/pncconf/pncconf.py:3125
msgid "# These files are loaded post GUI, in the order they appear"
msgstr ""

#: src/emc/usr_intf/pncconf/pncconf.py:3137
msgid "# Put custom HAL commands in custom_postgui.hal"
msgstr ""

#: src/emc/usr_intf/pncconf/pncconf.py:3138
msgid "# The commands in this file are run after the GUI loads"
msgstr ""

#: src/emc/usr_intf/pncconf/pncconf.py:3148
msgid "# **** Setup of spindle speed display using pyvcp -END ****"
msgstr ""

#: src/emc/usr_intf/pncconf/pncconf.py:3160
msgid "# This file will not be overwritten when you run PNCconf again"
msgstr ""

#: src/emc/usr_intf/pncconf/pncconf.py:3166
msgid "# These commands are required for Touchy GUI"
msgstr ""

#: src/emc/usr_intf/pncconf/pncconf.py:3218
#, python-format
msgid "Generated by PNCconf at %s"
msgstr ""

#: src/emc/usr_intf/pncconf/pncconf.py:3230
msgid "configures LinuxCNC as:\n"
msgstr ""

#: src/emc/usr_intf/pncconf/pncconf.py:3231
msgid "type CNC\n"
msgstr ""

#: src/emc/usr_intf/pncconf/pncconf.py:3232
msgid "will be used as the frontend display"
msgstr ""

#: src/emc/usr_intf/pncconf/pncconf.py:3241
msgid " connector"
msgstr ""

#: src/emc/usr_intf/pncconf/pncconf.py:3253
msgid "invrt"
msgstr ""

#: src/emc/usr_intf/pncconf/pncconf.py:3262
#, python-format
msgid "%(name)s Parport"
msgstr ""

#: src/emc/usr_intf/pncconf/pncconf.py:3267
#: src/emc/usr_intf/pncconf/pncconf.py:3275
msgid "-> inverted"
msgstr ""

#: src/emc/usr_intf/pncconf/pncconf.py:3269
#, python-format
msgid "pin# %(pinnum)d is connected to input signal:'%(data)s' %(mesag)s"
msgstr ""

#: src/emc/usr_intf/pncconf/pncconf.py:3277
#, python-format
msgid "pin# %(pinnum)d is connected to output signal:'%(data)s' %(mesag)s"
msgstr ""

#: src/emc/usr_intf/pncconf/pncconf.py:3455
#, fuzzy
msgid "Desktop Launcher for LinuxCNC config made by PNCconf"
msgstr "創建一個桌面 啟動器 啟動 LinuxCNC 與 此配置."

#: src/emc/usr_intf/pncconf/pncconf.py:3725
msgid "Spindle Motor/Encoder Configuration"
msgstr ""

#: src/emc/usr_intf/pncconf/pncconf.py:3727
#, python-format
msgid "%s Axis Motor/Encoder Configuration"
msgstr ""

#: src/emc/usr_intf/pncconf/pncconf.py:3756
#, python-format
msgid "%s Parallel Port Setup"
msgstr ""

#: src/emc/usr_intf/pncconf/pncconf.py:3780
#, python-format
msgid "%s I/0 Setup"
msgstr ""

#: src/emc/usr_intf/pncconf/pncconf.py:4001
msgid "Quit PNCconfig and discard changes?"
msgstr ""

#: src/emc/usr_intf/pncconf/pncconf.py:4042
#: src/emc/usr_intf/pncconf/pncconf.glade:65849
msgid "Help Pages"
msgstr ""

#: src/emc/usr_intf/pncconf/pncconf.py:4047
msgid "Help page is unavailable\n"
msgstr ""

#: src/emc/usr_intf/pncconf/pncconf.py:4054
msgid ""
"You are using a simulated-realtime version of LinuxCNC, so testing / tuning "
"of external hardware is unavailable."
msgstr ""

#: src/emc/usr_intf/pncconf/pncconf.py:4059
#, python-format
msgid ""
"You are using a realtime version of LinuxCNC but didn't load a realtime "
"kernel so testing / tuning of external  hardware is unavailable.\n"
" This is probably because you updated the OS and it doesn't load the RTAI "
"kernel anymore\n"
" You are using the %(actual)s kernel instead of %(needed)s"
msgstr ""

#: src/emc/usr_intf/pncconf/pncconf.py:4079
#, python-format
msgid ""
"You are have no hostmot2 firmware downloaded in folder:\n"
"%s\n"
"PNCconf will use sample firmware data\n"
"live testing will not be possible"
msgstr ""

#: src/emc/usr_intf/pncconf/pncconf.py:4093
#, fuzzy
msgid "LinuxCNC 'PNCconf' configuration files"
msgstr "打開配置文件:"

#: src/emc/usr_intf/pncconf/pncconf.py:4123
msgid ""
"It seems data in this file is from too old of a version of PNCConf to "
"continue.\n"
"."
msgstr ""

#: src/emc/usr_intf/pncconf/pncconf.py:4130
#: src/emc/usr_intf/pncconf/pncconf.py:4228
#, python-format
msgid "Point and click configuration - %s.pncconf "
msgstr ""

#: src/emc/usr_intf/pncconf/pncconf.py:4250
msgid ""
"You need to designate a parport and/or mesa I/O device before continuing."
msgstr ""

#: src/emc/usr_intf/pncconf/pncconf.py:4309
msgid ""
"You Have choosen to re-edit the current config, so you can not go to the new/"
"modify page.\n"
" Quit and reload PNCconf if you wish to build a new config."
msgstr ""

#: src/emc/usr_intf/pncconf/pncconf.py:4313
msgid ""
"If you can not go to the new/modify page your current data will be lost.\n"
"Ok to reset data and start a new configuration?"
msgstr ""

#: src/emc/usr_intf/pncconf/pncconf.py:4594
msgid "USB device Info Search"
msgstr ""

#: src/emc/usr_intf/pncconf/pncconf.py:4608
msgid "USB device  page is unavailable\n"
msgstr ""

#: src/emc/usr_intf/pncconf/pncconf.py:4673
msgid "Pin names are unavailable\n"
msgstr ""

#: src/emc/usr_intf/pncconf/pncconf.py:4695
msgid "Device names are unavailable\n"
msgstr ""

#: src/emc/usr_intf/pncconf/pncconf.py:4698
msgid "No Pncconf made device rules were found\n"
msgstr ""

#: src/emc/usr_intf/pncconf/pncconf.py:4822
msgid ""
"OK to replace existing glade panel ?\n"
"It will be renamed and added to 'backups' folder.\n"
" Clicking 'existing custom program' will aviod this warning. "
msgstr ""

#: src/emc/usr_intf/pncconf/pncconf.py:4827
msgid ""
"OK to replace existing custom pyvcp panel?\n"
"Existing pyvcp-panel.xml will be renamed and added to 'backups' folder\n"
"Clicking 'existing custom program' will aviod this warning. "
msgstr ""

#: src/emc/usr_intf/pncconf/pncconf.py:5250
msgid ""
"You need to configure the mesa0 page.\n"
" Choose the board type, firmware, component amounts and press 'Accept "
"component changes' button'"
msgstr ""

#: src/emc/usr_intf/pncconf/pncconf.py:5254
msgid ""
"The chosen Mesa0 board is different from the current displayed.\n"
"please press 'Accept component changes' button'"
msgstr ""

#: src/emc/usr_intf/pncconf/pncconf.py:5297
msgid ""
"You need to configure the mesa1 page.\n"
" Choose the board type, firmware, component amounts and press 'Accept "
"component changes' button'"
msgstr ""
"您需要配置mesa1頁. \n"
"選擇板型，固件組件 數量，並按下 '接受 組件更改' 按鈕"

#: src/emc/usr_intf/pncconf/pncconf.py:5301
#, fuzzy
msgid ""
"The chosen Mesa1 board is different from the current displayed.\n"
"please press 'Accept component changes' button'"
msgstr ""
"所選擇的Mesa1板不同於當前顯示.\n"
"請按 '接受組件 更改' 按鈕"

#: src/emc/usr_intf/pncconf/pncconf.py:5315
msgid ""
"Do to technical reasons this test panel can be loaded only once without "
"reloading pncconf.You also will not be able to do any other testing untill "
"you reload pncconf and quite possibly open a terminal and type 'halrun -U' I "
"hesitate to even allow it's use but at times it's very useful.\n"
"Do you wish to continue the test?"
msgstr ""

#: src/emc/usr_intf/pncconf/pncconf.py:6699
msgid "First Parallel Port set for OUTPUT"
msgstr "第一 並行 端口 設置 為輸出"

#: src/emc/usr_intf/pncconf/pncconf.py:6701
msgid "First Parallel Port set for INPUT"
msgstr "第一 並行 端口 設置 為輸入"

#: src/emc/usr_intf/pncconf/pncconf.py:6725
msgid "Second Parallel Port set for OUTPUT"
msgstr "第二 並行 端口 設置 為輸出"

#: src/emc/usr_intf/pncconf/pncconf.py:6727
msgid "Second Parallel Port set for INPUT"
msgstr "第二 並行 端口 設置 為輸入"

#: src/emc/usr_intf/pncconf/pncconf.py:6739
msgid "Third Parallel Port set for OUTPUT"
msgstr "第三 並行 端口 設置 為輸出"

#: src/emc/usr_intf/pncconf/pncconf.py:6741
msgid "Third Parallel Port set for INPUT"
msgstr "第三 並行 端口 設置 為輸入"

#: src/emc/usr_intf/pncconf/pncconf.py:6866
msgid "You can not have both steppers and pwm signals for spindle control\n"
msgstr "你不能 同時 擁有 步進電機 和 PWM信號 給主軸控制\n"

#: src/emc/usr_intf/pncconf/pncconf.py:6870
#, python-format
msgid "You forgot to designate a stepper or pwm signal for axis %s\n"
msgstr "你忘了 指定 步進電機 或 PWM 信號 給軸 %s\n"

#: src/emc/usr_intf/pncconf/pncconf.py:6873
#, fuzzy, python-format
msgid "You forgot to designate an encoder /resolver signal for axis %s servo\n"
msgstr "你忘了 指定 編碼器 信號 給軸 %s 伺服\n"

#: src/emc/usr_intf/pncconf/pncconf.py:6876
#, python-format
msgid "You forgot to designate a pwm signal or stepper signal for axis %s\n"
msgstr "你忘了 指定 一個 PWM 信號 或步進信號 給軸 %s\n"

#: src/emc/usr_intf/pncconf/pncconf.py:6879
#, python-format
msgid "You can not have both steppers and pwm signals for axis %s\n"
msgstr "你 不能 擁有 同時 用 步進電機 和PWM信號 的軸 %s\n"

#: src/emc/usr_intf/pncconf/pncconf.py:6887
msgid "Touchy require an external cycle start signal\n"
msgstr "Touchy 需要 外部 循環 啟動 信號\n"

#: src/emc/usr_intf/pncconf/pncconf.py:6890
msgid "Touchy require an external abort signal\n"
msgstr "Touchy 需要 一個 外部 中斷 信號\n"

#: src/emc/usr_intf/pncconf/pncconf.py:6893
msgid "Touchy require an external single-step signal\n"
msgstr "Touchy 需要 一個 外部 單步信號\n"

#: src/emc/usr_intf/pncconf/pncconf.py:6896
msgid ""
"Touchy require an external multi handwheel MPG encoder signal on the mesa "
"page\n"
msgstr "Touchy 需要 外部 多手輪 MPG 編碼器 信號 在 mesa 頁面\n"

#: src/emc/usr_intf/pncconf/pncconf.py:6899
msgid ""
"Touchy require 'external mpg jogging' to be selected on the external control "
"page\n"
msgstr "Touchy 要求“外部MPG慢步”被選中的外部控制 頁面\n"

#: src/emc/usr_intf/pncconf/pncconf.py:6902
msgid ""
"Touchy require the external mpg to be in 'shared mpg' mode on the external "
"controls page\n"
msgstr "Touchy 要求外部MPG將在“共享MPG”模式對外部 控制 頁面\n"

#: src/emc/usr_intf/pncconf/pncconf.py:6905
msgid ""
"Touchy require selectable increments to be unchecked on the external "
"controls page\n"
msgstr "Touchy 需要 可選擇 增量 將未選中 的外部 控制 頁面\n"

#: src/emc/usr_intf/pncconf/pncconf.py:6909
msgid ""
"The 7i29 daughter board requires PWM type generators and a PWM base "
"frequency of 20 khz\n"
msgstr ""

#: src/emc/usr_intf/pncconf/pncconf.py:6912
msgid ""
"The 7i30 daughter board requires PWM type generators and a PWM base "
"frequency of 20 khz\n"
msgstr ""

#: src/emc/usr_intf/pncconf/pncconf.py:6915
msgid ""
"The 7i33 daughter board requires PDM type generators and a PDM base "
"frequency of 6 Mhz\n"
msgstr ""

#: src/emc/usr_intf/pncconf/pncconf.py:6918
msgid ""
"The 7i40 daughter board requires PWM type generators and a PWM base "
"frequency of 50 khz\n"
msgstr ""

#: src/emc/usr_intf/pncconf/pncconf.py:6921
msgid ""
"The 7i48 daughter board requires UDM type generators and a PWM base "
"frequency of 24 khz\n"
msgstr ""

#: src/emc/usr_intf/pncconf/pncconf.py:7148
msgid "Gearbox Reduction Ratio"
msgstr "齒輪箱 減速比"

#: src/emc/usr_intf/pncconf/pncconf.py:7151
msgid "Reduction Ratio"
msgstr "減速比"

#: src/emc/usr_intf/pncconf/pncconf.py:7154
msgid "Leadscrew Pitch"
msgstr "丝杆 螺距"

#: src/emc/usr_intf/pncconf/pncconf.py:7157
#: src/emc/usr_intf/pncconf/pncconf.glade:66327
#: src/emc/usr_intf/pncconf/pncconf.glade:66622
msgid "Leadscrew TPI"
msgstr "丝杆 TPI"

#: src/emc/usr_intf/pncconf/pncconf.py:7161
#: src/emc/usr_intf/pncconf/pncconf.py:7162
msgid "("
msgstr ""

#: src/emc/usr_intf/pncconf/pncconf.py:7163
#: src/emc/usr_intf/pncconf/pncconf.py:7173
#: src/emc/usr_intf/pncconf/pncconf.py:7174
#: src/emc/usr_intf/pncconf/pncconf.py:7175
#, fuzzy
msgid " / min"
msgstr "毫米 / 分鐘"

#: src/emc/usr_intf/pncconf/pncconf.py:7164
#, fuzzy
msgid " / sec²"
msgstr "毫米 / 秒²"

#: src/emc/usr_intf/pncconf/pncconf.py:7167
#, fuzzy
msgid " / Step"
msgstr "毫米 / 步"

#: src/emc/usr_intf/pncconf/pncconf.py:7168
#, fuzzy
msgid "Steps / "
msgstr "步 / 英寸"

#: src/emc/usr_intf/pncconf/pncconf.py:7170
#, fuzzy
msgid " / encoder pulse"
msgstr "毫米 / 編碼器脈衝 "

#: src/emc/usr_intf/pncconf/pncconf.py:7171
#, fuzzy
msgid "Encoder pulses / "
msgstr "編碼器 脈衝 / 毫米"

#: src/emc/usr_intf/pncconf/pncconf.py:7482
msgid "Axis Scale Calculation"
msgstr "Axis 比例計算"

#: src/emc/usr_intf/pncconf/pncconf.py:7785
msgid "You need to designate an E-stop input pin for this ladder program."
msgstr "你需要指定一個 E-stop 輸入 端子 給這個梯形邏輯方案."

#: src/emc/usr_intf/pncconf/pncconf.py:7797
#, fuzzy
msgid "You need to designate a probe input pin for this ladder program."
msgstr "你需要指定一個 E-stop 輸入 端子 給這個梯形邏輯方案."

#: src/emc/usr_intf/pncconf/pncconf.py:7808
#, fuzzy
msgid ""
"OK to replace existing custom ladder program?\n"
"Existing Custom.clp will be renamed custom_backup.clp.\n"
"Any existing file named -custom_backup.clp- will be lost.Selecting 'existing "
"ladder program' will avoid this warning"
msgstr ""
"確定 以取代 現有的 自定義 梯形邏輯?\n"
"現有 Custom.clp將改名custom_backup.clp.(_b)\n"
"任何現有的 文件命名 -custom_backup.clp- 將會丟失."

#: src/emc/usr_intf/pncconf/pncconf.py:8019
msgid "Do you wish to continue to edit this configuration."
msgstr "你是否想 繼續 編輯 此配置."

#: src/emc/usr_intf/pncconf/pncconf.py:8058
msgid "PCI search page is unavailable\n"
msgstr "PCI 搜索頁面 無法使用\n"

#: src/emc/usr_intf/pncconf/pncconf.py:8176
msgid ""
"You specified there is an existing gladefile, But there is not one in the "
"machine-named folder.."
msgstr ""

#: src/emc/usr_intf/pncconf/pncconf.py:8495
#, fuzzy
msgid "Servo tuning is not avaiable in PNCconf yet\n"
msgstr "伺服 調整 還沒有完成 / 在工作\n"

#: src/emc/usr_intf/pncconf/pncconf.py:8500
msgid "degrees"
msgstr "度"

#: src/emc/usr_intf/pncconf/pncconf.py:8501
msgid "degrees / minute"
msgstr "度 / 分鐘"

#: src/emc/usr_intf/pncconf/pncconf.py:8502
msgid "degrees / second²"
msgstr "度 / 秒²"

#: src/emc/usr_intf/pncconf/pncconf.py:8504
msgid "revolutions"
msgstr "轉"

#: src/emc/usr_intf/pncconf/pncconf.py:8505
msgid "rpm"
msgstr "轉速"

#: src/emc/usr_intf/pncconf/pncconf.py:8506
msgid "revs / second²"
msgstr "轉速 / 秒²"

#: src/emc/usr_intf/pncconf/pncconf.py:8509
#: src/emc/usr_intf/pncconf/pncconf.glade:58295
#: src/emc/usr_intf/pncconf/pncconf.glade:58479
#: src/emc/usr_intf/pncconf/pncconf.glade:58576
msgid "mm / minute"
msgstr "毫米 / 分鐘"

#: src/emc/usr_intf/pncconf/pncconf.py:8510
msgid "mm / second²"
msgstr "毫米 / 秒²"

#: src/emc/usr_intf/pncconf/pncconf.py:8513
msgid "inches / minute"
msgstr "英寸 / 分鐘"

#: src/emc/usr_intf/pncconf/pncconf.py:8514
msgid "inches / second²"
msgstr "英寸 / 秒²"

#: src/emc/usr_intf/pncconf/pncconf.py:8646
#, python-format
msgid "%s Axis Tune"
msgstr "%s 軸 調整"

#: src/emc/usr_intf/pncconf/pncconf.py:8810
#, fuzzy
msgid ""
" You must designate a ENCODER / RESOLVER signal and an ANALOG SPINDLE signal "
"for this axis test"
msgstr "您必須指定  一個 編碼器 信號  和  PWM 信號  給此軸測試"

#: src/emc/usr_intf/pncconf/pncconf.py:8814
#, fuzzy
msgid ""
" You must designate a ENCODER / RESOLVER signal and a PWM signal for this "
"axis test"
msgstr "您必須指定  一個 編碼器 信號  和  PWM 信號  給此軸測試"

#: src/emc/usr_intf/pncconf/pncconf.glade:8
#, fuzzy
msgid "LinuxCNC Point And Click Configuration"
msgstr "EMC2 指 向  和  點 擊    配 置"

#: src/emc/usr_intf/pncconf/pncconf.glade:23
#, fuzzy
msgid "LinuxCNC  Configuration Wizard   Beta 1 Version"
msgstr "EMC2     設 定 精 靈 的       Alpha  版 本"

#: src/emc/usr_intf/pncconf/pncconf.glade:24
msgid ""
"\tThis program creates configuration \n"
"            files  for  \"Closed Loop Servo\" \n"
"\t \t and hardware stepper\n"
"                  \tmachines"
msgstr ""
"\t這程序創建的配置 \n"
"              文件 為        \"  閉環伺服  \" \n"
"\t \t 和硬件 步進電機\n"
"                   \t 機器 "

#: src/emc/usr_intf/pncconf/pncconf.glade:34
msgid "Create or Edit"
msgstr "創建 或 修改"

#: src/emc/usr_intf/pncconf/pncconf.glade:52
msgid "Create a new configuration"
msgstr "創建一個新的配置"

#: src/emc/usr_intf/pncconf/pncconf.glade:118
msgid "Create a desktop shortcut (symlink) to configuration files."
msgstr "創建一個桌面 快捷方式（鏈接）的 配置文件."

#: src/emc/usr_intf/pncconf/pncconf.glade:135
msgid "Create a desktop launcher to start LinuxCNC with this configuration."
msgstr "創建一個桌面 啟動器 啟動 LinuxCNC 與 此配置."

#: src/emc/usr_intf/pncconf/pncconf.glade:214
msgid "Machine Name:"
msgstr "機器 名稱:"

#: src/emc/usr_intf/pncconf/pncconf.glade:281
msgid "Axis configuration:"
msgstr "軸的 配置:"

#: src/emc/usr_intf/pncconf/pncconf.glade:316
msgid "Machine units:"
msgstr "機器 單元:"

#: src/emc/usr_intf/pncconf/pncconf.glade:355
msgid "<b>Machine Basics</b>"
msgstr "<b>機器 基本</b>"

#: src/emc/usr_intf/pncconf/pncconf.glade:405
msgid "Recommend servo period:    1000000"
msgstr "推薦伺服週期:                  10000000"

#: src/emc/usr_intf/pncconf/pncconf.glade:431
msgid "Actual Servo Period:             "
msgstr "實際伺服週期:                         "

#: src/emc/usr_intf/pncconf/pncconf.glade:486
msgid ""
" Test Base\n"
"Period Jitter "
msgstr ""
" 檢測基本\n"
"週期抖動 "

#: src/emc/usr_intf/pncconf/pncconf.glade:511
msgid "<b>Computer Response Time</b>"
msgstr "<b>電腦響應時間</b>"

#: src/emc/usr_intf/pncconf/pncconf.glade:553
msgid "Mesa0 PCI / Parport Card:"
msgstr "Mesa0 PCI /並口卡:"

#: src/emc/usr_intf/pncconf/pncconf.glade:563
msgid "Mesa1 PCI / Parport Card:"
msgstr "Mesa1 PCI /並口卡:"

#: src/emc/usr_intf/pncconf/pncconf.glade:576
msgid "First Parport Address:"
msgstr "第一個並行埠地址:"

#: src/emc/usr_intf/pncconf/pncconf.glade:589
msgid "Second Parport Address:"
msgstr "第二個並行埠地址:"

#: src/emc/usr_intf/pncconf/pncconf.glade:604
msgid "Third Parport Address:"
msgstr "第三個並行埠地址:"

#: src/emc/usr_intf/pncconf/pncconf.glade:627
#: src/emc/usr_intf/pncconf/pncconf.glade:635
msgid ""
"5i20\n"
"5i23\n"
"5i22"
msgstr ""

#: src/emc/usr_intf/pncconf/pncconf.glade:708
#: src/emc/usr_intf/pncconf/pncconf.glade:720
#: src/emc/usr_intf/pncconf/pncconf.glade:733
msgid ""
"In\n"
"Out"
msgstr ""

#: src/emc/usr_intf/pncconf/pncconf.glade:796
msgid ""
"Add-on PCI\n"
"  Parport\n"
"  Address \n"
"  Search"
msgstr ""

#: src/emc/usr_intf/pncconf/pncconf.glade:821
msgid "<b>I/O Control Ports/ Boards</b>"
msgstr "<b>I/O 控制 端口/板</b>"

#: src/emc/usr_intf/pncconf/pncconf.glade:870
msgid "Axis"
msgstr ""

#: src/emc/usr_intf/pncconf/pncconf.glade:885
msgid "TKLinuxCNC"
msgstr ""

#: src/emc/usr_intf/pncconf/pncconf.glade:899
msgid "Mini"
msgstr "迷你"

#: src/emc/usr_intf/pncconf/pncconf.glade:913
#: src/emc/usr_intf/pncconf/pncconf.glade:6648
msgid "Touchy"
msgstr "敏感的"

#: src/emc/usr_intf/pncconf/pncconf.glade:930
msgid "<b>GUI frontend list</b>"
msgstr "<b>GUI前台列表</b>"

#: src/emc/usr_intf/pncconf/pncconf.glade:965
msgid "External Controls"
msgstr "外部控制"

#: src/emc/usr_intf/pncconf/pncconf.glade:1006
msgid "Add device rule"
msgstr "新增設備規則"

#: src/emc/usr_intf/pncconf/pncconf.glade:1019
msgid "Test device"
msgstr "測試設備"

#: src/emc/usr_intf/pncconf/pncconf.glade:1033
msgid "Search for device rules"
msgstr "搜尋設備規則"

#: src/emc/usr_intf/pncconf/pncconf.glade:1054
msgid "Device Name:"
msgstr "設備名稱:"

#: src/emc/usr_intf/pncconf/pncconf.glade:1117
#: src/emc/usr_intf/pncconf/pncconf.glade:1255
msgid "Jog Speed select A"
msgstr "慢步速度選擇 A"

#: src/emc/usr_intf/pncconf/pncconf.glade:1195
msgid "Z -"
msgstr ""

#: src/emc/usr_intf/pncconf/pncconf.glade:1207
msgid "Y -"
msgstr ""

#: src/emc/usr_intf/pncconf/pncconf.glade:1219
msgid "X -"
msgstr ""

#: src/emc/usr_intf/pncconf/pncconf.glade:1229
msgid "Z +"
msgstr ""

#: src/emc/usr_intf/pncconf/pncconf.glade:1239
msgid "Y +"
msgstr ""

#: src/emc/usr_intf/pncconf/pncconf.glade:1249
msgid "X +"
msgstr ""

#: src/emc/usr_intf/pncconf/pncconf.glade:1289
#: src/emc/usr_intf/pncconf/pncconf.glade:2208
#: src/emc/usr_intf/pncconf/pncconf.glade:3496
#: src/emc/usr_intf/pncconf/pncconf.glade:4377
#: src/emc/usr_intf/pncconf/pncconf.glade:5258
msgid "<b>default</b>"
msgstr "<b>預設</b>"

#: src/emc/usr_intf/pncconf/pncconf.glade:1299
#: src/emc/usr_intf/pncconf/pncconf.glade:2107
#: src/emc/usr_intf/pncconf/pncconf.glade:3443
#: src/emc/usr_intf/pncconf/pncconf.glade:4324
#: src/emc/usr_intf/pncconf/pncconf.glade:5205
msgid " <b>a)</b>"
msgstr ""

#: src/emc/usr_intf/pncconf/pncconf.glade:1311
#: src/emc/usr_intf/pncconf/pncconf.glade:2096
#: src/emc/usr_intf/pncconf/pncconf.glade:3432
#: src/emc/usr_intf/pncconf/pncconf.glade:4313
#: src/emc/usr_intf/pncconf/pncconf.glade:5194
msgid " <b>b)</b>"
msgstr ""

#: src/emc/usr_intf/pncconf/pncconf.glade:1322
msgid " <b>ab)</b>"
msgstr ""

#: src/emc/usr_intf/pncconf/pncconf.glade:1348
#: src/emc/usr_intf/pncconf/pncconf.glade:1401
#: src/emc/usr_intf/pncconf/pncconf.glade:1413
#: src/emc/usr_intf/pncconf/pncconf.glade:1423
#: src/emc/usr_intf/pncconf/pncconf.glade:1751
msgid "mm/min "
msgstr "mm/分"

#: src/emc/usr_intf/pncconf/pncconf.glade:1456
msgid "A -"
msgstr ""

#: src/emc/usr_intf/pncconf/pncconf.glade:1468
msgid "A +"
msgstr ""

#: src/emc/usr_intf/pncconf/pncconf.glade:1492
msgid "Digital Control"
msgstr "數字控制"

#: src/emc/usr_intf/pncconf/pncconf.glade:1539
msgid "X "
msgstr ""

#: src/emc/usr_intf/pncconf/pncconf.glade:1545
#: src/emc/usr_intf/pncconf/pncconf.glade:5901
#: src/emc/usr_intf/pncconf/pncconf.glade:6531
#: src/emc/usr_intf/pncconf/pncconf.glade:6910
#: src/emc/usr_intf/pncconf/pncconf.glade:7257
msgid "Y"
msgstr ""

#: src/emc/usr_intf/pncconf/pncconf.glade:1555
msgid "Z"
msgstr ""

#: src/emc/usr_intf/pncconf/pncconf.glade:1565
msgid "A"
msgstr ""

#: src/emc/usr_intf/pncconf/pncconf.glade:1623
msgid "Analog Control"
msgstr "模擬控制"

#: src/emc/usr_intf/pncconf/pncconf.glade:1649
#: src/emc/usr_intf/pncconf/pncconf.glade:1780
#: src/emc/usr_intf/pncconf/pncconf.glade:2690
#: src/emc/usr_intf/pncconf/pncconf.glade:3571
#: src/emc/usr_intf/pncconf/pncconf.glade:4452
#: src/emc/usr_intf/pncconf/pncconf.glade:5333
#: src/emc/usr_intf/pncconf/pncconf.glade:57371
msgid "Details"
msgstr "詳情"

#: src/emc/usr_intf/pncconf/pncconf.glade:1667
msgid "<b>USB Joystick Jogging </b>"
msgstr "<b>USB搖桿慢步</b>"

#: src/emc/usr_intf/pncconf/pncconf.glade:1711
msgid "shared buttons for all axis"
msgstr "所有軸共享按鈕"

#: src/emc/usr_intf/pncconf/pncconf.glade:1724
msgid "buttons for each axis"
msgstr "每個軸　的　按鈕"

#: src/emc/usr_intf/pncconf/pncconf.glade:1798
msgid "<b>External Button Jogging</b>"
msgstr "<b>外部　按鈕　慢步</b>"

#: src/emc/usr_intf/pncconf/pncconf.glade:1839
msgid "Shared MPG / selectable axis"
msgstr "共享 MPG / 可選軸"

#: src/emc/usr_intf/pncconf/pncconf.glade:1852
msgid "Mpg per axis"
msgstr "Mpg　每　個軸"

#: src/emc/usr_intf/pncconf/pncconf.glade:1867
msgid "selectable MPG increments"
msgstr "選擇 　MPG　　增量"

#: src/emc/usr_intf/pncconf/pncconf.glade:1932
#: src/emc/usr_intf/pncconf/pncconf.glade:2907
#: src/emc/usr_intf/pncconf/pncconf.glade:3788
#: src/emc/usr_intf/pncconf/pncconf.glade:4669
msgid "Mux options"
msgstr "MUX　的選項"

#: src/emc/usr_intf/pncconf/pncconf.glade:1980
#: src/emc/usr_intf/pncconf/pncconf.glade:2868
#: src/emc/usr_intf/pncconf/pncconf.glade:3763
#: src/emc/usr_intf/pncconf/pncconf.glade:4644
msgid "use debounce"
msgstr "用　防抖動"

#: src/emc/usr_intf/pncconf/pncconf.glade:1995
msgid "use gray code"
msgstr "用　gray　code"

#: src/emc/usr_intf/pncconf/pncconf.glade:2010
msgid "ignore all inputs false"
msgstr "忽略　所有輸入　偽"

#: src/emc/usr_intf/pncconf/pncconf.glade:2035
#: src/emc/usr_intf/pncconf/pncconf.glade:2048
#: src/emc/usr_intf/pncconf/pncconf.glade:2061
#: src/emc/usr_intf/pncconf/pncconf.glade:2407
#: src/emc/usr_intf/pncconf/pncconf.glade:2420
#: src/emc/usr_intf/pncconf/pncconf.glade:2433
#: src/emc/usr_intf/pncconf/pncconf.glade:2446
#: src/emc/usr_intf/pncconf/pncconf.glade:2457
#: src/emc/usr_intf/pncconf/pncconf.glade:2470
#: src/emc/usr_intf/pncconf/pncconf.glade:2483
#: src/emc/usr_intf/pncconf/pncconf.glade:2496
#: src/emc/usr_intf/pncconf/pncconf.glade:2509
#: src/emc/usr_intf/pncconf/pncconf.glade:2522
#: src/emc/usr_intf/pncconf/pncconf.glade:2535
#: src/emc/usr_intf/pncconf/pncconf.glade:8343
#: src/emc/usr_intf/pncconf/pncconf.glade:8379
#: src/emc/usr_intf/pncconf/pncconf.glade:56542
#: src/emc/usr_intf/pncconf/pncconf.glade:61266
#: src/emc/usr_intf/pncconf/pncconf.glade:61278
#: src/emc/usr_intf/pncconf/pncconf.glade:61290
#: src/emc/usr_intf/pncconf/pncconf.glade:61302
#: src/emc/usr_intf/pncconf/pncconf.glade:62475
#: src/emc/usr_intf/pncconf/pncconf.glade:62487
#: src/emc/usr_intf/pncconf/pncconf.glade:62499
#: src/emc/usr_intf/pncconf/pncconf.glade:62511
#: src/emc/usr_intf/pncconf/pncconf.glade:63452
#: src/emc/usr_intf/pncconf/pncconf.glade:63464
#: src/emc/usr_intf/pncconf/pncconf.glade:63476
#: src/emc/usr_intf/pncconf/pncconf.glade:63488
#: src/emc/usr_intf/pncconf/pncconf.glade:64661
#: src/emc/usr_intf/pncconf/pncconf.glade:64673
#: src/emc/usr_intf/pncconf/pncconf.glade:64685
#: src/emc/usr_intf/pncconf/pncconf.glade:64697
#: src/emc/usr_intf/pncconf/pncconf.glade:65608
#: src/emc/usr_intf/pncconf/pncconf.glade:65620
#: src/emc/usr_intf/pncconf/pncconf.glade:65632
#: src/emc/usr_intf/pncconf/pncconf.glade:65644
msgid "label"
msgstr "標　籤"

#: src/emc/usr_intf/pncconf/pncconf.glade:2073
#: src/emc/usr_intf/pncconf/pncconf.glade:2559
#: src/emc/usr_intf/pncconf/pncconf.glade:3300
#: src/emc/usr_intf/pncconf/pncconf.glade:4181
#: src/emc/usr_intf/pncconf/pncconf.glade:5062
msgid " abc)"
msgstr ""

#: src/emc/usr_intf/pncconf/pncconf.glade:2086
#: src/emc/usr_intf/pncconf/pncconf.glade:3422
#: src/emc/usr_intf/pncconf/pncconf.glade:4303
#: src/emc/usr_intf/pncconf/pncconf.glade:5184
msgid " ab)"
msgstr ""

#: src/emc/usr_intf/pncconf/pncconf.glade:2372
#: src/emc/usr_intf/pncconf/pncconf.glade:3321
#: src/emc/usr_intf/pncconf/pncconf.glade:4202
#: src/emc/usr_intf/pncconf/pncconf.glade:5083
msgid " ac)"
msgstr ""

#: src/emc/usr_intf/pncconf/pncconf.glade:2383
#: src/emc/usr_intf/pncconf/pncconf.glade:3311
#: src/emc/usr_intf/pncconf/pncconf.glade:4192
#: src/emc/usr_intf/pncconf/pncconf.glade:5073
msgid " bc)"
msgstr ""

#: src/emc/usr_intf/pncconf/pncconf.glade:2547
#: src/emc/usr_intf/pncconf/pncconf.glade:3332
#: src/emc/usr_intf/pncconf/pncconf.glade:4213
#: src/emc/usr_intf/pncconf/pncconf.glade:5094
msgid " <b>c)</b>"
msgstr ""

#: src/emc/usr_intf/pncconf/pncconf.glade:2570
#: src/emc/usr_intf/pncconf/pncconf.glade:2966
#: src/emc/usr_intf/pncconf/pncconf.glade:3847
#: src/emc/usr_intf/pncconf/pncconf.glade:4728
msgid " ad)"
msgstr ""

#: src/emc/usr_intf/pncconf/pncconf.glade:2583
#: src/emc/usr_intf/pncconf/pncconf.glade:2953
#: src/emc/usr_intf/pncconf/pncconf.glade:3834
#: src/emc/usr_intf/pncconf/pncconf.glade:4715
msgid " bd)"
msgstr ""

#: src/emc/usr_intf/pncconf/pncconf.glade:2596
#: src/emc/usr_intf/pncconf/pncconf.glade:2927
#: src/emc/usr_intf/pncconf/pncconf.glade:3808
#: src/emc/usr_intf/pncconf/pncconf.glade:4689
msgid " cd)"
msgstr ""

#: src/emc/usr_intf/pncconf/pncconf.glade:2609
#: src/emc/usr_intf/pncconf/pncconf.glade:2991
#: src/emc/usr_intf/pncconf/pncconf.glade:3872
#: src/emc/usr_intf/pncconf/pncconf.glade:4753
msgid " acd)"
msgstr ""

#: src/emc/usr_intf/pncconf/pncconf.glade:2622
#: src/emc/usr_intf/pncconf/pncconf.glade:3004
#: src/emc/usr_intf/pncconf/pncconf.glade:3885
#: src/emc/usr_intf/pncconf/pncconf.glade:4766
msgid " bcd)"
msgstr ""

#: src/emc/usr_intf/pncconf/pncconf.glade:2635
#: src/emc/usr_intf/pncconf/pncconf.glade:3017
#: src/emc/usr_intf/pncconf/pncconf.glade:3898
#: src/emc/usr_intf/pncconf/pncconf.glade:4779
msgid " abcd)"
msgstr ""

#: src/emc/usr_intf/pncconf/pncconf.glade:2648
#: src/emc/usr_intf/pncconf/pncconf.glade:2979
#: src/emc/usr_intf/pncconf/pncconf.glade:3860
#: src/emc/usr_intf/pncconf/pncconf.glade:4741
msgid " <b>d)</b>"
msgstr ""

#: src/emc/usr_intf/pncconf/pncconf.glade:2664
msgid "increments"
msgstr "　增　量　"

#: src/emc/usr_intf/pncconf/pncconf.glade:2708
msgid "<b>External MPG Jogging</b>"
msgstr "<b>外部　MPG　慢步</b>"

#: src/emc/usr_intf/pncconf/pncconf.glade:2739
#: src/emc/usr_intf/pncconf/pncconf.glade:3620
#: src/emc/usr_intf/pncconf/pncconf.glade:4501
msgid "Use MPG "
msgstr "使用　MPG"

#: src/emc/usr_intf/pncconf/pncconf.glade:2752
#: src/emc/usr_intf/pncconf/pncconf.glade:3633
#: src/emc/usr_intf/pncconf/pncconf.glade:4514
msgid "use switches"
msgstr "　使用　開關　"

#: src/emc/usr_intf/pncconf/pncconf.glade:2838
#: src/emc/usr_intf/pncconf/pncconf.glade:3733
#: src/emc/usr_intf/pncconf/pncconf.glade:4614
msgid "ignore all-inputs false"
msgstr "　忽略　所有輸入　偽　"

#: src/emc/usr_intf/pncconf/pncconf.glade:2853
#: src/emc/usr_intf/pncconf/pncconf.glade:3748
#: src/emc/usr_intf/pncconf/pncconf.glade:4629
msgid "use graycode"
msgstr "用　graycode"

#: src/emc/usr_intf/pncconf/pncconf.glade:2940
#: src/emc/usr_intf/pncconf/pncconf.glade:3821
#: src/emc/usr_intf/pncconf/pncconf.glade:4702
msgid " abd)"
msgstr ""

#: src/emc/usr_intf/pncconf/pncconf.glade:3555
#: src/emc/usr_intf/pncconf/pncconf.glade:4436
#: src/emc/usr_intf/pncconf/pncconf.glade:5317
msgid "Increments"
msgstr "　增　量　"

#: src/emc/usr_intf/pncconf/pncconf.glade:3589
msgid "<b>External Feed Override</b>"
msgstr "<b>外部　進給 超速</b>"

#: src/emc/usr_intf/pncconf/pncconf.glade:4470
#, fuzzy
msgid "<b>Max Velocity Override</b>"
msgstr "<b>外部　進給 超速</b>"

#: src/emc/usr_intf/pncconf/pncconf.glade:5351
msgid "<b>External Spindle Override</b>"
msgstr "<b>外部 主軸 超速</b>"

#: src/emc/usr_intf/pncconf/pncconf.glade:5379
msgid "GUI configuration"
msgstr "GUI　配　置　"

#: src/emc/usr_intf/pncconf/pncconf.glade:5398
msgid "<b>Frontend</b>"
msgstr "<b>　前　台　</b>"

#: src/emc/usr_intf/pncconf/pncconf.glade:5557
msgid ""
"Commanded\n"
"Actual"
msgstr ""

#: src/emc/usr_intf/pncconf/pncconf.glade:5570
msgid ""
"Machine\n"
"Relative\n"
msgstr ""

#: src/emc/usr_intf/pncconf/pncconf.glade:5608
msgid "Max Feed Override"
msgstr "最大　進給　超越"

#: src/emc/usr_intf/pncconf/pncconf.glade:5667
msgid "Min Spindle Override"
msgstr "最小　主軸超速"

#: src/emc/usr_intf/pncconf/pncconf.glade:5691
msgid "Max Spindle Override "
msgstr "設定 主軸超速"

#: src/emc/usr_intf/pncconf/pncconf.glade:5702
msgid "Position_feedback"
msgstr "定 位 反 饋 (_f)"

#: src/emc/usr_intf/pncconf/pncconf.glade:5713
msgid "Position_offset"
msgstr "位置 偏移量 (_o)"

#: src/emc/usr_intf/pncconf/pncconf.glade:5721
msgid "<b>General GUI Defaults</b>"
msgstr "<b>一　般　GUI　預　設　值</b>"

#: src/emc/usr_intf/pncconf/pncconf.glade:5808
msgid "Force Axis to Maximize"
msgstr ""

#: src/emc/usr_intf/pncconf/pncconf.glade:5832
#: src/emc/usr_intf/pncconf/pncconf.glade:6602
#: src/emc/usr_intf/pncconf/pncconf.glade:6841
#: src/emc/usr_intf/pncconf/pncconf.glade:7328
msgid "H"
msgstr ""

#: src/emc/usr_intf/pncconf/pncconf.glade:5866
#: src/emc/usr_intf/pncconf/pncconf.glade:6568
#: src/emc/usr_intf/pncconf/pncconf.glade:6875
#: src/emc/usr_intf/pncconf/pncconf.glade:7294
msgid "W"
msgstr ""

#: src/emc/usr_intf/pncconf/pncconf.glade:5876
#: src/emc/usr_intf/pncconf/pncconf.glade:6556
#: src/emc/usr_intf/pncconf/pncconf.glade:6885
#: src/emc/usr_intf/pncconf/pncconf.glade:7282
msgid "X"
msgstr ""

#: src/emc/usr_intf/pncconf/pncconf.glade:5914
#: src/emc/usr_intf/pncconf/pncconf.glade:6519
#: src/emc/usr_intf/pncconf/pncconf.glade:6923
#: src/emc/usr_intf/pncconf/pncconf.glade:7244
msgid "Position"
msgstr "位置"

#: src/emc/usr_intf/pncconf/pncconf.glade:5927
#: src/emc/usr_intf/pncconf/pncconf.glade:6510
#: src/emc/usr_intf/pncconf/pncconf.glade:6936
#: src/emc/usr_intf/pncconf/pncconf.glade:7234
msgid "size"
msgstr "大小"

#: src/emc/usr_intf/pncconf/pncconf.glade:5942
#: src/emc/usr_intf/pncconf/pncconf.glade:5952
#: src/emc/usr_intf/pncconf/pncconf.glade:6158
msgid "mm / min"
msgstr "毫米 / 分鐘"

#: src/emc/usr_intf/pncconf/pncconf.glade:5975
#: src/emc/usr_intf/pncconf/pncconf.glade:5985
#: src/emc/usr_intf/pncconf/pncconf.glade:5997
msgid "Deg / min"
msgstr "角度　/　分"

#: src/emc/usr_intf/pncconf/pncconf.glade:6010
msgid "xyzabc"
msgstr ""

#: src/emc/usr_intf/pncconf/pncconf.glade:6023
#, fuzzy
msgid "Axis Geometry"
msgstr "幾　　何"

#: src/emc/usr_intf/pncconf/pncconf.glade:6048
msgid "Max Angular velocity"
msgstr "最　大　角  速 度"

#: src/emc/usr_intf/pncconf/pncconf.glade:6061
msgid "5mm 1mm .5mm .1mm .05mm .01mm .005mm"
msgstr ""

#: src/emc/usr_intf/pncconf/pncconf.glade:6074
msgid "Increments "
msgstr "　增　量　"

#: src/emc/usr_intf/pncconf/pncconf.glade:6099
msgid "Min Angular velocity"
msgstr "最　小　角  速 度"

#: src/emc/usr_intf/pncconf/pncconf.glade:6112
msgid "gedit"
msgstr ""

#: src/emc/usr_intf/pncconf/pncconf.glade:6148
msgid "Default Angular velocity "
msgstr "　角  速 度  預 置 值 　"

#: src/emc/usr_intf/pncconf/pncconf.glade:6211
msgid "Max linear velocity"
msgstr "最　大　線 性  速 度"

#: src/emc/usr_intf/pncconf/pncconf.glade:6222
msgid "Min linear velocity"
msgstr "最　小　線 性  速 度　"

#: src/emc/usr_intf/pncconf/pncconf.glade:6233
msgid "Default linear velocity "
msgstr " 線 性  速 度  預 置 值   "

#: src/emc/usr_intf/pncconf/pncconf.glade:6241
msgid "AXIS defaults"
msgstr "AXIS 預 置 值"

#: src/emc/usr_intf/pncconf/pncconf.glade:6352
msgid "Error Textcolor"
msgstr ""

#: src/emc/usr_intf/pncconf/pncconf.glade:6365
msgid "DTG Textcolor"
msgstr ""

#: src/emc/usr_intf/pncconf/pncconf.glade:6378
#, fuzzy
msgid "Relative Textcolor"
msgstr "相對位置"

#: src/emc/usr_intf/pncconf/pncconf.glade:6391
#, fuzzy
msgid "Absolute Textcolor"
msgstr "絕對反饋"

#: src/emc/usr_intf/pncconf/pncconf.glade:6454
msgid "Absolute Text Color"
msgstr ""

#: src/emc/usr_intf/pncconf/pncconf.glade:6479
#: src/emc/usr_intf/pncconf/pncconf.glade:7148
msgid "GTK Theme"
msgstr ""

#: src/emc/usr_intf/pncconf/pncconf.glade:6491
#: src/emc/usr_intf/pncconf/pncconf.glade:7158
msgid "Follow System Theme\n"
msgstr ""

#: src/emc/usr_intf/pncconf/pncconf.glade:6624
msgid "Force Touchy to Maximize after positioning"
msgstr ""

#: src/emc/usr_intf/pncconf/pncconf.glade:6669
msgid "GUI Options"
msgstr "GUI 的選項 "

#: src/emc/usr_intf/pncconf/pncconf.glade:6700
msgid "<b>Virtual Control Panel</b>"
msgstr "<b> 虛 擬   控 制   面 板 </b>"

#: src/emc/usr_intf/pncconf/pncconf.glade:6775
msgid "XYZ buttons (uses Halui)"
msgstr "XYZ 按鍵 (用　Ｈalui)"

#: src/emc/usr_intf/pncconf/pncconf.glade:6946
msgid "Geometry Options"
msgstr "幾何　的選項"

#: src/emc/usr_intf/pncconf/pncconf.glade:7025
msgid "Pyvcp Details"
msgstr ""

#: src/emc/usr_intf/pncconf/pncconf.glade:7097
msgid "Sample display  "
msgstr ""

#: src/emc/usr_intf/pncconf/pncconf.glade:7172
msgid "Force Maximize"
msgstr ""

#: src/emc/usr_intf/pncconf/pncconf.glade:7186
msgid "Center Tab Embeded"
msgstr ""

#: src/emc/usr_intf/pncconf/pncconf.glade:7201
msgid "Rightside Embeded"
msgstr ""

#: src/emc/usr_intf/pncconf/pncconf.glade:7217
msgid "Standalone Panel"
msgstr ""

#: src/emc/usr_intf/pncconf/pncconf.glade:7351
#, fuzzy
msgid "Display Options"
msgstr "顯示英寸(_I)"

#: src/emc/usr_intf/pncconf/pncconf.glade:7401
msgid "Max RPM"
msgstr ""

#: src/emc/usr_intf/pncconf/pncconf.glade:7414
#, fuzzy
msgid "Spindle Speed Indicator"
msgstr "主軸 轉速（RPM）"

#: src/emc/usr_intf/pncconf/pncconf.glade:7426
#, fuzzy
msgid "Spindle At Speed LED"
msgstr "主軸 轉速（RPM）"

#: src/emc/usr_intf/pncconf/pncconf.glade:7438
#, fuzzy
msgid "Zero X Button"
msgstr "左 按鈕"

#: src/emc/usr_intf/pncconf/pncconf.glade:7450
#, fuzzy
msgid "Zero Y Button"
msgstr "左 按鈕"

#: src/emc/usr_intf/pncconf/pncconf.glade:7462
#, fuzzy
msgid "Zero Z Button"
msgstr "左 按鈕"

#: src/emc/usr_intf/pncconf/pncconf.glade:7474
#, fuzzy
msgid "Zero A Button"
msgstr "左 按鈕"

#: src/emc/usr_intf/pncconf/pncconf.glade:7486
msgid "Requires Classicladder touch-off program"
msgstr ""

#: src/emc/usr_intf/pncconf/pncconf.glade:7487
msgid "Auto Z Touch Off Button"
msgstr ""

#: src/emc/usr_intf/pncconf/pncconf.glade:7500
#, fuzzy
msgid "Sample Options"
msgstr "樣辦配置"

#: src/emc/usr_intf/pncconf/pncconf.glade:7574
msgid "Gladevcp Details"
msgstr "GladeVCP　詳情"

#: src/emc/usr_intf/pncconf/pncconf.glade:7597
msgid "Include custom GladeVCP GUI panel"
msgstr "包括自訂 GladeVCP GUI面板"

#: src/emc/usr_intf/pncconf/pncconf.glade:7668
msgid "Restore joint position after shutdown"
msgstr "停機後　恢復　Joint　的位置"

#: src/emc/usr_intf/pncconf/pncconf.glade:7683
msgid "Move spindle up before tool change"
msgstr "換刀　之前　向上　移動　主軸"

#: src/emc/usr_intf/pncconf/pncconf.glade:7696
msgid "Leave spindle on during tool change"
msgstr "換刀　期間 保留主軸　轉動"

#: src/emc/usr_intf/pncconf/pncconf.glade:7709
msgid "Popup Toolchange Prompt"
msgstr "彈出窗口提示換刀"

#: src/emc/usr_intf/pncconf/pncconf.glade:7723
msgid "Require homing before MDI / Running"
msgstr "需要先　回零　才　可以　MDI / Running"

#: src/emc/usr_intf/pncconf/pncconf.glade:7732
msgid "Random position toolchanger "
msgstr "隨機　位置　換刀　"

#: src/emc/usr_intf/pncconf/pncconf.glade:7747
msgid "Force individual manual homing"
msgstr "實施　個別　手動　回零"

#: src/emc/usr_intf/pncconf/pncconf.glade:7761
msgid "<b>Defaults and Options</b>"
msgstr ""

#: src/emc/usr_intf/pncconf/pncconf.glade:7789
msgid "Mesa0 I/O setup\n"
msgstr ""

#: src/emc/usr_intf/pncconf/pncconf.glade:7809
msgid ""
"Click on each page tab to configure signal names for each connector port.\n"
"\n"
"Press the button to make the tabbed pages\n"
"accept the changes.\n"
msgstr ""

#: src/emc/usr_intf/pncconf/pncconf.glade:7998
#, fuzzy
msgid "Num of channels: "
msgstr "沒有足夠的通道"

#: src/emc/usr_intf/pncconf/pncconf.glade:8036
msgid "7i29 daughter board"
msgstr ""

#: src/emc/usr_intf/pncconf/pncconf.glade:8045
msgid "7i30 daughter board"
msgstr ""

#: src/emc/usr_intf/pncconf/pncconf.glade:8057
msgid "7i33 daughter board"
msgstr ""

#: src/emc/usr_intf/pncconf/pncconf.glade:8069
msgid "7i40 daughter board"
msgstr ""

#: src/emc/usr_intf/pncconf/pncconf.glade:8081
msgid "7i48 daughter board"
msgstr ""

#: src/emc/usr_intf/pncconf/pncconf.glade:8096
msgid "<b>Sanity Checks</b>"
msgstr ""

#: src/emc/usr_intf/pncconf/pncconf.glade:8137
#, fuzzy
msgid "Num of Smart Serial Ports:"
msgstr "PWM 產生器 的數目:"

#: src/emc/usr_intf/pncconf/pncconf.glade:8148
msgid "Board name"
msgstr "線路板　名字"

#: src/emc/usr_intf/pncconf/pncconf.glade:8155
msgid "Num of step generators: "
msgstr "步進　產生器　的數目:"

#: src/emc/usr_intf/pncconf/pncconf.glade:8166
msgid "Num of pwm generators:"
msgstr "PWM 產生器 的數目:"

#: src/emc/usr_intf/pncconf/pncconf.glade:8177
msgid "Num of encoders:"
msgstr "編碼器　的數目:"

#: src/emc/usr_intf/pncconf/pncconf.glade:8294
msgid "Watchdog timeout:"
msgstr "監視程序超時:"

#: src/emc/usr_intf/pncconf/pncconf.glade:8305
msgid "PDM base frequency:"
msgstr "PDM 基頻:"

#: src/emc/usr_intf/pncconf/pncconf.glade:8316
msgid "PWM base frequency:"
msgstr "PWM 基頻:"

#: src/emc/usr_intf/pncconf/pncconf.glade:8328
msgid ""
"Accept  components\n"
"          Changes"
msgstr ""

#: src/emc/usr_intf/pncconf/pncconf.glade:8356
msgid "Total number of pins:"
msgstr "腳的 總數:"

#: src/emc/usr_intf/pncconf/pncconf.glade:8389
msgid "Num of 3 pwm generators: "
msgstr "PWM 產生器"

#: src/emc/usr_intf/pncconf/pncconf.glade:8412
msgid "SVST8_4"
msgstr ""

#: src/emc/usr_intf/pncconf/pncconf.glade:8437
msgid "Firmware:"
msgstr "固件:"

#: src/emc/usr_intf/pncconf/pncconf.glade:8447
msgid "Mesa parport address:"
msgstr "Mesa 並行端口 地址: "

#: src/emc/usr_intf/pncconf/pncconf.glade:8482
msgid "3PWM base frequency:"
msgstr "3PWM 基頻:"

#: src/emc/usr_intf/pncconf/pncconf.glade:8504
msgid ""
"Configuration\n"
"     Page"
msgstr ""

#: src/emc/usr_intf/pncconf/pncconf.glade:8698
#: src/emc/usr_intf/pncconf/pncconf.glade:8712
#: src/emc/usr_intf/pncconf/pncconf.glade:13677
#: src/emc/usr_intf/pncconf/pncconf.glade:13689
#: src/emc/usr_intf/pncconf/pncconf.glade:16373
#: src/emc/usr_intf/pncconf/pncconf.glade:16385
#: src/emc/usr_intf/pncconf/pncconf.glade:18883
#: src/emc/usr_intf/pncconf/pncconf.glade:18895
#: src/emc/usr_intf/pncconf/pncconf.glade:20747
#: src/emc/usr_intf/pncconf/pncconf.glade:20759
#: src/emc/usr_intf/pncconf/pncconf.glade:20962
#: src/emc/usr_intf/pncconf/pncconf.glade:20976
#: src/emc/usr_intf/pncconf/pncconf.glade:22758
#: src/emc/usr_intf/pncconf/pncconf.glade:22772
#: src/emc/usr_intf/pncconf/pncconf.glade:24554
#: src/emc/usr_intf/pncconf/pncconf.glade:24568
#: src/emc/usr_intf/pncconf/pncconf.glade:26330
#: src/emc/usr_intf/pncconf/pncconf.glade:26344
#: src/emc/usr_intf/pncconf/pncconf.glade:31324
#: src/emc/usr_intf/pncconf/pncconf.glade:31336
#: src/emc/usr_intf/pncconf/pncconf.glade:31600
#: src/emc/usr_intf/pncconf/pncconf.glade:35669
#: src/emc/usr_intf/pncconf/pncconf.glade:35681
#: src/emc/usr_intf/pncconf/pncconf.glade:35814
#: src/emc/usr_intf/pncconf/pncconf.glade:35828
#: src/emc/usr_intf/pncconf/pncconf.glade:40000
#: src/emc/usr_intf/pncconf/pncconf.glade:40012
#: src/emc/usr_intf/pncconf/pncconf.glade:40174
#: src/emc/usr_intf/pncconf/pncconf.glade:40188
#: src/emc/usr_intf/pncconf/pncconf.glade:45168
#: src/emc/usr_intf/pncconf/pncconf.glade:45180
#: src/emc/usr_intf/pncconf/pncconf.glade:45431
#: src/emc/usr_intf/pncconf/pncconf.glade:45445
#: src/emc/usr_intf/pncconf/pncconf.glade:47097
#: src/emc/usr_intf/pncconf/pncconf.glade:47111
#: src/emc/usr_intf/pncconf/pncconf.glade:52091
#: src/emc/usr_intf/pncconf/pncconf.glade:52103
#: src/emc/usr_intf/pncconf/pncconf.glade:52354
#: src/emc/usr_intf/pncconf/pncconf.glade:52368
msgid "Num"
msgstr ""

#: src/emc/usr_intf/pncconf/pncconf.glade:8723
#: src/emc/usr_intf/pncconf/pncconf.glade:8743
#: src/emc/usr_intf/pncconf/pncconf.glade:8763
#: src/emc/usr_intf/pncconf/pncconf.glade:8783
#: src/emc/usr_intf/pncconf/pncconf.glade:8803
#: src/emc/usr_intf/pncconf/pncconf.glade:8823
#: src/emc/usr_intf/pncconf/pncconf.glade:8843
#: src/emc/usr_intf/pncconf/pncconf.glade:8863
#: src/emc/usr_intf/pncconf/pncconf.glade:8883
#: src/emc/usr_intf/pncconf/pncconf.glade:8903
#: src/emc/usr_intf/pncconf/pncconf.glade:8923
#: src/emc/usr_intf/pncconf/pncconf.glade:8943
#: src/emc/usr_intf/pncconf/pncconf.glade:8963
#: src/emc/usr_intf/pncconf/pncconf.glade:8983
#: src/emc/usr_intf/pncconf/pncconf.glade:9003
#: src/emc/usr_intf/pncconf/pncconf.glade:9023
#: src/emc/usr_intf/pncconf/pncconf.glade:9043
#: src/emc/usr_intf/pncconf/pncconf.glade:9063
#: src/emc/usr_intf/pncconf/pncconf.glade:9083
#: src/emc/usr_intf/pncconf/pncconf.glade:9103
#: src/emc/usr_intf/pncconf/pncconf.glade:9123
#: src/emc/usr_intf/pncconf/pncconf.glade:9143
#: src/emc/usr_intf/pncconf/pncconf.glade:9163
#: src/emc/usr_intf/pncconf/pncconf.glade:11027
#: src/emc/usr_intf/pncconf/pncconf.glade:11353
#: src/emc/usr_intf/pncconf/pncconf.glade:13216
#: src/emc/usr_intf/pncconf/pncconf.glade:13236
#: src/emc/usr_intf/pncconf/pncconf.glade:13256
#: src/emc/usr_intf/pncconf/pncconf.glade:13276
#: src/emc/usr_intf/pncconf/pncconf.glade:13296
#: src/emc/usr_intf/pncconf/pncconf.glade:13316
#: src/emc/usr_intf/pncconf/pncconf.glade:13336
#: src/emc/usr_intf/pncconf/pncconf.glade:13356
#: src/emc/usr_intf/pncconf/pncconf.glade:13376
#: src/emc/usr_intf/pncconf/pncconf.glade:13396
#: src/emc/usr_intf/pncconf/pncconf.glade:13416
#: src/emc/usr_intf/pncconf/pncconf.glade:13436
#: src/emc/usr_intf/pncconf/pncconf.glade:13456
#: src/emc/usr_intf/pncconf/pncconf.glade:13476
#: src/emc/usr_intf/pncconf/pncconf.glade:13496
#: src/emc/usr_intf/pncconf/pncconf.glade:13516
#: src/emc/usr_intf/pncconf/pncconf.glade:13536
#: src/emc/usr_intf/pncconf/pncconf.glade:13556
#: src/emc/usr_intf/pncconf/pncconf.glade:13576
#: src/emc/usr_intf/pncconf/pncconf.glade:13596
#: src/emc/usr_intf/pncconf/pncconf.glade:13616
#: src/emc/usr_intf/pncconf/pncconf.glade:13636
#: src/emc/usr_intf/pncconf/pncconf.glade:13656
#: src/emc/usr_intf/pncconf/pncconf.glade:13966
#: src/emc/usr_intf/pncconf/pncconf.glade:15912
#: src/emc/usr_intf/pncconf/pncconf.glade:15932
#: src/emc/usr_intf/pncconf/pncconf.glade:15952
#: src/emc/usr_intf/pncconf/pncconf.glade:15972
#: src/emc/usr_intf/pncconf/pncconf.glade:15992
#: src/emc/usr_intf/pncconf/pncconf.glade:16012
#: src/emc/usr_intf/pncconf/pncconf.glade:16032
#: src/emc/usr_intf/pncconf/pncconf.glade:16052
#: src/emc/usr_intf/pncconf/pncconf.glade:16072
#: src/emc/usr_intf/pncconf/pncconf.glade:16092
#: src/emc/usr_intf/pncconf/pncconf.glade:16112
#: src/emc/usr_intf/pncconf/pncconf.glade:16132
#: src/emc/usr_intf/pncconf/pncconf.glade:16152
#: src/emc/usr_intf/pncconf/pncconf.glade:16172
#: src/emc/usr_intf/pncconf/pncconf.glade:16192
#: src/emc/usr_intf/pncconf/pncconf.glade:16212
#: src/emc/usr_intf/pncconf/pncconf.glade:16232
#: src/emc/usr_intf/pncconf/pncconf.glade:16252
#: src/emc/usr_intf/pncconf/pncconf.glade:16272
#: src/emc/usr_intf/pncconf/pncconf.glade:16292
#: src/emc/usr_intf/pncconf/pncconf.glade:16312
#: src/emc/usr_intf/pncconf/pncconf.glade:16332
#: src/emc/usr_intf/pncconf/pncconf.glade:16352
#: src/emc/usr_intf/pncconf/pncconf.glade:16558
#: src/emc/usr_intf/pncconf/pncconf.glade:18422
#: src/emc/usr_intf/pncconf/pncconf.glade:18442
#: src/emc/usr_intf/pncconf/pncconf.glade:18462
#: src/emc/usr_intf/pncconf/pncconf.glade:18482
#: src/emc/usr_intf/pncconf/pncconf.glade:18502
#: src/emc/usr_intf/pncconf/pncconf.glade:18522
#: src/emc/usr_intf/pncconf/pncconf.glade:18542
#: src/emc/usr_intf/pncconf/pncconf.glade:18562
#: src/emc/usr_intf/pncconf/pncconf.glade:18582
#: src/emc/usr_intf/pncconf/pncconf.glade:18602
#: src/emc/usr_intf/pncconf/pncconf.glade:18622
#: src/emc/usr_intf/pncconf/pncconf.glade:18642
#: src/emc/usr_intf/pncconf/pncconf.glade:18662
#: src/emc/usr_intf/pncconf/pncconf.glade:18682
#: src/emc/usr_intf/pncconf/pncconf.glade:18702
#: src/emc/usr_intf/pncconf/pncconf.glade:18722
#: src/emc/usr_intf/pncconf/pncconf.glade:18742
#: src/emc/usr_intf/pncconf/pncconf.glade:18762
#: src/emc/usr_intf/pncconf/pncconf.glade:18782
#: src/emc/usr_intf/pncconf/pncconf.glade:18802
#: src/emc/usr_intf/pncconf/pncconf.glade:18822
#: src/emc/usr_intf/pncconf/pncconf.glade:18842
#: src/emc/usr_intf/pncconf/pncconf.glade:18862
#: src/emc/usr_intf/pncconf/pncconf.glade:26355
#: src/emc/usr_intf/pncconf/pncconf.glade:26375
#: src/emc/usr_intf/pncconf/pncconf.glade:26395
#: src/emc/usr_intf/pncconf/pncconf.glade:26415
#: src/emc/usr_intf/pncconf/pncconf.glade:26435
#: src/emc/usr_intf/pncconf/pncconf.glade:26455
#: src/emc/usr_intf/pncconf/pncconf.glade:26475
#: src/emc/usr_intf/pncconf/pncconf.glade:26495
#: src/emc/usr_intf/pncconf/pncconf.glade:26515
#: src/emc/usr_intf/pncconf/pncconf.glade:26535
#: src/emc/usr_intf/pncconf/pncconf.glade:26555
#: src/emc/usr_intf/pncconf/pncconf.glade:26575
#: src/emc/usr_intf/pncconf/pncconf.glade:26595
#: src/emc/usr_intf/pncconf/pncconf.glade:26615
#: src/emc/usr_intf/pncconf/pncconf.glade:26635
#: src/emc/usr_intf/pncconf/pncconf.glade:26655
#: src/emc/usr_intf/pncconf/pncconf.glade:26675
#: src/emc/usr_intf/pncconf/pncconf.glade:26695
#: src/emc/usr_intf/pncconf/pncconf.glade:26715
#: src/emc/usr_intf/pncconf/pncconf.glade:26735
#: src/emc/usr_intf/pncconf/pncconf.glade:26755
#: src/emc/usr_intf/pncconf/pncconf.glade:26775
#: src/emc/usr_intf/pncconf/pncconf.glade:26795
#: src/emc/usr_intf/pncconf/pncconf.glade:28711
#: src/emc/usr_intf/pncconf/pncconf.glade:28934
#: src/emc/usr_intf/pncconf/pncconf.glade:30863
#: src/emc/usr_intf/pncconf/pncconf.glade:30883
#: src/emc/usr_intf/pncconf/pncconf.glade:30903
#: src/emc/usr_intf/pncconf/pncconf.glade:30923
#: src/emc/usr_intf/pncconf/pncconf.glade:30943
#: src/emc/usr_intf/pncconf/pncconf.glade:30963
#: src/emc/usr_intf/pncconf/pncconf.glade:30983
#: src/emc/usr_intf/pncconf/pncconf.glade:31003
#: src/emc/usr_intf/pncconf/pncconf.glade:31023
#: src/emc/usr_intf/pncconf/pncconf.glade:31043
#: src/emc/usr_intf/pncconf/pncconf.glade:31063
#: src/emc/usr_intf/pncconf/pncconf.glade:31083
#: src/emc/usr_intf/pncconf/pncconf.glade:31103
#: src/emc/usr_intf/pncconf/pncconf.glade:31123
#: src/emc/usr_intf/pncconf/pncconf.glade:31143
#: src/emc/usr_intf/pncconf/pncconf.glade:31163
#: src/emc/usr_intf/pncconf/pncconf.glade:31183
#: src/emc/usr_intf/pncconf/pncconf.glade:31203
#: src/emc/usr_intf/pncconf/pncconf.glade:31223
#: src/emc/usr_intf/pncconf/pncconf.glade:31243
#: src/emc/usr_intf/pncconf/pncconf.glade:31263
#: src/emc/usr_intf/pncconf/pncconf.glade:31283
#: src/emc/usr_intf/pncconf/pncconf.glade:31303
#: src/emc/usr_intf/pncconf/pncconf.glade:31611
#: src/emc/usr_intf/pncconf/pncconf.glade:31631
#: src/emc/usr_intf/pncconf/pncconf.glade:31651
#: src/emc/usr_intf/pncconf/pncconf.glade:31671
#: src/emc/usr_intf/pncconf/pncconf.glade:31691
#: src/emc/usr_intf/pncconf/pncconf.glade:31711
#: src/emc/usr_intf/pncconf/pncconf.glade:31731
#: src/emc/usr_intf/pncconf/pncconf.glade:31751
#: src/emc/usr_intf/pncconf/pncconf.glade:31771
#: src/emc/usr_intf/pncconf/pncconf.glade:31791
#: src/emc/usr_intf/pncconf/pncconf.glade:31811
#: src/emc/usr_intf/pncconf/pncconf.glade:33029
#: src/emc/usr_intf/pncconf/pncconf.glade:33292
#: src/emc/usr_intf/pncconf/pncconf.glade:35208
#: src/emc/usr_intf/pncconf/pncconf.glade:35228
#: src/emc/usr_intf/pncconf/pncconf.glade:35248
#: src/emc/usr_intf/pncconf/pncconf.glade:35268
#: src/emc/usr_intf/pncconf/pncconf.glade:35288
#: src/emc/usr_intf/pncconf/pncconf.glade:35308
#: src/emc/usr_intf/pncconf/pncconf.glade:35328
#: src/emc/usr_intf/pncconf/pncconf.glade:35348
#: src/emc/usr_intf/pncconf/pncconf.glade:35368
#: src/emc/usr_intf/pncconf/pncconf.glade:35388
#: src/emc/usr_intf/pncconf/pncconf.glade:35408
#: src/emc/usr_intf/pncconf/pncconf.glade:35428
#: src/emc/usr_intf/pncconf/pncconf.glade:35448
#: src/emc/usr_intf/pncconf/pncconf.glade:35468
#: src/emc/usr_intf/pncconf/pncconf.glade:35488
#: src/emc/usr_intf/pncconf/pncconf.glade:35508
#: src/emc/usr_intf/pncconf/pncconf.glade:35528
#: src/emc/usr_intf/pncconf/pncconf.glade:35548
#: src/emc/usr_intf/pncconf/pncconf.glade:35568
#: src/emc/usr_intf/pncconf/pncconf.glade:35588
#: src/emc/usr_intf/pncconf/pncconf.glade:35608
#: src/emc/usr_intf/pncconf/pncconf.glade:35628
#: src/emc/usr_intf/pncconf/pncconf.glade:35648
#: src/emc/usr_intf/pncconf/pncconf.glade:35839
#: src/emc/usr_intf/pncconf/pncconf.glade:35859
#: src/emc/usr_intf/pncconf/pncconf.glade:35879
#: src/emc/usr_intf/pncconf/pncconf.glade:35899
#: src/emc/usr_intf/pncconf/pncconf.glade:35919
#: src/emc/usr_intf/pncconf/pncconf.glade:35939
#: src/emc/usr_intf/pncconf/pncconf.glade:35959
#: src/emc/usr_intf/pncconf/pncconf.glade:35979
#: src/emc/usr_intf/pncconf/pncconf.glade:35999
#: src/emc/usr_intf/pncconf/pncconf.glade:36019
#: src/emc/usr_intf/pncconf/pncconf.glade:36039
#: src/emc/usr_intf/pncconf/pncconf.glade:36059
#: src/emc/usr_intf/pncconf/pncconf.glade:36079
#: src/emc/usr_intf/pncconf/pncconf.glade:36099
#: src/emc/usr_intf/pncconf/pncconf.glade:36119
#: src/emc/usr_intf/pncconf/pncconf.glade:36139
#: src/emc/usr_intf/pncconf/pncconf.glade:36159
#: src/emc/usr_intf/pncconf/pncconf.glade:36179
#: src/emc/usr_intf/pncconf/pncconf.glade:36199
#: src/emc/usr_intf/pncconf/pncconf.glade:36219
#: src/emc/usr_intf/pncconf/pncconf.glade:36239
#: src/emc/usr_intf/pncconf/pncconf.glade:36259
#: src/emc/usr_intf/pncconf/pncconf.glade:36279
#: src/emc/usr_intf/pncconf/pncconf.glade:38208
#: src/emc/usr_intf/pncconf/pncconf.glade:38549
#: src/emc/usr_intf/pncconf/pncconf.glade:39779
#: src/emc/usr_intf/pncconf/pncconf.glade:39799
#: src/emc/usr_intf/pncconf/pncconf.glade:39819
#: src/emc/usr_intf/pncconf/pncconf.glade:39839
#: src/emc/usr_intf/pncconf/pncconf.glade:39859
#: src/emc/usr_intf/pncconf/pncconf.glade:39879
#: src/emc/usr_intf/pncconf/pncconf.glade:39899
#: src/emc/usr_intf/pncconf/pncconf.glade:39919
#: src/emc/usr_intf/pncconf/pncconf.glade:39939
#: src/emc/usr_intf/pncconf/pncconf.glade:39959
#: src/emc/usr_intf/pncconf/pncconf.glade:39979
#: src/emc/usr_intf/pncconf/pncconf.glade:40199
#: src/emc/usr_intf/pncconf/pncconf.glade:40219
#: src/emc/usr_intf/pncconf/pncconf.glade:40239
#: src/emc/usr_intf/pncconf/pncconf.glade:40259
#: src/emc/usr_intf/pncconf/pncconf.glade:40279
#: src/emc/usr_intf/pncconf/pncconf.glade:40299
#: src/emc/usr_intf/pncconf/pncconf.glade:40319
#: src/emc/usr_intf/pncconf/pncconf.glade:40339
#: src/emc/usr_intf/pncconf/pncconf.glade:40359
#: src/emc/usr_intf/pncconf/pncconf.glade:40379
#: src/emc/usr_intf/pncconf/pncconf.glade:40399
#: src/emc/usr_intf/pncconf/pncconf.glade:40419
#: src/emc/usr_intf/pncconf/pncconf.glade:40439
#: src/emc/usr_intf/pncconf/pncconf.glade:40459
#: src/emc/usr_intf/pncconf/pncconf.glade:40479
#: src/emc/usr_intf/pncconf/pncconf.glade:40499
#: src/emc/usr_intf/pncconf/pncconf.glade:40519
#: src/emc/usr_intf/pncconf/pncconf.glade:40539
#: src/emc/usr_intf/pncconf/pncconf.glade:40559
#: src/emc/usr_intf/pncconf/pncconf.glade:40579
#: src/emc/usr_intf/pncconf/pncconf.glade:40599
#: src/emc/usr_intf/pncconf/pncconf.glade:40619
#: src/emc/usr_intf/pncconf/pncconf.glade:40639
#: src/emc/usr_intf/pncconf/pncconf.glade:42555
#: src/emc/usr_intf/pncconf/pncconf.glade:42778
#: src/emc/usr_intf/pncconf/pncconf.glade:44707
#: src/emc/usr_intf/pncconf/pncconf.glade:44727
#: src/emc/usr_intf/pncconf/pncconf.glade:44747
#: src/emc/usr_intf/pncconf/pncconf.glade:44767
#: src/emc/usr_intf/pncconf/pncconf.glade:44787
#: src/emc/usr_intf/pncconf/pncconf.glade:44807
#: src/emc/usr_intf/pncconf/pncconf.glade:44827
#: src/emc/usr_intf/pncconf/pncconf.glade:44847
#: src/emc/usr_intf/pncconf/pncconf.glade:44867
#: src/emc/usr_intf/pncconf/pncconf.glade:44887
#: src/emc/usr_intf/pncconf/pncconf.glade:44907
#: src/emc/usr_intf/pncconf/pncconf.glade:44927
#: src/emc/usr_intf/pncconf/pncconf.glade:44947
#: src/emc/usr_intf/pncconf/pncconf.glade:44967
#: src/emc/usr_intf/pncconf/pncconf.glade:44987
#: src/emc/usr_intf/pncconf/pncconf.glade:45007
#: src/emc/usr_intf/pncconf/pncconf.glade:45027
#: src/emc/usr_intf/pncconf/pncconf.glade:45047
#: src/emc/usr_intf/pncconf/pncconf.glade:45067
#: src/emc/usr_intf/pncconf/pncconf.glade:45087
#: src/emc/usr_intf/pncconf/pncconf.glade:45107
#: src/emc/usr_intf/pncconf/pncconf.glade:45127
#: src/emc/usr_intf/pncconf/pncconf.glade:45147
#: src/emc/usr_intf/pncconf/pncconf.glade:45456
#: src/emc/usr_intf/pncconf/pncconf.glade:45476
#: src/emc/usr_intf/pncconf/pncconf.glade:45496
#: src/emc/usr_intf/pncconf/pncconf.glade:45516
#: src/emc/usr_intf/pncconf/pncconf.glade:45536
#: src/emc/usr_intf/pncconf/pncconf.glade:45556
#: src/emc/usr_intf/pncconf/pncconf.glade:45576
#: src/emc/usr_intf/pncconf/pncconf.glade:45596
#: src/emc/usr_intf/pncconf/pncconf.glade:45616
#: src/emc/usr_intf/pncconf/pncconf.glade:45636
#: src/emc/usr_intf/pncconf/pncconf.glade:45656
#: src/emc/usr_intf/pncconf/pncconf.glade:46886
#: src/emc/usr_intf/pncconf/pncconf.glade:47122
#: src/emc/usr_intf/pncconf/pncconf.glade:47142
#: src/emc/usr_intf/pncconf/pncconf.glade:47162
#: src/emc/usr_intf/pncconf/pncconf.glade:47182
#: src/emc/usr_intf/pncconf/pncconf.glade:47202
#: src/emc/usr_intf/pncconf/pncconf.glade:47222
#: src/emc/usr_intf/pncconf/pncconf.glade:47242
#: src/emc/usr_intf/pncconf/pncconf.glade:47262
#: src/emc/usr_intf/pncconf/pncconf.glade:47282
#: src/emc/usr_intf/pncconf/pncconf.glade:47302
#: src/emc/usr_intf/pncconf/pncconf.glade:47322
#: src/emc/usr_intf/pncconf/pncconf.glade:47342
#: src/emc/usr_intf/pncconf/pncconf.glade:47362
#: src/emc/usr_intf/pncconf/pncconf.glade:47382
#: src/emc/usr_intf/pncconf/pncconf.glade:47402
#: src/emc/usr_intf/pncconf/pncconf.glade:47422
#: src/emc/usr_intf/pncconf/pncconf.glade:47442
#: src/emc/usr_intf/pncconf/pncconf.glade:47462
#: src/emc/usr_intf/pncconf/pncconf.glade:47482
#: src/emc/usr_intf/pncconf/pncconf.glade:47502
#: src/emc/usr_intf/pncconf/pncconf.glade:47522
#: src/emc/usr_intf/pncconf/pncconf.glade:47542
#: src/emc/usr_intf/pncconf/pncconf.glade:47562
#: src/emc/usr_intf/pncconf/pncconf.glade:49478
#: src/emc/usr_intf/pncconf/pncconf.glade:49701
#: src/emc/usr_intf/pncconf/pncconf.glade:51630
#: src/emc/usr_intf/pncconf/pncconf.glade:51650
#: src/emc/usr_intf/pncconf/pncconf.glade:51670
#: src/emc/usr_intf/pncconf/pncconf.glade:51690
#: src/emc/usr_intf/pncconf/pncconf.glade:51710
#: src/emc/usr_intf/pncconf/pncconf.glade:51730
#: src/emc/usr_intf/pncconf/pncconf.glade:51750
#: src/emc/usr_intf/pncconf/pncconf.glade:51770
#: src/emc/usr_intf/pncconf/pncconf.glade:51790
#: src/emc/usr_intf/pncconf/pncconf.glade:51810
#: src/emc/usr_intf/pncconf/pncconf.glade:51830
#: src/emc/usr_intf/pncconf/pncconf.glade:51850
#: src/emc/usr_intf/pncconf/pncconf.glade:51870
#: src/emc/usr_intf/pncconf/pncconf.glade:51890
#: src/emc/usr_intf/pncconf/pncconf.glade:51910
#: src/emc/usr_intf/pncconf/pncconf.glade:51930
#: src/emc/usr_intf/pncconf/pncconf.glade:51950
#: src/emc/usr_intf/pncconf/pncconf.glade:51970
#: src/emc/usr_intf/pncconf/pncconf.glade:51990
#: src/emc/usr_intf/pncconf/pncconf.glade:52010
#: src/emc/usr_intf/pncconf/pncconf.glade:52030
#: src/emc/usr_intf/pncconf/pncconf.glade:52050
#: src/emc/usr_intf/pncconf/pncconf.glade:52070
#: src/emc/usr_intf/pncconf/pncconf.glade:52379
#: src/emc/usr_intf/pncconf/pncconf.glade:52399
#: src/emc/usr_intf/pncconf/pncconf.glade:52419
#: src/emc/usr_intf/pncconf/pncconf.glade:52439
#: src/emc/usr_intf/pncconf/pncconf.glade:52459
#: src/emc/usr_intf/pncconf/pncconf.glade:52479
#: src/emc/usr_intf/pncconf/pncconf.glade:52499
#: src/emc/usr_intf/pncconf/pncconf.glade:52519
#: src/emc/usr_intf/pncconf/pncconf.glade:52539
#: src/emc/usr_intf/pncconf/pncconf.glade:52559
#: src/emc/usr_intf/pncconf/pncconf.glade:52579
#: src/emc/usr_intf/pncconf/pncconf.glade:53809
msgid ""
"GPIO Input\n"
"GPIO Output\n"
"GPIO O Drain\n"
"Encoder\n"
"PWM\n"
"StepGen\n"
msgstr ""

#: src/emc/usr_intf/pncconf/pncconf.glade:9198
#: src/emc/usr_intf/pncconf/pncconf.glade:13188
#: src/emc/usr_intf/pncconf/pncconf.glade:15884
#: src/emc/usr_intf/pncconf/pncconf.glade:18394
#: src/emc/usr_intf/pncconf/pncconf.glade:20397
#: src/emc/usr_intf/pncconf/pncconf.glade:21325
#: src/emc/usr_intf/pncconf/pncconf.glade:23121
#: src/emc/usr_intf/pncconf/pncconf.glade:24917
msgid "Launch test panel"
msgstr "啟動測試面板"

#: src/emc/usr_intf/pncconf/pncconf.glade:9213
#: src/emc/usr_intf/pncconf/pncconf.glade:9225
#: src/emc/usr_intf/pncconf/pncconf.glade:13162
#: src/emc/usr_intf/pncconf/pncconf.glade:13174
#: src/emc/usr_intf/pncconf/pncconf.glade:15858
#: src/emc/usr_intf/pncconf/pncconf.glade:15870
#: src/emc/usr_intf/pncconf/pncconf.glade:18367
#: src/emc/usr_intf/pncconf/pncconf.glade:18379
#: src/emc/usr_intf/pncconf/pncconf.glade:20370
#: src/emc/usr_intf/pncconf/pncconf.glade:20382
#: src/emc/usr_intf/pncconf/pncconf.glade:21339
#: src/emc/usr_intf/pncconf/pncconf.glade:21351
#: src/emc/usr_intf/pncconf/pncconf.glade:23135
#: src/emc/usr_intf/pncconf/pncconf.glade:23147
#: src/emc/usr_intf/pncconf/pncconf.glade:24931
#: src/emc/usr_intf/pncconf/pncconf.glade:24943
#: src/emc/usr_intf/pncconf/pncconf.glade:26815
#: src/emc/usr_intf/pncconf/pncconf.glade:26827
#: src/emc/usr_intf/pncconf/pncconf.glade:30826
#: src/emc/usr_intf/pncconf/pncconf.glade:30838
#: src/emc/usr_intf/pncconf/pncconf.glade:31831
#: src/emc/usr_intf/pncconf/pncconf.glade:35184
#: src/emc/usr_intf/pncconf/pncconf.glade:35196
#: src/emc/usr_intf/pncconf/pncconf.glade:36312
#: src/emc/usr_intf/pncconf/pncconf.glade:36324
#: src/emc/usr_intf/pncconf/pncconf.glade:39755
#: src/emc/usr_intf/pncconf/pncconf.glade:39767
#: src/emc/usr_intf/pncconf/pncconf.glade:40659
#: src/emc/usr_intf/pncconf/pncconf.glade:40671
#: src/emc/usr_intf/pncconf/pncconf.glade:44670
#: src/emc/usr_intf/pncconf/pncconf.glade:44682
#: src/emc/usr_intf/pncconf/pncconf.glade:45676
#: src/emc/usr_intf/pncconf/pncconf.glade:45688
#: src/emc/usr_intf/pncconf/pncconf.glade:47582
#: src/emc/usr_intf/pncconf/pncconf.glade:47594
#: src/emc/usr_intf/pncconf/pncconf.glade:51593
#: src/emc/usr_intf/pncconf/pncconf.glade:51605
#: src/emc/usr_intf/pncconf/pncconf.glade:52599
#: src/emc/usr_intf/pncconf/pncconf.glade:52611
msgid "function"
msgstr "功用"

#: src/emc/usr_intf/pncconf/pncconf.glade:9305
#: src/emc/usr_intf/pncconf/pncconf.glade:9357
#: src/emc/usr_intf/pncconf/pncconf.glade:9409
#: src/emc/usr_intf/pncconf/pncconf.glade:9461
#: src/emc/usr_intf/pncconf/pncconf.glade:10301
#: src/emc/usr_intf/pncconf/pncconf.glade:10353
#: src/emc/usr_intf/pncconf/pncconf.glade:10405
#: src/emc/usr_intf/pncconf/pncconf.glade:10457
#: src/emc/usr_intf/pncconf/pncconf.glade:10509
#: src/emc/usr_intf/pncconf/pncconf.glade:10561
#: src/emc/usr_intf/pncconf/pncconf.glade:10613
#: src/emc/usr_intf/pncconf/pncconf.glade:10665
#: src/emc/usr_intf/pncconf/pncconf.glade:10717
#: src/emc/usr_intf/pncconf/pncconf.glade:10769
#: src/emc/usr_intf/pncconf/pncconf.glade:11089
#: src/emc/usr_intf/pncconf/pncconf.glade:11141
#: src/emc/usr_intf/pncconf/pncconf.glade:11579
#: src/emc/usr_intf/pncconf/pncconf.glade:11631
#: src/emc/usr_intf/pncconf/pncconf.glade:11683
#: src/emc/usr_intf/pncconf/pncconf.glade:11735
#: src/emc/usr_intf/pncconf/pncconf.glade:11787
#: src/emc/usr_intf/pncconf/pncconf.glade:11839
#: src/emc/usr_intf/pncconf/pncconf.glade:11891
#: src/emc/usr_intf/pncconf/pncconf.glade:11943
#: src/emc/usr_intf/pncconf/pncconf.glade:11995
#: src/emc/usr_intf/pncconf/pncconf.glade:12047
#: src/emc/usr_intf/pncconf/pncconf.glade:12886
#: src/emc/usr_intf/pncconf/pncconf.glade:12938
#: src/emc/usr_intf/pncconf/pncconf.glade:12990
#: src/emc/usr_intf/pncconf/pncconf.glade:13042
#: src/emc/usr_intf/pncconf/pncconf.glade:13702
#: src/emc/usr_intf/pncconf/pncconf.glade:13754
#: src/emc/usr_intf/pncconf/pncconf.glade:14183
#: src/emc/usr_intf/pncconf/pncconf.glade:14235
#: src/emc/usr_intf/pncconf/pncconf.glade:14287
#: src/emc/usr_intf/pncconf/pncconf.glade:14339
#: src/emc/usr_intf/pncconf/pncconf.glade:14391
#: src/emc/usr_intf/pncconf/pncconf.glade:14443
#: src/emc/usr_intf/pncconf/pncconf.glade:14495
#: src/emc/usr_intf/pncconf/pncconf.glade:14547
#: src/emc/usr_intf/pncconf/pncconf.glade:14599
#: src/emc/usr_intf/pncconf/pncconf.glade:14651
#: src/emc/usr_intf/pncconf/pncconf.glade:14703
#: src/emc/usr_intf/pncconf/pncconf.glade:14755
#: src/emc/usr_intf/pncconf/pncconf.glade:15582
#: src/emc/usr_intf/pncconf/pncconf.glade:15634
#: src/emc/usr_intf/pncconf/pncconf.glade:15686
#: src/emc/usr_intf/pncconf/pncconf.glade:15738
#: src/emc/usr_intf/pncconf/pncconf.glade:16784
#: src/emc/usr_intf/pncconf/pncconf.glade:16836
#: src/emc/usr_intf/pncconf/pncconf.glade:16888
#: src/emc/usr_intf/pncconf/pncconf.glade:16940
#: src/emc/usr_intf/pncconf/pncconf.glade:16992
#: src/emc/usr_intf/pncconf/pncconf.glade:17044
#: src/emc/usr_intf/pncconf/pncconf.glade:17096
#: src/emc/usr_intf/pncconf/pncconf.glade:17148
#: src/emc/usr_intf/pncconf/pncconf.glade:17200
#: src/emc/usr_intf/pncconf/pncconf.glade:17252
#: src/emc/usr_intf/pncconf/pncconf.glade:17304
#: src/emc/usr_intf/pncconf/pncconf.glade:18143
#: src/emc/usr_intf/pncconf/pncconf.glade:18195
#: src/emc/usr_intf/pncconf/pncconf.glade:18247
#: src/emc/usr_intf/pncconf/pncconf.glade:18908
#: src/emc/usr_intf/pncconf/pncconf.glade:18960
#: src/emc/usr_intf/pncconf/pncconf.glade:26907
#: src/emc/usr_intf/pncconf/pncconf.glade:26959
#: src/emc/usr_intf/pncconf/pncconf.glade:27011
#: src/emc/usr_intf/pncconf/pncconf.glade:27063
#: src/emc/usr_intf/pncconf/pncconf.glade:27890
#: src/emc/usr_intf/pncconf/pncconf.glade:27942
#: src/emc/usr_intf/pncconf/pncconf.glade:27994
#: src/emc/usr_intf/pncconf/pncconf.glade:28046
#: src/emc/usr_intf/pncconf/pncconf.glade:28098
#: src/emc/usr_intf/pncconf/pncconf.glade:28150
#: src/emc/usr_intf/pncconf/pncconf.glade:28202
#: src/emc/usr_intf/pncconf/pncconf.glade:28254
#: src/emc/usr_intf/pncconf/pncconf.glade:28306
#: src/emc/usr_intf/pncconf/pncconf.glade:28358
#: src/emc/usr_intf/pncconf/pncconf.glade:28410
#: src/emc/usr_intf/pncconf/pncconf.glade:28462
#: src/emc/usr_intf/pncconf/pncconf.glade:29151
#: src/emc/usr_intf/pncconf/pncconf.glade:29203
#: src/emc/usr_intf/pncconf/pncconf.glade:29255
#: src/emc/usr_intf/pncconf/pncconf.glade:29307
#: src/emc/usr_intf/pncconf/pncconf.glade:29359
#: src/emc/usr_intf/pncconf/pncconf.glade:29411
#: src/emc/usr_intf/pncconf/pncconf.glade:29463
#: src/emc/usr_intf/pncconf/pncconf.glade:29515
#: src/emc/usr_intf/pncconf/pncconf.glade:29567
#: src/emc/usr_intf/pncconf/pncconf.glade:29619
#: src/emc/usr_intf/pncconf/pncconf.glade:29671
#: src/emc/usr_intf/pncconf/pncconf.glade:29723
#: src/emc/usr_intf/pncconf/pncconf.glade:30550
#: src/emc/usr_intf/pncconf/pncconf.glade:30602
#: src/emc/usr_intf/pncconf/pncconf.glade:30654
#: src/emc/usr_intf/pncconf/pncconf.glade:30706
#: src/emc/usr_intf/pncconf/pncconf.glade:32210
#: src/emc/usr_intf/pncconf/pncconf.glade:32262
#: src/emc/usr_intf/pncconf/pncconf.glade:32314
#: src/emc/usr_intf/pncconf/pncconf.glade:32366
#: src/emc/usr_intf/pncconf/pncconf.glade:32418
#: src/emc/usr_intf/pncconf/pncconf.glade:32470
#: src/emc/usr_intf/pncconf/pncconf.glade:32522
#: src/emc/usr_intf/pncconf/pncconf.glade:32574
#: src/emc/usr_intf/pncconf/pncconf.glade:32626
#: src/emc/usr_intf/pncconf/pncconf.glade:32678
#: src/emc/usr_intf/pncconf/pncconf.glade:32730
#: src/emc/usr_intf/pncconf/pncconf.glade:32782
#: src/emc/usr_intf/pncconf/pncconf.glade:33509
#: src/emc/usr_intf/pncconf/pncconf.glade:33561
#: src/emc/usr_intf/pncconf/pncconf.glade:33613
#: src/emc/usr_intf/pncconf/pncconf.glade:33665
#: src/emc/usr_intf/pncconf/pncconf.glade:33717
#: src/emc/usr_intf/pncconf/pncconf.glade:33769
#: src/emc/usr_intf/pncconf/pncconf.glade:33821
#: src/emc/usr_intf/pncconf/pncconf.glade:33873
#: src/emc/usr_intf/pncconf/pncconf.glade:33925
#: src/emc/usr_intf/pncconf/pncconf.glade:33977
#: src/emc/usr_intf/pncconf/pncconf.glade:34029
#: src/emc/usr_intf/pncconf/pncconf.glade:34081
#: src/emc/usr_intf/pncconf/pncconf.glade:34908
#: src/emc/usr_intf/pncconf/pncconf.glade:34960
#: src/emc/usr_intf/pncconf/pncconf.glade:35012
#: src/emc/usr_intf/pncconf/pncconf.glade:35064
#: src/emc/usr_intf/pncconf/pncconf.glade:36404
#: src/emc/usr_intf/pncconf/pncconf.glade:36456
#: src/emc/usr_intf/pncconf/pncconf.glade:36508
#: src/emc/usr_intf/pncconf/pncconf.glade:36560
#: src/emc/usr_intf/pncconf/pncconf.glade:37387
#: src/emc/usr_intf/pncconf/pncconf.glade:37439
#: src/emc/usr_intf/pncconf/pncconf.glade:37491
#: src/emc/usr_intf/pncconf/pncconf.glade:37543
#: src/emc/usr_intf/pncconf/pncconf.glade:37595
#: src/emc/usr_intf/pncconf/pncconf.glade:37647
#: src/emc/usr_intf/pncconf/pncconf.glade:37699
#: src/emc/usr_intf/pncconf/pncconf.glade:37751
#: src/emc/usr_intf/pncconf/pncconf.glade:37803
#: src/emc/usr_intf/pncconf/pncconf.glade:37855
#: src/emc/usr_intf/pncconf/pncconf.glade:37907
#: src/emc/usr_intf/pncconf/pncconf.glade:37959
#: src/emc/usr_intf/pncconf/pncconf.glade:38764
#: src/emc/usr_intf/pncconf/pncconf.glade:38816
#: src/emc/usr_intf/pncconf/pncconf.glade:38868
#: src/emc/usr_intf/pncconf/pncconf.glade:38920
#: src/emc/usr_intf/pncconf/pncconf.glade:38972
#: src/emc/usr_intf/pncconf/pncconf.glade:39024
#: src/emc/usr_intf/pncconf/pncconf.glade:39076
#: src/emc/usr_intf/pncconf/pncconf.glade:39128
#: src/emc/usr_intf/pncconf/pncconf.glade:39180
#: src/emc/usr_intf/pncconf/pncconf.glade:39232
#: src/emc/usr_intf/pncconf/pncconf.glade:39284
#: src/emc/usr_intf/pncconf/pncconf.glade:39336
#: src/emc/usr_intf/pncconf/pncconf.glade:40751
#: src/emc/usr_intf/pncconf/pncconf.glade:40803
#: src/emc/usr_intf/pncconf/pncconf.glade:40855
#: src/emc/usr_intf/pncconf/pncconf.glade:40907
#: src/emc/usr_intf/pncconf/pncconf.glade:41734
#: src/emc/usr_intf/pncconf/pncconf.glade:41786
#: src/emc/usr_intf/pncconf/pncconf.glade:41838
#: src/emc/usr_intf/pncconf/pncconf.glade:41890
#: src/emc/usr_intf/pncconf/pncconf.glade:41942
#: src/emc/usr_intf/pncconf/pncconf.glade:41994
#: src/emc/usr_intf/pncconf/pncconf.glade:42046
#: src/emc/usr_intf/pncconf/pncconf.glade:42098
#: src/emc/usr_intf/pncconf/pncconf.glade:42150
#: src/emc/usr_intf/pncconf/pncconf.glade:42202
#: src/emc/usr_intf/pncconf/pncconf.glade:42254
#: src/emc/usr_intf/pncconf/pncconf.glade:42306
#: src/emc/usr_intf/pncconf/pncconf.glade:42995
#: src/emc/usr_intf/pncconf/pncconf.glade:43047
#: src/emc/usr_intf/pncconf/pncconf.glade:43099
#: src/emc/usr_intf/pncconf/pncconf.glade:43151
#: src/emc/usr_intf/pncconf/pncconf.glade:43203
#: src/emc/usr_intf/pncconf/pncconf.glade:43255
#: src/emc/usr_intf/pncconf/pncconf.glade:43307
#: src/emc/usr_intf/pncconf/pncconf.glade:43359
#: src/emc/usr_intf/pncconf/pncconf.glade:43411
#: src/emc/usr_intf/pncconf/pncconf.glade:43463
#: src/emc/usr_intf/pncconf/pncconf.glade:43515
#: src/emc/usr_intf/pncconf/pncconf.glade:43567
#: src/emc/usr_intf/pncconf/pncconf.glade:44394
#: src/emc/usr_intf/pncconf/pncconf.glade:44446
#: src/emc/usr_intf/pncconf/pncconf.glade:44498
#: src/emc/usr_intf/pncconf/pncconf.glade:44550
#: src/emc/usr_intf/pncconf/pncconf.glade:46067
#: src/emc/usr_intf/pncconf/pncconf.glade:46119
#: src/emc/usr_intf/pncconf/pncconf.glade:46171
#: src/emc/usr_intf/pncconf/pncconf.glade:46223
#: src/emc/usr_intf/pncconf/pncconf.glade:46275
#: src/emc/usr_intf/pncconf/pncconf.glade:46327
#: src/emc/usr_intf/pncconf/pncconf.glade:46379
#: src/emc/usr_intf/pncconf/pncconf.glade:46431
#: src/emc/usr_intf/pncconf/pncconf.glade:46483
#: src/emc/usr_intf/pncconf/pncconf.glade:46535
#: src/emc/usr_intf/pncconf/pncconf.glade:46587
#: src/emc/usr_intf/pncconf/pncconf.glade:46639
#: src/emc/usr_intf/pncconf/pncconf.glade:47674
#: src/emc/usr_intf/pncconf/pncconf.glade:47726
#: src/emc/usr_intf/pncconf/pncconf.glade:47778
#: src/emc/usr_intf/pncconf/pncconf.glade:47830
#: src/emc/usr_intf/pncconf/pncconf.glade:48657
#: src/emc/usr_intf/pncconf/pncconf.glade:48709
#: src/emc/usr_intf/pncconf/pncconf.glade:48761
#: src/emc/usr_intf/pncconf/pncconf.glade:48813
#: src/emc/usr_intf/pncconf/pncconf.glade:48865
#: src/emc/usr_intf/pncconf/pncconf.glade:48917
#: src/emc/usr_intf/pncconf/pncconf.glade:48969
#: src/emc/usr_intf/pncconf/pncconf.glade:49021
#: src/emc/usr_intf/pncconf/pncconf.glade:49073
#: src/emc/usr_intf/pncconf/pncconf.glade:49125
#: src/emc/usr_intf/pncconf/pncconf.glade:49177
#: src/emc/usr_intf/pncconf/pncconf.glade:49229
#: src/emc/usr_intf/pncconf/pncconf.glade:49918
#: src/emc/usr_intf/pncconf/pncconf.glade:49970
#: src/emc/usr_intf/pncconf/pncconf.glade:50022
#: src/emc/usr_intf/pncconf/pncconf.glade:50074
#: src/emc/usr_intf/pncconf/pncconf.glade:50126
#: src/emc/usr_intf/pncconf/pncconf.glade:50178
#: src/emc/usr_intf/pncconf/pncconf.glade:50230
#: src/emc/usr_intf/pncconf/pncconf.glade:50282
#: src/emc/usr_intf/pncconf/pncconf.glade:50334
#: src/emc/usr_intf/pncconf/pncconf.glade:50386
#: src/emc/usr_intf/pncconf/pncconf.glade:50438
#: src/emc/usr_intf/pncconf/pncconf.glade:50490
#: src/emc/usr_intf/pncconf/pncconf.glade:51317
#: src/emc/usr_intf/pncconf/pncconf.glade:51369
#: src/emc/usr_intf/pncconf/pncconf.glade:51421
#: src/emc/usr_intf/pncconf/pncconf.glade:51473
#: src/emc/usr_intf/pncconf/pncconf.glade:52990
#: src/emc/usr_intf/pncconf/pncconf.glade:53042
#: src/emc/usr_intf/pncconf/pncconf.glade:53094
#: src/emc/usr_intf/pncconf/pncconf.glade:53146
#: src/emc/usr_intf/pncconf/pncconf.glade:53198
#: src/emc/usr_intf/pncconf/pncconf.glade:53250
#: src/emc/usr_intf/pncconf/pncconf.glade:53302
#: src/emc/usr_intf/pncconf/pncconf.glade:53354
#: src/emc/usr_intf/pncconf/pncconf.glade:53406
#: src/emc/usr_intf/pncconf/pncconf.glade:53458
#: src/emc/usr_intf/pncconf/pncconf.glade:53510
#: src/emc/usr_intf/pncconf/pncconf.glade:53562
msgid ""
"ESTOP IN\n"
"Spindle PPR\n"
"Spindle A \n"
"Spindle B \n"
"Home X \n"
"Home Y \n"
"Home Z\n"
"Home A\n"
"Minimum Limit + Home X \n"
"Minimum Limit + Home Y \n"
"Minimum Limit + Home Z \n"
"Minimum Limit + Home A\n"
"Maximum Limit + Home X \n"
"Maximum Limit + Home Y \n"
"Maximum Limit + Home Z \n"
"Maximum Limit + Home A\n"
"Both Limit + Home X \n"
"Both Limit + Home Y \n"
"Both Limit + Home Z \n"
"Both Limit + Home A\n"
"Minimum Limit X \n"
"Minimum Limit Y \n"
"Minimum Limit Z \n"
"Minimum Limit A\n"
"Maximum Limit X \n"
"Maximum Limit Y \n"
"Maximum Limit Z \n"
"Maximum Limit A\n"
"Both Limit X \n"
"Both Limit Y \n"
"Both Limit Z \n"
"Both Limit A\n"
"All limits\n"
"All home\n"
"Unused"
msgstr ""

#: src/emc/usr_intf/pncconf/pncconf.glade:9515
#: src/emc/usr_intf/pncconf/pncconf.glade:12871
#: src/emc/usr_intf/pncconf/pncconf.glade:18128
#: src/emc/usr_intf/pncconf/pncconf.glade:20233
#: src/emc/usr_intf/pncconf/pncconf.glade:21486
#: src/emc/usr_intf/pncconf/pncconf.glade:23282
#: src/emc/usr_intf/pncconf/pncconf.glade:25078
msgid "31:"
msgstr ""

#: src/emc/usr_intf/pncconf/pncconf.glade:9531
#: src/emc/usr_intf/pncconf/pncconf.glade:12855
#: src/emc/usr_intf/pncconf/pncconf.glade:18112
#: src/emc/usr_intf/pncconf/pncconf.glade:20217
#: src/emc/usr_intf/pncconf/pncconf.glade:21502
#: src/emc/usr_intf/pncconf/pncconf.glade:23298
#: src/emc/usr_intf/pncconf/pncconf.glade:25094
msgid "29:"
msgstr ""

#: src/emc/usr_intf/pncconf/pncconf.glade:9547
#: src/emc/usr_intf/pncconf/pncconf.glade:12839
#: src/emc/usr_intf/pncconf/pncconf.glade:18096
#: src/emc/usr_intf/pncconf/pncconf.glade:20201
#: src/emc/usr_intf/pncconf/pncconf.glade:21518
#: src/emc/usr_intf/pncconf/pncconf.glade:23314
#: src/emc/usr_intf/pncconf/pncconf.glade:25110
msgid "27:"
msgstr ""

#: src/emc/usr_intf/pncconf/pncconf.glade:9563
#: src/emc/usr_intf/pncconf/pncconf.glade:12823
#: src/emc/usr_intf/pncconf/pncconf.glade:18080
#: src/emc/usr_intf/pncconf/pncconf.glade:20185
#: src/emc/usr_intf/pncconf/pncconf.glade:21534
#: src/emc/usr_intf/pncconf/pncconf.glade:23330
#: src/emc/usr_intf/pncconf/pncconf.glade:25126
msgid "25:"
msgstr ""

#: src/emc/usr_intf/pncconf/pncconf.glade:9936
#: src/emc/usr_intf/pncconf/pncconf.glade:12450
#: src/emc/usr_intf/pncconf/pncconf.glade:17707
#: src/emc/usr_intf/pncconf/pncconf.glade:19924
#: src/emc/usr_intf/pncconf/pncconf.glade:21795
#: src/emc/usr_intf/pncconf/pncconf.glade:23591
#: src/emc/usr_intf/pncconf/pncconf.glade:25387
msgid "33:"
msgstr ""

#: src/emc/usr_intf/pncconf/pncconf.glade:9952
#: src/emc/usr_intf/pncconf/pncconf.glade:12434
#: src/emc/usr_intf/pncconf/pncconf.glade:17691
#: src/emc/usr_intf/pncconf/pncconf.glade:19908
#: src/emc/usr_intf/pncconf/pncconf.glade:21811
#: src/emc/usr_intf/pncconf/pncconf.glade:23607
#: src/emc/usr_intf/pncconf/pncconf.glade:25403
msgid "35:"
msgstr ""

#: src/emc/usr_intf/pncconf/pncconf.glade:9968
#: src/emc/usr_intf/pncconf/pncconf.glade:12418
#: src/emc/usr_intf/pncconf/pncconf.glade:17675
#: src/emc/usr_intf/pncconf/pncconf.glade:19892
#: src/emc/usr_intf/pncconf/pncconf.glade:21827
#: src/emc/usr_intf/pncconf/pncconf.glade:23623
#: src/emc/usr_intf/pncconf/pncconf.glade:25419
msgid "37:"
msgstr ""

#: src/emc/usr_intf/pncconf/pncconf.glade:9984
#: src/emc/usr_intf/pncconf/pncconf.glade:12402
#: src/emc/usr_intf/pncconf/pncconf.glade:17659
#: src/emc/usr_intf/pncconf/pncconf.glade:19876
#: src/emc/usr_intf/pncconf/pncconf.glade:21843
#: src/emc/usr_intf/pncconf/pncconf.glade:23639
#: src/emc/usr_intf/pncconf/pncconf.glade:25435
msgid "39:"
msgstr ""

#: src/emc/usr_intf/pncconf/pncconf.glade:10000
#: src/emc/usr_intf/pncconf/pncconf.glade:12386
#: src/emc/usr_intf/pncconf/pncconf.glade:17643
#: src/emc/usr_intf/pncconf/pncconf.glade:19860
#: src/emc/usr_intf/pncconf/pncconf.glade:21859
#: src/emc/usr_intf/pncconf/pncconf.glade:23655
#: src/emc/usr_intf/pncconf/pncconf.glade:25451
msgid "41:"
msgstr ""

#: src/emc/usr_intf/pncconf/pncconf.glade:10016
#: src/emc/usr_intf/pncconf/pncconf.glade:12370
#: src/emc/usr_intf/pncconf/pncconf.glade:17627
#: src/emc/usr_intf/pncconf/pncconf.glade:19844
#: src/emc/usr_intf/pncconf/pncconf.glade:21875
#: src/emc/usr_intf/pncconf/pncconf.glade:23671
#: src/emc/usr_intf/pncconf/pncconf.glade:25467
msgid "43:"
msgstr ""

#: src/emc/usr_intf/pncconf/pncconf.glade:10032
#: src/emc/usr_intf/pncconf/pncconf.glade:12354
#: src/emc/usr_intf/pncconf/pncconf.glade:17611
#: src/emc/usr_intf/pncconf/pncconf.glade:19828
#: src/emc/usr_intf/pncconf/pncconf.glade:21891
#: src/emc/usr_intf/pncconf/pncconf.glade:23687
#: src/emc/usr_intf/pncconf/pncconf.glade:25483
msgid "45:"
msgstr ""

#: src/emc/usr_intf/pncconf/pncconf.glade:10099
#: src/emc/usr_intf/pncconf/pncconf.glade:12287
#: src/emc/usr_intf/pncconf/pncconf.glade:17544
#: src/emc/usr_intf/pncconf/pncconf.glade:19777
#: src/emc/usr_intf/pncconf/pncconf.glade:21942
#: src/emc/usr_intf/pncconf/pncconf.glade:23738
#: src/emc/usr_intf/pncconf/pncconf.glade:25534
msgid "47:"
msgstr ""

#: src/emc/usr_intf/pncconf/pncconf.glade:10822
#: src/emc/usr_intf/pncconf/pncconf.glade:11077
#: src/emc/usr_intf/pncconf/pncconf.glade:11311
#: src/emc/usr_intf/pncconf/pncconf.glade:11567
#: src/emc/usr_intf/pncconf/pncconf.glade:13924
#: src/emc/usr_intf/pncconf/pncconf.glade:14171
#: src/emc/usr_intf/pncconf/pncconf.glade:16516
#: src/emc/usr_intf/pncconf/pncconf.glade:16772
#: src/emc/usr_intf/pncconf/pncconf.glade:19129
#: src/emc/usr_intf/pncconf/pncconf.glade:19379
#: src/emc/usr_intf/pncconf/pncconf.glade:22343
#: src/emc/usr_intf/pncconf/pncconf.glade:22592
#: src/emc/usr_intf/pncconf/pncconf.glade:24139
#: src/emc/usr_intf/pncconf/pncconf.glade:24388
#: src/emc/usr_intf/pncconf/pncconf.glade:25935
#: src/emc/usr_intf/pncconf/pncconf.glade:26184
#: src/emc/usr_intf/pncconf/pncconf.glade:28515
#: src/emc/usr_intf/pncconf/pncconf.glade:28761
#: src/emc/usr_intf/pncconf/pncconf.glade:28892
#: src/emc/usr_intf/pncconf/pncconf.glade:29139
#: src/emc/usr_intf/pncconf/pncconf.glade:33079
#: src/emc/usr_intf/pncconf/pncconf.glade:33250
#: src/emc/usr_intf/pncconf/pncconf.glade:33497
#: src/emc/usr_intf/pncconf/pncconf.glade:38012
#: src/emc/usr_intf/pncconf/pncconf.glade:38258
#: src/emc/usr_intf/pncconf/pncconf.glade:38507
#: src/emc/usr_intf/pncconf/pncconf.glade:42359
#: src/emc/usr_intf/pncconf/pncconf.glade:42605
#: src/emc/usr_intf/pncconf/pncconf.glade:42736
#: src/emc/usr_intf/pncconf/pncconf.glade:42983
#: src/emc/usr_intf/pncconf/pncconf.glade:46936
#: src/emc/usr_intf/pncconf/pncconf.glade:49282
#: src/emc/usr_intf/pncconf/pncconf.glade:49528
#: src/emc/usr_intf/pncconf/pncconf.glade:49659
#: src/emc/usr_intf/pncconf/pncconf.glade:49906
#: src/emc/usr_intf/pncconf/pncconf.glade:53859
msgid "Pin Type"
msgstr "接腳類型"

#: src/emc/usr_intf/pncconf/pncconf.glade:10835
#: src/emc/usr_intf/pncconf/pncconf.glade:11553
#: src/emc/usr_intf/pncconf/pncconf.glade:16758
#: src/emc/usr_intf/pncconf/pncconf.glade:19365
#: src/emc/usr_intf/pncconf/pncconf.glade:22356
#: src/emc/usr_intf/pncconf/pncconf.glade:24152
#: src/emc/usr_intf/pncconf/pncconf.glade:25948
msgid "23:"
msgstr ""

#: src/emc/usr_intf/pncconf/pncconf.glade:10849
#: src/emc/usr_intf/pncconf/pncconf.glade:11539
#: src/emc/usr_intf/pncconf/pncconf.glade:16744
#: src/emc/usr_intf/pncconf/pncconf.glade:19351
#: src/emc/usr_intf/pncconf/pncconf.glade:22370
#: src/emc/usr_intf/pncconf/pncconf.glade:24166
#: src/emc/usr_intf/pncconf/pncconf.glade:25962
msgid "21:"
msgstr ""

#: src/emc/usr_intf/pncconf/pncconf.glade:10863
#: src/emc/usr_intf/pncconf/pncconf.glade:11525
#: src/emc/usr_intf/pncconf/pncconf.glade:16730
#: src/emc/usr_intf/pncconf/pncconf.glade:19337
#: src/emc/usr_intf/pncconf/pncconf.glade:22384
#: src/emc/usr_intf/pncconf/pncconf.glade:24180
#: src/emc/usr_intf/pncconf/pncconf.glade:25976
msgid "19:"
msgstr ""

#: src/emc/usr_intf/pncconf/pncconf.glade:10877
#: src/emc/usr_intf/pncconf/pncconf.glade:11511
#: src/emc/usr_intf/pncconf/pncconf.glade:16716
#: src/emc/usr_intf/pncconf/pncconf.glade:19323
#: src/emc/usr_intf/pncconf/pncconf.glade:22398
#: src/emc/usr_intf/pncconf/pncconf.glade:24194
#: src/emc/usr_intf/pncconf/pncconf.glade:25990
msgid "17:"
msgstr ""

#: src/emc/usr_intf/pncconf/pncconf.glade:10891
#: src/emc/usr_intf/pncconf/pncconf.glade:11497
#: src/emc/usr_intf/pncconf/pncconf.glade:16702
#: src/emc/usr_intf/pncconf/pncconf.glade:19309
#: src/emc/usr_intf/pncconf/pncconf.glade:22412
#: src/emc/usr_intf/pncconf/pncconf.glade:24208
#: src/emc/usr_intf/pncconf/pncconf.glade:26004
msgid "15:"
msgstr ""

#: src/emc/usr_intf/pncconf/pncconf.glade:10905
#: src/emc/usr_intf/pncconf/pncconf.glade:11483
#: src/emc/usr_intf/pncconf/pncconf.glade:16688
#: src/emc/usr_intf/pncconf/pncconf.glade:19295
#: src/emc/usr_intf/pncconf/pncconf.glade:22426
#: src/emc/usr_intf/pncconf/pncconf.glade:24222
#: src/emc/usr_intf/pncconf/pncconf.glade:26018
msgid "13:"
msgstr ""

#: src/emc/usr_intf/pncconf/pncconf.glade:10919
#: src/emc/usr_intf/pncconf/pncconf.glade:11469
#: src/emc/usr_intf/pncconf/pncconf.glade:16674
#: src/emc/usr_intf/pncconf/pncconf.glade:19281
#: src/emc/usr_intf/pncconf/pncconf.glade:22440
#: src/emc/usr_intf/pncconf/pncconf.glade:24236
#: src/emc/usr_intf/pncconf/pncconf.glade:26032
msgid "11:"
msgstr ""

#: src/emc/usr_intf/pncconf/pncconf.glade:10933
#: src/emc/usr_intf/pncconf/pncconf.glade:11455
#: src/emc/usr_intf/pncconf/pncconf.glade:16660
#: src/emc/usr_intf/pncconf/pncconf.glade:19267
#: src/emc/usr_intf/pncconf/pncconf.glade:22454
#: src/emc/usr_intf/pncconf/pncconf.glade:24250
#: src/emc/usr_intf/pncconf/pncconf.glade:26046
msgid "  9:"
msgstr ""

#: src/emc/usr_intf/pncconf/pncconf.glade:10947
#: src/emc/usr_intf/pncconf/pncconf.glade:11441
#: src/emc/usr_intf/pncconf/pncconf.glade:16646
#: src/emc/usr_intf/pncconf/pncconf.glade:19253
#: src/emc/usr_intf/pncconf/pncconf.glade:22468
#: src/emc/usr_intf/pncconf/pncconf.glade:24264
#: src/emc/usr_intf/pncconf/pncconf.glade:26060
msgid "  7:"
msgstr ""

#: src/emc/usr_intf/pncconf/pncconf.glade:10961
#: src/emc/usr_intf/pncconf/pncconf.glade:11427
#: src/emc/usr_intf/pncconf/pncconf.glade:16632
#: src/emc/usr_intf/pncconf/pncconf.glade:19239
#: src/emc/usr_intf/pncconf/pncconf.glade:22482
#: src/emc/usr_intf/pncconf/pncconf.glade:24278
#: src/emc/usr_intf/pncconf/pncconf.glade:26074
msgid "  5:"
msgstr ""

#: src/emc/usr_intf/pncconf/pncconf.glade:10975
#: src/emc/usr_intf/pncconf/pncconf.glade:11413
#: src/emc/usr_intf/pncconf/pncconf.glade:16618
#: src/emc/usr_intf/pncconf/pncconf.glade:19225
#: src/emc/usr_intf/pncconf/pncconf.glade:22496
#: src/emc/usr_intf/pncconf/pncconf.glade:24292
#: src/emc/usr_intf/pncconf/pncconf.glade:26088
msgid "  3:"
msgstr ""

#: src/emc/usr_intf/pncconf/pncconf.glade:10989
#: src/emc/usr_intf/pncconf/pncconf.glade:11399
#: src/emc/usr_intf/pncconf/pncconf.glade:16604
#: src/emc/usr_intf/pncconf/pncconf.glade:19211
#: src/emc/usr_intf/pncconf/pncconf.glade:22510
#: src/emc/usr_intf/pncconf/pncconf.glade:24306
#: src/emc/usr_intf/pncconf/pncconf.glade:26102
msgid "  1:"
msgstr ""

#: src/emc/usr_intf/pncconf/pncconf.glade:11002
#: src/emc/usr_intf/pncconf/pncconf.glade:11065
#: src/emc/usr_intf/pncconf/pncconf.glade:11324
#: src/emc/usr_intf/pncconf/pncconf.glade:11386
#: src/emc/usr_intf/pncconf/pncconf.glade:13937
#: src/emc/usr_intf/pncconf/pncconf.glade:13999
#: src/emc/usr_intf/pncconf/pncconf.glade:16529
#: src/emc/usr_intf/pncconf/pncconf.glade:16591
#: src/emc/usr_intf/pncconf/pncconf.glade:19142
#: src/emc/usr_intf/pncconf/pncconf.glade:19198
#: src/emc/usr_intf/pncconf/pncconf.glade:22523
#: src/emc/usr_intf/pncconf/pncconf.glade:22580
#: src/emc/usr_intf/pncconf/pncconf.glade:24319
#: src/emc/usr_intf/pncconf/pncconf.glade:24376
#: src/emc/usr_intf/pncconf/pncconf.glade:26115
#: src/emc/usr_intf/pncconf/pncconf.glade:26172
#: src/emc/usr_intf/pncconf/pncconf.glade:28686
#: src/emc/usr_intf/pncconf/pncconf.glade:28749
#: src/emc/usr_intf/pncconf/pncconf.glade:28905
#: src/emc/usr_intf/pncconf/pncconf.glade:28967
#: src/emc/usr_intf/pncconf/pncconf.glade:33067
#: src/emc/usr_intf/pncconf/pncconf.glade:33263
#: src/emc/usr_intf/pncconf/pncconf.glade:33325
#: src/emc/usr_intf/pncconf/pncconf.glade:38183
#: src/emc/usr_intf/pncconf/pncconf.glade:38246
#: src/emc/usr_intf/pncconf/pncconf.glade:38520
#: src/emc/usr_intf/pncconf/pncconf.glade:42530
#: src/emc/usr_intf/pncconf/pncconf.glade:42593
#: src/emc/usr_intf/pncconf/pncconf.glade:42749
#: src/emc/usr_intf/pncconf/pncconf.glade:42811
#: src/emc/usr_intf/pncconf/pncconf.glade:46924
#: src/emc/usr_intf/pncconf/pncconf.glade:49453
#: src/emc/usr_intf/pncconf/pncconf.glade:49516
#: src/emc/usr_intf/pncconf/pncconf.glade:49672
#: src/emc/usr_intf/pncconf/pncconf.glade:49734
#: src/emc/usr_intf/pncconf/pncconf.glade:53847
msgid "Inv"
msgstr "反轉"

#: src/emc/usr_intf/pncconf/pncconf.glade:11198
msgid ""
"      I/O\n"
"Connector 2"
msgstr ""

#: src/emc/usr_intf/pncconf/pncconf.glade:13811
msgid ""
"       I/O\n"
" Connector 3"
msgstr ""

#: src/emc/usr_intf/pncconf/pncconf.glade:14012
#: src/emc/usr_intf/pncconf/pncconf.glade:14039
#: src/emc/usr_intf/pncconf/pncconf.glade:14053
#: src/emc/usr_intf/pncconf/pncconf.glade:28632
#: src/emc/usr_intf/pncconf/pncconf.glade:28646
#: src/emc/usr_intf/pncconf/pncconf.glade:28673
#: src/emc/usr_intf/pncconf/pncconf.glade:28980
#: src/emc/usr_intf/pncconf/pncconf.glade:29007
#: src/emc/usr_intf/pncconf/pncconf.glade:29021
#: src/emc/usr_intf/pncconf/pncconf.glade:32951
#: src/emc/usr_intf/pncconf/pncconf.glade:32965
#: src/emc/usr_intf/pncconf/pncconf.glade:32992
#: src/emc/usr_intf/pncconf/pncconf.glade:33338
#: src/emc/usr_intf/pncconf/pncconf.glade:33365
#: src/emc/usr_intf/pncconf/pncconf.glade:33379
#: src/emc/usr_intf/pncconf/pncconf.glade:38129
#: src/emc/usr_intf/pncconf/pncconf.glade:38143
#: src/emc/usr_intf/pncconf/pncconf.glade:38170
#: src/emc/usr_intf/pncconf/pncconf.glade:38594
#: src/emc/usr_intf/pncconf/pncconf.glade:38621
#: src/emc/usr_intf/pncconf/pncconf.glade:38635
#: src/emc/usr_intf/pncconf/pncconf.glade:42476
#: src/emc/usr_intf/pncconf/pncconf.glade:42490
#: src/emc/usr_intf/pncconf/pncconf.glade:42517
#: src/emc/usr_intf/pncconf/pncconf.glade:42824
#: src/emc/usr_intf/pncconf/pncconf.glade:42851
#: src/emc/usr_intf/pncconf/pncconf.glade:42865
#: src/emc/usr_intf/pncconf/pncconf.glade:46808
#: src/emc/usr_intf/pncconf/pncconf.glade:46822
#: src/emc/usr_intf/pncconf/pncconf.glade:46849
#: src/emc/usr_intf/pncconf/pncconf.glade:49399
#: src/emc/usr_intf/pncconf/pncconf.glade:49413
#: src/emc/usr_intf/pncconf/pncconf.glade:49440
#: src/emc/usr_intf/pncconf/pncconf.glade:49747
#: src/emc/usr_intf/pncconf/pncconf.glade:49774
#: src/emc/usr_intf/pncconf/pncconf.glade:49788
#: src/emc/usr_intf/pncconf/pncconf.glade:53731
#: src/emc/usr_intf/pncconf/pncconf.glade:53745
#: src/emc/usr_intf/pncconf/pncconf.glade:53772
msgid " "
msgstr ""

#: src/emc/usr_intf/pncconf/pncconf.glade:16403
msgid ""
"       I/O\n"
" Connector 4"
msgstr ""

#: src/emc/usr_intf/pncconf/pncconf.glade:19017
msgid ""
"       I/O\n"
" Connector 5"
msgstr ""

#: src/emc/usr_intf/pncconf/pncconf.glade:20813
msgid ""
"      I/O\n"
"Connector 6"
msgstr ""

#: src/emc/usr_intf/pncconf/pncconf.glade:22609
msgid ""
"      I/O\n"
"Connector 7"
msgstr ""

#: src/emc/usr_intf/pncconf/pncconf.glade:24405
msgid ""
"      I/O\n"
"Connector 8"
msgstr ""

#: src/emc/usr_intf/pncconf/pncconf.glade:26201
msgid ""
"      I/O\n"
" Connector 9"
msgstr ""

#: src/emc/usr_intf/pncconf/pncconf.glade:28775
#: src/emc/usr_intf/pncconf/pncconf.glade:35696
#: src/emc/usr_intf/pncconf/pncconf.glade:42619
#: src/emc/usr_intf/pncconf/pncconf.glade:49542
msgid "page 1"
msgstr ""

#: src/emc/usr_intf/pncconf/pncconf.glade:31354
#: src/emc/usr_intf/pncconf/pncconf.glade:38275
#: src/emc/usr_intf/pncconf/pncconf.glade:45198
#: src/emc/usr_intf/pncconf/pncconf.glade:52121
msgid "page 2"
msgstr ""

#: src/emc/usr_intf/pncconf/pncconf.glade:33107
#: src/emc/usr_intf/pncconf/pncconf.glade:40030
#: src/emc/usr_intf/pncconf/pncconf.glade:46953
#: src/emc/usr_intf/pncconf/pncconf.glade:53876
msgid "page 3"
msgstr ""

#: src/emc/usr_intf/pncconf/pncconf.glade:33123
msgid "Smart Serial 0"
msgstr ""

#: src/emc/usr_intf/pncconf/pncconf.glade:40046
msgid "Smart Serial 1"
msgstr ""

#: src/emc/usr_intf/pncconf/pncconf.glade:46969
msgid "Smart Serial 2"
msgstr ""

#: src/emc/usr_intf/pncconf/pncconf.glade:53892
msgid "Smart Serial 3"
msgstr ""

#: src/emc/usr_intf/pncconf/pncconf.glade:53914
msgid "First Parallel Port Setup"
msgstr "第一並行端口設置"

#: src/emc/usr_intf/pncconf/pncconf.glade:53998
msgid "Outputs (PC to Machine):"
msgstr "输出 (PC 至 机器):"

#: src/emc/usr_intf/pncconf/pncconf.glade:54552
msgid "Inputs (Machine to PC):"
msgstr "输入 (机器 至 PC):"

#: src/emc/usr_intf/pncconf/pncconf.glade:55977
msgid "Launch Test Panel"
msgstr "啟動 測試 面板"

#: src/emc/usr_intf/pncconf/pncconf.glade:56003
msgid "X Axis Motor/Encoder Configuration"
msgstr "X 轴 馬達/編碼器 配置"

#: src/emc/usr_intf/pncconf/pncconf.glade:56091
msgid "D"
msgstr ""

#: src/emc/usr_intf/pncconf/pncconf.glade:56104
msgid "I"
msgstr ""

#: src/emc/usr_intf/pncconf/pncconf.glade:56117
msgid "P"
msgstr ""

#: src/emc/usr_intf/pncconf/pncconf.glade:56128
#: src/emc/usr_intf/pncconf/pncconf.glade:60917
#: src/emc/usr_intf/pncconf/pncconf.glade:62202
#: src/emc/usr_intf/pncconf/pncconf.glade:63103
#: src/emc/usr_intf/pncconf/pncconf.glade:64388
#: src/emc/usr_intf/pncconf/pncconf.glade:65265
msgid "Bias"
msgstr "偏壓"

#: src/emc/usr_intf/pncconf/pncconf.glade:56141
msgid "Deadband"
msgstr "死區"

#: src/emc/usr_intf/pncconf/pncconf.glade:56188
#: src/emc/usr_intf/pncconf/pncconf.glade:61128
#: src/emc/usr_intf/pncconf/pncconf.glade:61991
#: src/emc/usr_intf/pncconf/pncconf.glade:63314
#: src/emc/usr_intf/pncconf/pncconf.glade:64177
#: src/emc/usr_intf/pncconf/pncconf.glade:65470
msgid "FF0"
msgstr ""

#: src/emc/usr_intf/pncconf/pncconf.glade:56201
#: src/emc/usr_intf/pncconf/pncconf.glade:61118
#: src/emc/usr_intf/pncconf/pncconf.glade:62001
#: src/emc/usr_intf/pncconf/pncconf.glade:63304
#: src/emc/usr_intf/pncconf/pncconf.glade:64187
#: src/emc/usr_intf/pncconf/pncconf.glade:65460
msgid "FF1"
msgstr ""

#: src/emc/usr_intf/pncconf/pncconf.glade:56214
#: src/emc/usr_intf/pncconf/pncconf.glade:61108
#: src/emc/usr_intf/pncconf/pncconf.glade:62011
#: src/emc/usr_intf/pncconf/pncconf.glade:63294
#: src/emc/usr_intf/pncconf/pncconf.glade:64197
#: src/emc/usr_intf/pncconf/pncconf.glade:65450
msgid "FF2"
msgstr ""

#: src/emc/usr_intf/pncconf/pncconf.glade:56282
msgid "Servo Info"
msgstr "伺服資料"

#: src/emc/usr_intf/pncconf/pncconf.glade:56362
#, fuzzy
msgid "Spindle Max Output:"
msgstr "DAC 最大 輸出:"

#: src/emc/usr_intf/pncconf/pncconf.glade:56412
#, fuzzy
msgid "Spindle Max limit:"
msgstr "主軸 快些"

#: src/emc/usr_intf/pncconf/pncconf.glade:56426
#, fuzzy
msgid "Spindle Min Limit:"
msgstr "主軸"

#: src/emc/usr_intf/pncconf/pncconf.glade:56456
msgid ""
"Open Loop\n"
"      Test"
msgstr ""

#: src/emc/usr_intf/pncconf/pncconf.glade:56557
msgid "Quad Pulses / Rev:"
msgstr "四  脈衝 / 轉"

#: src/emc/usr_intf/pncconf/pncconf.glade:56572
msgid "Dac Max Output:"
msgstr "DAC 最大 輸出:"

#: src/emc/usr_intf/pncconf/pncconf.glade:56586
msgid "Dac Output Scale:"
msgstr "DAC 輸出 比例："

#: src/emc/usr_intf/pncconf/pncconf.glade:56599
msgid "3pwm Deadtime:"
msgstr ""

#: src/emc/usr_intf/pncconf/pncconf.glade:56612
msgid "3pwm Scale:"
msgstr ""

#: src/emc/usr_intf/pncconf/pncconf.glade:56626
#, fuzzy
msgid "Output Info"
msgstr "輸出"

#: src/emc/usr_intf/pncconf/pncconf.glade:56691
msgid "Driver Type:"
msgstr "驅動類型"

#: src/emc/usr_intf/pncconf/pncconf.glade:56735
msgid "Direction Setup"
msgstr "方向設定"

#: src/emc/usr_intf/pncconf/pncconf.glade:56748
msgid "Direction Hold"
msgstr "方向保持"

#: src/emc/usr_intf/pncconf/pncconf.glade:56791
msgid "Step Space"
msgstr "步進 間距"

#: src/emc/usr_intf/pncconf/pncconf.glade:56804
msgid "Step On-Time"
msgstr "步進 準時"

#: src/emc/usr_intf/pncconf/pncconf.glade:56820
msgid "Stepper Info"
msgstr "步進 信息"

#: src/emc/usr_intf/pncconf/pncconf.glade:56871
msgid "No feedback"
msgstr "沒有反饋"

#: src/emc/usr_intf/pncconf/pncconf.glade:56881
msgid "Absolute Feedback"
msgstr "絕對反饋"

#: src/emc/usr_intf/pncconf/pncconf.glade:56895
msgid "Incremental Feedback"
msgstr "增量反饋"

#: src/emc/usr_intf/pncconf/pncconf.glade:56909
msgid "Incremental Encoder"
msgstr "增量編碼器"

#: src/emc/usr_intf/pncconf/pncconf.glade:56921
msgid "Hall sensors"
msgstr "霍爾傳感器"

#: src/emc/usr_intf/pncconf/pncconf.glade:56933
msgid "Fanuc Red Cap "
msgstr ""

#: src/emc/usr_intf/pncconf/pncconf.glade:56945
msgid "Use encoder Index"
msgstr "使用編碼器指數"

#: src/emc/usr_intf/pncconf/pncconf.glade:56976
msgid "<b>Input Options</b>"
msgstr "<b>輸入選項</b>"

#: src/emc/usr_intf/pncconf/pncconf.glade:57000
msgid "Digital instead of PWM outputs"
msgstr "數碼代替PWM輸出"

#: src/emc/usr_intf/pncconf/pncconf.glade:57009
msgid "6 outputs instead of 3 "
msgstr "6 輸出代替 3"

#: src/emc/usr_intf/pncconf/pncconf.glade:57021
msgid "Force Trapezoid Mode"
msgstr "強制梯型模式"

#: src/emc/usr_intf/pncconf/pncconf.glade:57033
msgid "Emulate feedback "
msgstr "仿真反饋"

#: src/emc/usr_intf/pncconf/pncconf.glade:57045
msgid "Emulated Hall sensors"
msgstr "霍爾傳感器仿真"

#: src/emc/usr_intf/pncconf/pncconf.glade:57058
msgid "Emulated Fanuc Red Cap"
msgstr ""

#: src/emc/usr_intf/pncconf/pncconf.glade:57085
#, fuzzy
msgid "8i20 Max Current"
msgstr "電流"

#: src/emc/usr_intf/pncconf/pncconf.glade:57119
msgid "<b>Output Options</b>"
msgstr "<b>輸入選項</b>"

#: src/emc/usr_intf/pncconf/pncconf.glade:57153
msgid "Poles"
msgstr "極"

#: src/emc/usr_intf/pncconf/pncconf.glade:57163
msgid "Encoder-offset"
msgstr "編碼器偏移"

#: src/emc/usr_intf/pncconf/pncconf.glade:57173
msgid "Drive-offset"
msgstr "驅動器偏移"

#: src/emc/usr_intf/pncconf/pncconf.glade:57183
msgid "output-pattern"
msgstr "輸出模式"

#: src/emc/usr_intf/pncconf/pncconf.glade:57193
msgid "Input-pattern"
msgstr "輸入模式"

#: src/emc/usr_intf/pncconf/pncconf.glade:57203
msgid "Reverse"
msgstr "反向"

#: src/emc/usr_intf/pncconf/pncconf.glade:57303
msgid "lead angle"
msgstr "超前角"

#: src/emc/usr_intf/pncconf/pncconf.glade:57313
msgid "alignment current"
msgstr "對準電流"

#: src/emc/usr_intf/pncconf/pncconf.glade:57354
msgid "<b>Configuration</b>"
msgstr "<b>配置</b>"

#: src/emc/usr_intf/pncconf/pncconf.glade:57389
msgid "<b>Use Brushless Motor Control</b>"
msgstr "<b>使用無刷電機控制</b>"

#: src/emc/usr_intf/pncconf/pncconf.glade:57425
msgid "Scale:"
msgstr "比例:"

#: src/emc/usr_intf/pncconf/pncconf.glade:57446
msgid "% "
msgstr ""

#: src/emc/usr_intf/pncconf/pncconf.glade:57466
#, fuzzy
msgid "<b>Use Spindle-At-Speed</b>"
msgstr "<b>主軸速度設置</b>"

#: src/emc/usr_intf/pncconf/pncconf.glade:57491
msgid "Filter gain:"
msgstr "濾波增益:"

#: src/emc/usr_intf/pncconf/pncconf.glade:57526
#, fuzzy
msgid "<b>Spindle Display Filter Settings</b>"
msgstr "<b>主軸顯示過濾器設置</b>"

#: src/emc/usr_intf/pncconf/pncconf.glade:57577
#, fuzzy
msgid "Single Input Encoder"
msgstr "反轉 編碼器"

#: src/emc/usr_intf/pncconf/pncconf.glade:57631
msgid "Invert Encoder Direction "
msgstr "翻轉編碼器方向 "

#: src/emc/usr_intf/pncconf/pncconf.glade:57646
msgid "Invert Motor Direction"
msgstr "翻轉電機方向"

#: src/emc/usr_intf/pncconf/pncconf.glade:57661
msgid "Feed Speed Following Error:"
msgstr "故障"

#: src/emc/usr_intf/pncconf/pncconf.glade:57675
msgid "Rapid Speed Following Error:"
msgstr "高速度跟隨故障:"

#: src/emc/usr_intf/pncconf/pncconf.glade:57715
msgid ""
"Calculate\n"
"Scale"
msgstr ""
"計算\n"
"比例"

#: src/emc/usr_intf/pncconf/pncconf.glade:57744
msgid "Stepper Scale:"
msgstr "步進比例:"

#: src/emc/usr_intf/pncconf/pncconf.glade:57771
msgid "encoder Scale:"
msgstr "編碼器比例"

#: src/emc/usr_intf/pncconf/pncconf.glade:57928
msgid "Test / Tune Axis"
msgstr "測試 / 調整軸"

#: src/emc/usr_intf/pncconf/pncconf.glade:58235
msgid "Positive Travel Distance  (Machine zero Origin to end of + travel): "
msgstr "正移動距離 (機床 零點到 正 行程尾): "

#: src/emc/usr_intf/pncconf/pncconf.glade:58251
msgid "Home Search Velocity:"
msgstr "零點搜索速率:"

#: src/emc/usr_intf/pncconf/pncconf.glade:58266
msgid "Home Switch location   (Offset from machine zero Origin):"
msgstr "歸零開關的位置 (從機床零點的偏移):"

#: src/emc/usr_intf/pncconf/pncconf.glade:58310
msgid "Negative Travel Distance  (Machine zero Origin to end of - travel): "
msgstr "負移動距離 (機床 零點到 負 行程尾): "

#: src/emc/usr_intf/pncconf/pncconf.glade:58326
msgid "Home Position location   (offset from machine zero Origin):"
msgstr "零點定位 (從機床零點的偏移):"

#: src/emc/usr_intf/pncconf/pncconf.glade:58355
msgid "Use Backlash Compensation:"
msgstr "使用反向間隙補償:"

#: src/emc/usr_intf/pncconf/pncconf.glade:58369
msgid "Use Compensation File:"
msgstr "使用補償文件:"

#: src/emc/usr_intf/pncconf/pncconf.glade:58412
msgid ""
"Type 1\n"
"Type 2"
msgstr ""

#: src/emc/usr_intf/pncconf/pncconf.glade:58427
msgid "filename:"
msgstr "文件名:"

#: src/emc/usr_intf/pncconf/pncconf.glade:58455
msgid "Home latch Velocity:"
msgstr "零點鎖定速率:"

#: src/emc/usr_intf/pncconf/pncconf.glade:58494
msgid "Home Search Direction:"
msgstr ""

#: src/emc/usr_intf/pncconf/pncconf.glade:58507
msgid ""
"Towards Negative limit\n"
"Towards Positive limit"
msgstr ""
"朝向負極限\n"
"朝向正極限"

#: src/emc/usr_intf/pncconf/pncconf.glade:58523
msgid "Home Latch Direction:"
msgstr "歸零閉鎖方向:"

#: src/emc/usr_intf/pncconf/pncconf.glade:58552
msgid "Home Final Velocity:"
msgstr "歸零最終速度"

#: src/emc/usr_intf/pncconf/pncconf.glade:58591
msgid "Use Encoder Index For Home:"
msgstr "使用編碼器指標為零點:"

#: src/emc/usr_intf/pncconf/pncconf.glade:58603
msgid ""
"NO\n"
"YES"
msgstr ""

#: src/emc/usr_intf/pncconf/pncconf.glade:58628
msgid "Advanced  Options"
msgstr "進階選項"

#: src/emc/usr_intf/pncconf/pncconf.glade:58712
msgid "Cmd 1"
msgstr ""

#: src/emc/usr_intf/pncconf/pncconf.glade:58718
msgid "Cmd 2"
msgstr ""

#: src/emc/usr_intf/pncconf/pncconf.glade:58728
msgid "Cmd 3"
msgstr ""

#: src/emc/usr_intf/pncconf/pncconf.glade:58738
msgid "Cmd 4"
msgstr ""

#: src/emc/usr_intf/pncconf/pncconf.glade:58748
msgid "Cmd 5"
msgstr ""

#: src/emc/usr_intf/pncconf/pncconf.glade:58874
msgid "Cmd 6"
msgstr ""

#: src/emc/usr_intf/pncconf/pncconf.glade:58884
msgid "Cmd 7"
msgstr ""

#: src/emc/usr_intf/pncconf/pncconf.glade:58896
msgid "Cmd 8"
msgstr ""

#: src/emc/usr_intf/pncconf/pncconf.glade:58908
msgid "Cmd 9"
msgstr ""

#: src/emc/usr_intf/pncconf/pncconf.glade:58920
msgid "Cmd 10"
msgstr ""

#: src/emc/usr_intf/pncconf/pncconf.glade:58990
msgid "Cmd 11"
msgstr ""

#: src/emc/usr_intf/pncconf/pncconf.glade:59000
msgid "Cmd 12"
msgstr ""

#: src/emc/usr_intf/pncconf/pncconf.glade:59012
msgid "Cmd 13"
msgstr ""

#: src/emc/usr_intf/pncconf/pncconf.glade:59024
msgid "Cmd 14"
msgstr ""

#: src/emc/usr_intf/pncconf/pncconf.glade:59036
msgid "Cmd 15"
msgstr ""

#: src/emc/usr_intf/pncconf/pncconf.glade:59053
msgid "Include Halui user interface component / commands"
msgstr "包括Halui使用者界面組件/命令"

#: src/emc/usr_intf/pncconf/pncconf.glade:59127
msgid "Number of digital (bit) in pins:"
msgstr ""

#: src/emc/usr_intf/pncconf/pncconf.glade:59138
msgid "Number of digital (bit) out pins:"
msgstr ""

#: src/emc/usr_intf/pncconf/pncconf.glade:59308
#, fuzzy
msgid "Setup number of external pins"
msgstr "腳的 總數:"

#: src/emc/usr_intf/pncconf/pncconf.glade:59360
msgid "Z Auto Touch off program"
msgstr ""

#: src/emc/usr_intf/pncconf/pncconf.glade:59505
msgid "HAL Component Page"
msgstr "HAL組件頁"

#: src/emc/usr_intf/pncconf/pncconf.glade:59648
msgid "lowpass"
msgstr ""

#: src/emc/usr_intf/pncconf/pncconf.glade:59675
msgid "mux16"
msgstr ""

#: src/emc/usr_intf/pncconf/pncconf.glade:59702
msgid "scale"
msgstr "比例"

#: src/emc/usr_intf/pncconf/pncconf.glade:59728
msgid "PID"
msgstr ""

#: src/emc/usr_intf/pncconf/pncconf.glade:59739
msgid "<b>number of components</b>"
msgstr "<b>組件數目</b>"

#: src/emc/usr_intf/pncconf/pncconf.glade:59767
msgid "<b>Component</b>"
msgstr "<b>組件</b>"

#: src/emc/usr_intf/pncconf/pncconf.glade:59794
msgid "Add HAL components with this page."
msgstr "添加HAL組件在此頁"

#: src/emc/usr_intf/pncconf/pncconf.glade:59844
msgid "Thread Command"
msgstr "線程指令"

#: src/emc/usr_intf/pncconf/pncconf.glade:59854
msgid "Thread Speed"
msgstr "線程速度"

#: src/emc/usr_intf/pncconf/pncconf.glade:59906
msgid "Load Command "
msgstr "加載指令"

#: src/emc/usr_intf/pncconf/pncconf.glade:59952
msgid "Servo Thread"
msgstr "伺服線程"

#: src/emc/usr_intf/pncconf/pncconf.glade:59965
msgid "Base Thread"
msgstr "基本線程"

#: src/emc/usr_intf/pncconf/pncconf.glade:59979
msgid "<b>Custom Components Commands</b>"
msgstr "<b>自定義組件的命令</b>"

#: src/emc/usr_intf/pncconf/pncconf.glade:60031
msgid ""
"<b>  Motor Encoder Test\n"
"Warning limits switches \n"
"  Will not be obeyed</b>"
msgstr ""

#: src/emc/usr_intf/pncconf/pncconf.glade:60067
#: src/emc/usr_intf/pncconf/pncconf.glade:60766
#: src/emc/usr_intf/pncconf/pncconf.glade:61859
#: src/emc/usr_intf/pncconf/pncconf.glade:62952
#: src/emc/usr_intf/pncconf/pncconf.glade:64045
#: src/emc/usr_intf/pncconf/pncconf.glade:65025
msgid "Invert Motor"
msgstr "反轉電機"

#: src/emc/usr_intf/pncconf/pncconf.glade:60083
#: src/emc/usr_intf/pncconf/pncconf.glade:60782
#: src/emc/usr_intf/pncconf/pncconf.glade:61875
#: src/emc/usr_intf/pncconf/pncconf.glade:62968
#: src/emc/usr_intf/pncconf/pncconf.glade:64061
#: src/emc/usr_intf/pncconf/pncconf.glade:65040
msgid "Invert Encoder"
msgstr "反轉 編碼器"

#: src/emc/usr_intf/pncconf/pncconf.glade:60100
msgid "Enable Amp"
msgstr "啟用放大器"

#: src/emc/usr_intf/pncconf/pncconf.glade:60114
msgid "Reset Encoder"
msgstr "復位編碼器"

#: src/emc/usr_intf/pncconf/pncconf.glade:60142
msgid "Encoder Scale:"
msgstr "編碼器 比例:"

#: src/emc/usr_intf/pncconf/pncconf.glade:60153
msgid "Dac Offset:"
msgstr "DAC偏移:"

#: src/emc/usr_intf/pncconf/pncconf.glade:60243
msgid "Fast Dac Speed"
msgstr "快速DAC速度"

#: src/emc/usr_intf/pncconf/pncconf.glade:60258
msgid "Slow Dac Speed"
msgstr "慢DAC速度"

#: src/emc/usr_intf/pncconf/pncconf.glade:60407
#: src/emc/usr_intf/pncconf/pncconf.glade:61503
#: src/emc/usr_intf/pncconf/pncconf.glade:62596
#: src/emc/usr_intf/pncconf/pncconf.glade:63689
#: src/emc/usr_intf/pncconf/pncconf.glade:64788
msgid "mm/minute"
msgstr "毫米/分鐘"

#: src/emc/usr_intf/pncconf/pncconf.glade:60441
#: src/emc/usr_intf/pncconf/pncconf.glade:61536
#: src/emc/usr_intf/pncconf/pncconf.glade:62629
#: src/emc/usr_intf/pncconf/pncconf.glade:63722
#: src/emc/usr_intf/pncconf/pncconf.glade:64821
msgid "mm/minute^2"
msgstr "毫米/分鐘^2"

#: src/emc/usr_intf/pncconf/pncconf.glade:60550
#: src/emc/usr_intf/pncconf/pncconf.glade:61644
#: src/emc/usr_intf/pncconf/pncconf.glade:62737
#: src/emc/usr_intf/pncconf/pncconf.glade:64930
msgid "Enable"
msgstr ""

#: src/emc/usr_intf/pncconf/pncconf.glade:60600
#: src/emc/usr_intf/pncconf/pncconf.glade:61693
#: src/emc/usr_intf/pncconf/pncconf.glade:62786
#: src/emc/usr_intf/pncconf/pncconf.glade:63879
#: src/emc/usr_intf/pncconf/pncconf.glade:65139
msgid "Seconds"
msgstr "秒"

#: src/emc/usr_intf/pncconf/pncconf.glade:60907
#: src/emc/usr_intf/pncconf/pncconf.glade:62212
#: src/emc/usr_intf/pncconf/pncconf.glade:63093
#: src/emc/usr_intf/pncconf/pncconf.glade:64398
#: src/emc/usr_intf/pncconf/pncconf.glade:65255
msgid "DeadBand"
msgstr "死區"

#: src/emc/usr_intf/pncconf/pncconf.glade:61089
#: src/emc/usr_intf/pncconf/pncconf.glade:61380
#: src/emc/usr_intf/pncconf/pncconf.glade:62030
#: src/emc/usr_intf/pncconf/pncconf.glade:62401
#: src/emc/usr_intf/pncconf/pncconf.glade:63275
#: src/emc/usr_intf/pncconf/pncconf.glade:63562
#: src/emc/usr_intf/pncconf/pncconf.glade:64216
#: src/emc/usr_intf/pncconf/pncconf.glade:64587
#: src/emc/usr_intf/pncconf/pncconf.glade:65431
#: src/emc/usr_intf/pncconf/pncconf.glade:65718
msgid "Original"
msgstr "原本"

#: src/emc/usr_intf/pncconf/pncconf.glade:61138
#: src/emc/usr_intf/pncconf/pncconf.glade:61981
#: src/emc/usr_intf/pncconf/pncconf.glade:63324
#: src/emc/usr_intf/pncconf/pncconf.glade:64167
#: src/emc/usr_intf/pncconf/pncconf.glade:65480
msgid "D:"
msgstr ""

#: src/emc/usr_intf/pncconf/pncconf.glade:61148
#: src/emc/usr_intf/pncconf/pncconf.glade:61971
#: src/emc/usr_intf/pncconf/pncconf.glade:63334
#: src/emc/usr_intf/pncconf/pncconf.glade:64157
#: src/emc/usr_intf/pncconf/pncconf.glade:65490
msgid "I:"
msgstr ""

#: src/emc/usr_intf/pncconf/pncconf.glade:61158
#: src/emc/usr_intf/pncconf/pncconf.glade:61961
#: src/emc/usr_intf/pncconf/pncconf.glade:63344
#: src/emc/usr_intf/pncconf/pncconf.glade:64147
#: src/emc/usr_intf/pncconf/pncconf.glade:65500
msgid "P:"
msgstr ""

#: src/emc/usr_intf/pncconf/pncconf.glade:61168
#: src/emc/usr_intf/pncconf/pncconf.glade:61392
#: src/emc/usr_intf/pncconf/pncconf.glade:61951
#: src/emc/usr_intf/pncconf/pncconf.glade:62389
#: src/emc/usr_intf/pncconf/pncconf.glade:63354
#: src/emc/usr_intf/pncconf/pncconf.glade:63574
#: src/emc/usr_intf/pncconf/pncconf.glade:64137
#: src/emc/usr_intf/pncconf/pncconf.glade:64575
#: src/emc/usr_intf/pncconf/pncconf.glade:65510
#: src/emc/usr_intf/pncconf/pncconf.glade:65730
msgid "Current"
msgstr "電流"

#: src/emc/usr_intf/pncconf/pncconf.glade:61185
#: src/emc/usr_intf/pncconf/pncconf.glade:62278
#: src/emc/usr_intf/pncconf/pncconf.glade:63371
#: src/emc/usr_intf/pncconf/pncconf.glade:64464
#: src/emc/usr_intf/pncconf/pncconf.glade:65527
msgid "PID Tuning"
msgstr "PID調節"

#: src/emc/usr_intf/pncconf/pncconf.glade:61370
#: src/emc/usr_intf/pncconf/pncconf.glade:62413
#: src/emc/usr_intf/pncconf/pncconf.glade:63552
#: src/emc/usr_intf/pncconf/pncconf.glade:64599
#: src/emc/usr_intf/pncconf/pncconf.glade:65708
msgid "Direction Setup:"
msgstr "方向設置:"

#: src/emc/usr_intf/pncconf/pncconf.glade:61404
#: src/emc/usr_intf/pncconf/pncconf.glade:62379
#: src/emc/usr_intf/pncconf/pncconf.glade:63586
#: src/emc/usr_intf/pncconf/pncconf.glade:64565
#: src/emc/usr_intf/pncconf/pncconf.glade:65742
msgid "Direction Hold:"
msgstr "方向保持："

#: src/emc/usr_intf/pncconf/pncconf.glade:61414
#: src/emc/usr_intf/pncconf/pncconf.glade:62369
#: src/emc/usr_intf/pncconf/pncconf.glade:63596
#: src/emc/usr_intf/pncconf/pncconf.glade:64555
#: src/emc/usr_intf/pncconf/pncconf.glade:65752
msgid "Step Space:"
msgstr "步進空間:"

#: src/emc/usr_intf/pncconf/pncconf.glade:61424
#: src/emc/usr_intf/pncconf/pncconf.glade:62359
#: src/emc/usr_intf/pncconf/pncconf.glade:63606
#: src/emc/usr_intf/pncconf/pncconf.glade:64545
#: src/emc/usr_intf/pncconf/pncconf.glade:65762
msgid "Step Time:"
msgstr "步進時間"

#: src/emc/usr_intf/pncconf/pncconf.glade:61439
#: src/emc/usr_intf/pncconf/pncconf.glade:62528
#: src/emc/usr_intf/pncconf/pncconf.glade:63621
#: src/emc/usr_intf/pncconf/pncconf.glade:64714
#: src/emc/usr_intf/pncconf/pncconf.glade:65777
msgid "Step Timing"
msgstr "步進時序"

#: src/emc/usr_intf/pncconf/pncconf.glade:63830
msgid "enable"
msgstr "啟用"

#: src/emc/usr_intf/pncconf/pncconf.glade:65798
msgid "spindle"
msgstr "主軸"

#: src/emc/usr_intf/pncconf/pncconf.glade:65881
msgid "Help Page"
msgstr "幫助頁面"

#: src/emc/usr_intf/pncconf/pncconf.glade:65911
msgid ""
"X axis:\n"
"Total Travel = 10\n"
"Home Offset = Origin to Home Switch distance = 0\n"
"Neg Travel Distance = Origin to neg limit distance = 0\n"
"Pos Travel Distance = Total Travel - neg travel distance = 10\n"
"Home Position = Origin to Home Position distance = 6\n"
"\n"
"Y axis:\n"
"Total Travel = 8\n"
"Home Offset = Origin to Home Switch distance = 0\n"
"Neg Travel Distance = Origin to neg limit distance = -8\n"
"Pos Travel Distance = Total Travel - neg travel distance = 0\n"
"Home Position = Origin to Home Position distance = 0\n"
"\n"
"Z axis:\n"
"Total Travel = 12\n"
"Home Offset = Origin to Home Switch distance = 0\n"
"Neg Travel Distance = Origin to neg limit distance = -12\n"
"Pos Travel Distance = Total Travel - neg travel distance = 0\n"
"Home Position = Origin to Home Position distance = 0\n"
"\n"
"Note that the direction indicators on the top right show \n"
"movement of the TOOL and on the actual machine,\n"
"often it is the table that actually moves. In that case the \n"
"directions are opposite of shown.\n"
"\n"
"Note this is an example, Many other combinations are \n"
"possible"
msgstr ""

#: src/emc/usr_intf/pncconf/pncconf.glade:65951
msgid "Mill"
msgstr ""

#: src/emc/usr_intf/pncconf/pncconf.glade:65970
msgid ""
"Total Travel = 4 + 6 = 10\n"
"Z Home Offset = Origin to Home Switch distance = 10\n"
"Z Neg Travel Distance = Origin to neg limit distance = 0\n"
"Z Pos Travel Distance = Total Travel - neg travel distance = 10\n"
"Z Home Position = Origin to Home Position distance = 4\n"
"\n"
"X axis would be similar but not shown fully for clarity.\n"
"This is just a sample reference other switch combinations are\n"
"possible."
msgstr ""

#: src/emc/usr_intf/pncconf/pncconf.glade:65994
msgid "Lathe"
msgstr ""

#: src/emc/usr_intf/pncconf/pncconf.glade:66010
msgid "Diagram"
msgstr "圖表"

#: src/emc/usr_intf/pncconf/pncconf.glade:66043
msgid "Output"
msgstr "輸出"

#: src/emc/usr_intf/pncconf/pncconf.glade:66123
msgid "Motor steps per revolution:"
msgstr "電機步每轉:"

#: src/emc/usr_intf/pncconf/pncconf.glade:66173
#: src/emc/usr_intf/pncconf/pncconf.glade:66459
#, fuzzy
msgid "Leadscrew Metric Pitch"
msgstr "丝杆 螺距"

#: src/emc/usr_intf/pncconf/pncconf.glade:66186
msgid "Microstep Multiplication Factor:"
msgstr "微步乘係數:"

#: src/emc/usr_intf/pncconf/pncconf.glade:66199
#: src/emc/usr_intf/pncconf/pncconf.glade:66481
msgid "Worm turn ratio (Input:Outputl)"
msgstr "蜗杆圈數比（輸入：輸出）"

#: src/emc/usr_intf/pncconf/pncconf.glade:66212
msgid "Pulley teeth (motor:Leadscrew):"
msgstr "帶輪齒（馬達：絲槓）:"

#: src/emc/usr_intf/pncconf/pncconf.glade:66356
msgid "TPI "
msgstr ""

#: src/emc/usr_intf/pncconf/pncconf.glade:66372
msgid "<b>Step Motor Scale</b>"
msgstr "<b>步進馬達比例</b>"

#: src/emc/usr_intf/pncconf/pncconf.glade:66472
msgid "Pulley teeth (encoder:Leadscrew):"
msgstr "帶輪齒（編碼器：絲槓）:"

#: src/emc/usr_intf/pncconf/pncconf.glade:66537
msgid "Encoder lines per revolution:"
msgstr "編碼器每轉線條"

#: src/emc/usr_intf/pncconf/pncconf.glade:66547
msgid "X 4 = Pulses/Rev"
msgstr "X 4=脈衝 /轉"

#: src/emc/usr_intf/pncconf/pncconf.glade:66651
msgid "TPI"
msgstr ""

#: src/emc/usr_intf/pncconf/pncconf.glade:66667
msgid "<b>Encoder Scale</b>"
msgstr "<b>編碼器比例</b>"

#: src/emc/usr_intf/pncconf/pncconf.glade:66711
msgid "motor steps per unit:"
msgstr "電機步每單位:"

#: src/emc/usr_intf/pncconf/pncconf.glade:66721
msgid "encoder pulses per unit:"
msgstr "編碼器脈衝每單位:"

#: src/emc/usr_intf/pncconf/pncconf.glade:66756
msgid "                    "
msgstr ""

#: src/emc/usr_intf/pncconf/pncconf.glade:66770
msgid "<b>Calculated Scale</b>"
msgstr "<b>計算出比例</b>"

#: src/emc/usr_intf/pncconf/pncconf.glade:66848
msgid "xmaxrpm"
msgstr ""

#: src/emc/usr_intf/pncconf/pncconf.glade:66864
msgid "RPM"
msgstr ""

#: src/emc/usr_intf/pncconf/pncconf.glade:66877
msgid "Motor RPM at max speed:"
msgstr "電機轉速在最大速度:"

#: src/emc/usr_intf/pncconf/pncconf.glade:66921
msgid "Calculated Axis SCALE:"
msgstr "計算軸比例:"

#: src/emc/usr_intf/pncconf/pncconf.glade:66934
msgid "Khz"
msgstr ""

#: src/emc/usr_intf/pncconf/pncconf.glade:66949
msgid "sec"
msgstr ""

#: src/emc/usr_intf/pncconf/pncconf.glade:67049
#, fuzzy
msgid "Distance to acheave max speed:"
msgstr "距離達到最大速度:"

#: src/emc/usr_intf/pncconf/pncconf.glade:67077
msgid "Resolution:"
msgstr "分辨率:"

#: src/emc/usr_intf/pncconf/pncconf.glade:67105
msgid "mm / encoder pulse"
msgstr "毫米 / 編碼器脈衝 "

#: src/emc/usr_intf/pncconf/pncconf.glade:67123
msgid "<b>Motion Data</b>"
msgstr "<b>動作數據</b>"

#: src/emc/usr_intf/pncconf/pncconf.glade:67151
msgid "gtk-cancel"
msgstr ""

#: src/emc/task/emctaskmain.cc:427 src/emc/task/emctaskmain.cc:460
#: src/emc/task/emctaskmain.cc:467 src/emc/task/emctaskmain.cc:500
#, c-format
msgid "%s exceeds +X limit"
msgstr "%s 超過 +X 極限"

#: src/emc/task/emctaskmain.cc:432 src/emc/task/emctaskmain.cc:465
#: src/emc/task/emctaskmain.cc:472 src/emc/task/emctaskmain.cc:505
#, c-format
msgid "%s exceeds +Y limit"
msgstr "%s 超過 +Y 極限"

#: src/emc/task/emctaskmain.cc:437 src/emc/task/emctaskmain.cc:470
#: src/emc/task/emctaskmain.cc:477 src/emc/task/emctaskmain.cc:510
#, c-format
msgid "%s exceeds +Z limit"
msgstr "%s 超過 +Z 極限"

#: src/emc/task/emctaskmain.cc:442 src/emc/task/emctaskmain.cc:475
#: src/emc/task/emctaskmain.cc:482 src/emc/task/emctaskmain.cc:515
#, c-format
msgid "%s exceeds -X limit"
msgstr "%s 超過  -X 極限"

#: src/emc/task/emctaskmain.cc:447 src/emc/task/emctaskmain.cc:480
#: src/emc/task/emctaskmain.cc:487 src/emc/task/emctaskmain.cc:520
#, c-format
msgid "%s exceeds -Y limit"
msgstr "%s 超過 -Y 極限"

#: src/emc/task/emctaskmain.cc:452 src/emc/task/emctaskmain.cc:485
#: src/emc/task/emctaskmain.cc:492 src/emc/task/emctaskmain.cc:525
#, c-format
msgid "%s exceeds -Z limit"
msgstr "%s 超過 -Z 極限"

#: src/emc/task/emctaskmain.cc:810 src/emc/task/emctaskmain.cc:853
#, c-format
msgid ""
"command (%s) cannot be executed until the machine is out of E-stop and "
"turned on"
msgstr "命令 (%s) 不能執行 直到機器 離開 急停 並開動"

#: src/emc/task/emctaskmain.cc:930 src/emc/task/emctaskmain.cc:973
#, c-format
msgid "can't do that (%s) in manual mode"
msgstr "不能做到這一點（%s）在手動模式"

#: src/emc/task/emctaskmain.cc:1027 src/emc/task/emctaskmain.cc:1072
#, c-format
msgid "can't do that (%s) in auto mode with the interpreter idle"
msgstr "不能做到這一點（%s）在自動模式與翻譯空閒"

#: src/emc/task/emctaskmain.cc:1087 src/emc/task/emctaskmain.cc:1132
#, c-format
msgid "can't do that (%s) in auto mode with the interpreter reading"
msgstr "不能做到這一點（%s）在自動模式與翻譯閱讀"

#: src/emc/task/emctaskmain.cc:1169 src/emc/task/emctaskmain.cc:1216
#, c-format
msgid "can't do that (%s) in auto mode with the interpreter paused"
msgstr "不能做到這一點（%s）在自動模式與翻譯暫停"

#: src/emc/task/emctaskmain.cc:1231 src/emc/task/emctaskmain.cc:1278
#, c-format
msgid "can't do that (%s) in auto mode with the interpreter waiting"
msgstr "不能做到這一點（%s）在自動模式與翻譯等待"

#: src/emc/task/emctaskmain.cc:1321 src/emc/task/emctaskmain.cc:1370
#, c-format
msgid "can't do that (%s) in MDI mode"
msgstr "不能做到這一點（%s）在MDI模式"

#: src/emc/task/emctaskmain.cc:1943 src/emc/task/emctaskmain.cc:2015
msgid "Can't switch mode while mode is AUTO and interpreter is not IDLE"
msgstr "無法切換模式，而模式是AUTO和解釋是沒有閒著"

#: src/emc/task/emctaskmain.cc:2012 src/emc/task/emctaskmain.cc:2084
msgid "Can't issue MDI command when not homed"
msgstr "不能發出 MDI命令當沒有歸零"

#: src/emc/task/emctaskmain.cc:2017 src/emc/task/emctaskmain.cc:2089
msgid "Must be in MDI mode to issue MDI command"
msgstr "必須在MDI模式下發出 MDI命令"

#: src/emc/task/emctaskmain.cc:2078 src/emc/task/emctaskmain.cc:2151
msgid "Can't run a program when not homed"
msgstr "不能運行程序，當沒有歸零"

#: src/emc/rs274ngc/interp_arc.cc:108 src/emc/rs274ngc/rs274ngc_return.hh:160
msgid "Zero radius arc"
msgstr "零半徑弧"

#: src/emc/rs274ngc/interp_arc.cc:112 src/emc/rs274ngc/interp_arc.cc:279
#, c-format
msgid ""
"Radius to end of arc differs from radius to start: start=(%c%.4f,%c%.4f) "
"center=(%c%.4f,%c%.4f) end=(%c%.4f,%c%.4f) r1=%.4f r2=%.4f abs_err=%.4g "
"rel_err=%.4f%%"
msgstr ""

#: src/emc/rs274ngc/interp_check.cc:89 src/emc/rs274ngc/interp_check.cc:90
msgid "G4 not allowed with G2 or G3 because they both use P"
msgstr "G4 不准 和 G2 或 G3使用，因為它們都使用 P"

#: src/emc/rs274ngc/interp_check.cc:92 src/emc/rs274ngc/interp_check.cc:93
msgid "Line with G10 does not have L1, L10, L11, L2, or L20"
msgstr ""

#: src/emc/rs274ngc/interp_check.cc:93 src/emc/rs274ngc/interp_check.cc:94
msgid "P value not an integer with G10"
msgstr "P值不是整數使用 G10"

#: src/emc/rs274ngc/interp_check.cc:94 src/emc/rs274ngc/interp_check.cc:95
msgid "P value out of range (0-9) with G10 L2 or L20"
msgstr "P值超出範圍（0-9）與 G10 L2或L20"

#: src/emc/rs274ngc/interp_check.cc:95 src/emc/rs274ngc/interp_check.cc:96
msgid "P value out of range with G10 L1 or G10 L10"
msgstr "P值超出範圍使用 G10 L1或G10 L10"

#: src/emc/rs274ngc/interp_check.cc:99 src/emc/rs274ngc/interp_check.cc:100
msgid "Between G5.2 and G5.3 codes, only additional G5.2 codes are allowed."
msgstr "G5.2和G5.3之間代碼，只有更多的G5.2代碼是允許的."

#: src/emc/rs274ngc/interp_check.cc:248 src/emc/rs274ngc/interp_check.cc:258
msgid "D word with no G41, G41.1, G42, G42.1, or G96 to use it"
msgstr "D 字無 G41，G41.1，G42，G42.1，或G96使用它"

#: src/emc/rs274ngc/interp_check.cc:254 src/emc/rs274ngc/interp_check.cc:264
msgid "E word with no G76, M66, M67 or M68 to use it"
msgstr "E字無 G76，M66，M67或M68使用它"

#: src/emc/rs274ngc/interp_check.cc:259 src/emc/rs274ngc/interp_check.cc:269
msgid "H word with no G43 or G76 to use it"
msgstr "H字沒有 G43或G76使用它"

#: src/emc/rs274ngc/interp_check.cc:265 src/emc/rs274ngc/interp_check.cc:275
msgid "I word with no G2, G3, G5, G5.1, G10, G76, or G87 to use it"
msgstr "I字 沒有 G2，G3，G5，G5.1，G10，G76或G87使用它"

#: src/emc/rs274ngc/interp_check.cc:271 src/emc/rs274ngc/interp_check.cc:281
msgid "J word with no G2, G3, G5, G5.1, G10, G76 or G87 to use it"
msgstr "J字 沒有 G2，G3，G5，G5.1，G10，G76或G87使用它"

#: src/emc/rs274ngc/interp_check.cc:277 src/emc/rs274ngc/interp_check.cc:287
msgid "K word with no G2, G3, G33, G33.1, G76, or G87 to use it"
msgstr "K字 沒有 G2，G3，G33，G33.1，G76或G87使用它"

#: src/emc/rs274ngc/interp_check.cc:287 src/emc/rs274ngc/interp_check.cc:297
msgid ""
"L word with no G10, cutter compensation, canned cycle, digital/analog input, "
"or NURBS code"
msgstr "L字無 G10，刀具補償，固定循環，數字/模擬輸入, 或 NURBS 代碼"

#: src/emc/rs274ngc/interp_check.cc:299 src/emc/rs274ngc/interp_check.cc:309
msgid ""
"P word with no G2 G3 G4 G10 G64 G5 G5.2 G76 G82 G86 G88 G89 or M50 M51 M52 "
"M53 M62 M63 M64 M65 M66 or user M code to use it"
msgstr ""
"P字G2 G3 G4沒有 G5 G10 G64 G76 G82 G86 G88 G5.2 G89或M50 M51 M52 M53 M62 M63 "
"M64 M65 M66或用戶的M代碼使用它"

#: src/emc/rs274ngc/interp_check.cc:302
#, fuzzy
msgid "P value not an integer with G2 or G3"
msgstr "P值不是整數使用 G2或G3"

#: src/emc/rs274ngc/interp_check.cc:304 src/emc/rs274ngc/interp_check.cc:318
msgid "P value should be 1 or greater with G2 or G3"
msgstr "P值應為 1或更大的G2或G3"

#: src/emc/rs274ngc/interp_check.cc:311
#, fuzzy
msgid ""
"Q word with no G5, G10, G64, G73, G76, G83, M66, M67, M68 or user M code "
"that uses it"
msgstr ""
"Q字，沒有 G5，G10，G64，G73，G76，G83，M66，M67，M68或用戶 M代碼 使用它"

#: src/emc/rs274ngc/interp_convert.cc:138
msgid "You must specify both X and Y coordinates for Control Points"
msgstr "您必須指定X和Y坐標對控制點"

#: src/emc/rs274ngc/interp_convert.cc:141
msgid "Can specify P without X and Y only for the first control point"
msgstr "可以指定P沒有 X和Y只對第一個控制點"

#: src/emc/rs274ngc/interp_convert.cc:144
msgid "Must specify positive weight P for every Control Point"
msgstr "必須指定積極重量P為每一個控制點"

#: src/emc/rs274ngc/interp_convert.cc:147
msgid "Cannot make a NURBS with 0 feedrate"
msgstr "不能作出NURBS使用進給速度0"

#: src/emc/rs274ngc/interp_convert.cc:182
msgid "Cannot use G5.3 without G5.2 first"
msgstr "不能使用 G5.3沒有 G5.2先行"

#: src/emc/rs274ngc/interp_convert.cc:183
#, c-format
msgid ""
"You must specify a number of control points at least equal to the order L = %"
"d"
msgstr "您必須指定一個數字控制點至少等於順序L =％d"

#: src/emc/rs274ngc/interp_convert.cc:212
msgid "Cannot convert spline with cutter radius compensation"
msgstr "無法轉換 樣條曲線 有刀具半徑補償"

#: src/emc/rs274ngc/interp_convert.cc:222
msgid "Splines must be in the XY plane"
msgstr "樣條曲線必須在XY平面"

#: src/emc/rs274ngc/interp_convert.cc:227
msgid "Splines may not have motion in Z, A, B, or C"
msgstr "樣條曲線 無法 有動作 在 Z，A，B  或  C"

#: src/emc/rs274ngc/interp_convert.cc:231
msgid "Must specify both I and J with G5.1"
msgstr "必須同時指定I和J使用 G5.1"

#: src/emc/rs274ngc/interp_convert.cc:250
msgid "Must specify both I and J, or neither"
msgstr "必須同時指定 I和J，或者兩者都不要"

#: src/emc/rs274ngc/interp_convert.cc:261
msgid "Must specify both P and Q with G5"
msgstr "必須同時指定P和Q使用 G5"

#: src/emc/rs274ngc/interp_convert.cc:362
msgid ""
"The move just after exiting cutter compensation mode must be straight, not "
"an arc"
msgstr "移動只是在退出刀具補償模式必須是直的，而不是一個弧"

#: src/emc/rs274ngc/interp_convert.cc:370
msgid "Cannot do an arc in planes G17.1, G18.1, or G19.1"
msgstr ""

#: src/emc/rs274ngc/interp_convert.cc:382
#: src/emc/rs274ngc/interp_convert.cc:3909
#: src/emc/rs274ngc/interp_convert.cc:4266
msgid "Cannot feed with zero spindle speed in feed per rev mode"
msgstr "不能進給 用 零速度主軸 在 進給每轉 模式下"

#: src/emc/rs274ngc/interp_convert.cc:393
#: src/emc/rs274ngc/interp_convert.cc:399
#: src/emc/rs274ngc/interp_convert.cc:408
#: src/emc/rs274ngc/interp_convert.cc:414
#: src/emc/rs274ngc/interp_convert.cc:423
#: src/emc/rs274ngc/interp_convert.cc:429
#, c-format
msgid "%c word missing in absolute center arc"
msgstr "%c 字中 缺少 在 絕對的中心弧"

#: src/emc/rs274ngc/interp_convert.cc:649
msgid ""
"Radius of cutter compensation entry arc is not greater than the tool radius"
msgstr "刀具半徑補償進入弧不大於刀具半徑"

#: src/emc/rs274ngc/interp_convert.cc:868
#: src/emc/rs274ngc/interp_convert.cc:878 src/emc/rs274ngc/interp_queue.cc:541
#: src/emc/rs274ngc/interp_queue.cc:592
msgid ""
"Arc move in concave corner cannot be reached by the tool without gouging"
msgstr "弧移動無法到達凹角 使用該工具 而沒有刨削槽"

#: src/emc/rs274ngc/interp_convert.cc:904
msgid "Arc to arc motion is invalid because the arcs have the same center"
msgstr "弧至弧移動是無效的，因為有相同的弧中心"

#: src/emc/rs274ngc/interp_convert.cc:907
msgid ""
"Arc to arc motion makes a corner the compensated tool can't fit in without "
"gouging"
msgstr "弧至弧運動 做一個角落 補償工具 不適合 有刨削槽"

#: src/emc/rs274ngc/interp_convert.cc:1036
#: src/emc/rs274ngc/interp_convert.cc:1037
#: src/emc/rs274ngc/interp_convert.cc:1038
#: src/emc/rs274ngc/interp_convert.cc:3376
#: src/emc/rs274ngc/interp_convert.cc:3379
#: src/emc/rs274ngc/interp_convert.cc:3382 src/emc/rs274ngc/interp_find.cc:97
#: src/emc/rs274ngc/interp_convert.cc:3733
#: src/emc/rs274ngc/interp_convert.cc:3736
#: src/emc/rs274ngc/interp_convert.cc:3739
#, c-format
msgid "Invalid absolute position %5.2f for wrapped rotary axis %c"
msgstr "無效的絕對位置 %5.2f 給包裹 旋轉軸 %c"

#: src/emc/rs274ngc/interp_convert.cc:1466
#: src/emc/rs274ngc/interp_convert.cc:1494
msgid "Cannot change control mode with cutter radius compensation on"
msgstr "不能改變控制模式 當 使用刀具半徑補償"

#: src/emc/rs274ngc/interp_convert.cc:1579
#: src/emc/rs274ngc/interp_convert.cc:1607
msgid "Cannot change coordinate systems with cutter radius compensation on"
msgstr "不能改變坐標系 當 使用刀具半徑補償"

#: src/emc/rs274ngc/interp_convert.cc:1823
#: src/emc/rs274ngc/interp_convert.cc:1851
#, c-format
msgid "G%d.1 with no D word"
msgstr ""

#: src/emc/rs274ngc/interp_convert.cc:1826
#: src/emc/rs274ngc/interp_convert.cc:1854
#, c-format
msgid "G%d.1 with L word, but plane is not G18"
msgstr ""

#: src/emc/rs274ngc/interp_convert.cc:1837
#: src/emc/rs274ngc/interp_convert.cc:1865
#, c-format
msgid "G%d requires D word to be a whole number"
msgstr ""

#: src/emc/rs274ngc/interp_convert.cc:1844
#: src/emc/rs274ngc/interp_convert.cc:1872
#, c-format
msgid "G%d with lathe tool, but plane is not G18"
msgstr "G%d 與車刀，但平面不是 G18"

#: src/emc/rs274ngc/interp_convert.cc:2228
#: src/emc/rs274ngc/interp_convert.cc:2271
msgid "Cannot set reference point with cutter compensation in effect"
msgstr "無法設置 參考點 當 使用刀具補償"

#: src/emc/rs274ngc/interp_convert.cc:2628
#: src/emc/rs274ngc/interp_convert.cc:2885
msgid "Cannot set motion output with cutter radius compensation on"
msgstr "無法設置 運動 輸出 當 刀具半徑補償 開"

#: src/emc/rs274ngc/interp_convert.cc:2629
#: src/emc/rs274ngc/interp_convert.cc:2886
msgid "No valid P word with M62"
msgstr "沒有有效的P字使用 M62"

#: src/emc/rs274ngc/interp_convert.cc:2633
#: src/emc/rs274ngc/interp_convert.cc:2890
msgid "Cannot set motion digital output with cutter radius compensation on"
msgstr ""

#: src/emc/rs274ngc/interp_convert.cc:2634
#: src/emc/rs274ngc/interp_convert.cc:2891
msgid "No valid P word with M63"
msgstr "沒有有效的P字使用 M62"

#: src/emc/rs274ngc/interp_convert.cc:2638
#: src/emc/rs274ngc/interp_convert.cc:2643
#: src/emc/rs274ngc/interp_convert.cc:2895
#: src/emc/rs274ngc/interp_convert.cc:2900
msgid "Cannot set auxiliary digital output with cutter radius compensation on"
msgstr "無法設置附屬數碼輸出當刀具半徑補償在使用"

#: src/emc/rs274ngc/interp_convert.cc:2639
#: src/emc/rs274ngc/interp_convert.cc:2896
msgid "No valid P word with M64"
msgstr "沒有有效的P字使用 M64"

#: src/emc/rs274ngc/interp_convert.cc:2644
#: src/emc/rs274ngc/interp_convert.cc:2901
msgid "No valid P word with M65"
msgstr "沒有有效的P字使用 M65"

#: src/emc/rs274ngc/interp_convert.cc:2673
#: src/emc/rs274ngc/interp_convert.cc:2931
msgid "invalid P-word with M66"
msgstr "沒有有效的P字使用 M66"

#: src/emc/rs274ngc/interp_convert.cc:2688
#: src/emc/rs274ngc/interp_convert.cc:2946
msgid "Cannot wait for digital input with cutter radius compensation on"
msgstr "不能等待數碼輸入當刀具半徑補償在使用"

#: src/emc/rs274ngc/interp_convert.cc:2700
#: src/emc/rs274ngc/interp_convert.cc:2958
msgid "Cannot wait for analog input with cutter radius compensation on"
msgstr "不能等待模擬輸入當刀具半徑補償在使用"

#: src/emc/rs274ngc/interp_convert.cc:2714
#: src/emc/rs274ngc/interp_convert.cc:2973
msgid "Cannot set motion analog output with cutter radius compensation on"
msgstr "無法設置運動模擬輸出當刀具半徑補償在使用"

#: src/emc/rs274ngc/interp_convert.cc:2715
#: src/emc/rs274ngc/interp_convert.cc:2974
msgid "Invalid analog index with M67"
msgstr "無效的模擬指標使用 M67"

#: src/emc/rs274ngc/interp_convert.cc:2721
#: src/emc/rs274ngc/interp_convert.cc:2980
msgid "Cannot set auxiliary analog output with cutter radius compensation on"
msgstr "無法設置輔助模擬輸出當刀具半徑補償在使用"

#: src/emc/rs274ngc/interp_convert.cc:2722
#: src/emc/rs274ngc/interp_convert.cc:2981
msgid "Invalid analog index with M68"
msgstr "無效的模擬指標使用 M68"

#: src/emc/rs274ngc/interp_convert.cc:2733
#, fuzzy
msgid "Need positive Q-word to specify tool number with M61"
msgstr "需要正的 Q-字 指定刀具號 當使用M61"

#: src/emc/rs274ngc/interp_convert.cc:2806
#: src/emc/rs274ngc/interp_convert.cc:2823
#: src/emc/rs274ngc/interp_convert.cc:2837
#: src/emc/rs274ngc/interp_convert.cc:2851
#: src/emc/rs274ngc/interp_convert.cc:2865
#: src/emc/rs274ngc/interp_convert.cc:3156
#: src/emc/rs274ngc/interp_convert.cc:3173
#: src/emc/rs274ngc/interp_convert.cc:3188
#: src/emc/rs274ngc/interp_convert.cc:3202
#: src/emc/rs274ngc/interp_convert.cc:3216
msgid "Cannot enable overrides with cutter radius compensation on"
msgstr "無法啟用超速 當刀具半徑補償在使用"

#: src/emc/rs274ngc/interp_convert.cc:2813
#: src/emc/rs274ngc/interp_convert.cc:2828
#: src/emc/rs274ngc/interp_convert.cc:2842
#: src/emc/rs274ngc/interp_convert.cc:2856
#: src/emc/rs274ngc/interp_convert.cc:2870
#: src/emc/rs274ngc/interp_convert.cc:3163
#: src/emc/rs274ngc/interp_convert.cc:3178
#: src/emc/rs274ngc/interp_convert.cc:3193
#: src/emc/rs274ngc/interp_convert.cc:3207
#: src/emc/rs274ngc/interp_convert.cc:3221
msgid "Cannot disable overrides with cutter radius compensation on"
msgstr "無法禁用超速 當刀具半徑補償在使用"

#: src/emc/rs274ngc/interp_convert.cc:2970
#: src/emc/rs274ngc/interp_convert.cc:2971
#: src/emc/rs274ngc/interp_convert.cc:2972
#: src/emc/rs274ngc/interp_convert.cc:3325
#: src/emc/rs274ngc/interp_convert.cc:3326
#: src/emc/rs274ngc/interp_convert.cc:3327
#, c-format
msgid "Indexing axis %c can only be moved with G0"
msgstr "指標軸 %c 只能 用 G0 移動"

#: src/emc/rs274ngc/interp_convert.cc:2979
#: src/emc/rs274ngc/interp_convert.cc:2981
#: src/emc/rs274ngc/interp_convert.cc:2983
#: src/emc/rs274ngc/interp_convert.cc:3334
#: src/emc/rs274ngc/interp_convert.cc:3336
#: src/emc/rs274ngc/interp_convert.cc:3338
#, c-format
msgid "Indexing axis %c can only be moved alone"
msgstr "指標軸 %c 只能單獨移動 "

#: src/emc/rs274ngc/interp_convert.cc:3076
#: src/emc/rs274ngc/interp_convert.cc:3433
msgid "Cannot probe with feed per rev mode"
msgstr "無法 探測 使用 進給每轉 模式"

#: src/emc/rs274ngc/interp_convert.cc:3124
#: src/emc/rs274ngc/interp_convert.cc:3481
msgid "Cannot change retract mode with cutter radius compensation on"
msgstr "不能改變回縮模式當刀具半徑補償在使用"

#: src/emc/rs274ngc/interp_convert.cc:3158
#: src/emc/rs274ngc/interp_convert.cc:3515
msgid "G10 L1 without offsets has no effect"
msgstr ""

#: src/emc/rs274ngc/interp_convert.cc:3264
#: src/emc/rs274ngc/interp_convert.cc:3621
msgid "Q number in G10 is not an integer"
msgstr "Q 編號在 G10 是不是整數"

#: src/emc/rs274ngc/interp_convert.cc:3265
#: src/emc/rs274ngc/interp_convert.cc:3622
msgid "Invalid tool orientation"
msgstr "無效的刀具定位"

#: src/emc/rs274ngc/interp_convert.cc:3364
#: src/emc/rs274ngc/interp_convert.cc:3721
msgid "I J words not allowed with G10 L2"
msgstr ""

#: src/emc/rs274ngc/interp_convert.cc:3385
#: src/emc/rs274ngc/interp_convert.cc:3742
msgid ""
"Cannot change the active coordinate system with cutter radius compensation on"
msgstr "不能改變激活的坐標系當刀具半徑補償在使用"

#: src/emc/rs274ngc/interp_convert.cc:3393
#: src/emc/rs274ngc/interp_convert.cc:3750
msgid "R not allowed in G10 L20"
msgstr "R 不容許在 G10 L20"

#: src/emc/rs274ngc/interp_convert.cc:3966
#: src/emc/rs274ngc/interp_convert.cc:4323
msgid "Spindle not turning in G33"
msgstr "在 G33 主軸不轉動"

#: src/emc/rs274ngc/interp_convert.cc:3976
#: src/emc/rs274ngc/interp_convert.cc:4333
msgid "Spindle not turning in G33.1"
msgstr "在 G33.1 主軸不轉動"

#: src/emc/rs274ngc/interp_convert.cc:4019
#: src/emc/rs274ngc/interp_convert.cc:4376
msgid "BUG: An axis incorrectly moved along with an indexer"
msgstr "BUG: 一軸錯誤地和索引器一起移動"

#: src/emc/rs274ngc/interp_convert.cc:4032
#: src/emc/rs274ngc/interp_convert.cc:4389
msgid "BUG: trying to index incorrect axis"
msgstr "BUG: 試圖指標不正確軸"

#: src/emc/rs274ngc/interp_convert.cc:4124
#: src/emc/rs274ngc/interp_convert.cc:4481
msgid "Cannot use G76 threading cycle with cutter radius compensation on"
msgstr "不能使用G76螺紋週期當刀具半徑補償在使用"

#: src/emc/rs274ngc/interp_convert.cc:4127
#: src/emc/rs274ngc/interp_convert.cc:4484
msgid "In G76, I must not be 0"
msgstr "在 G76，I 不能為 0"

#: src/emc/rs274ngc/interp_convert.cc:4129
#: src/emc/rs274ngc/interp_convert.cc:4486
msgid "In G76, J must be greater than 0"
msgstr "在 G76，J 必須大於 0"

#: src/emc/rs274ngc/interp_convert.cc:4131
#: src/emc/rs274ngc/interp_convert.cc:4488
msgid "In G76, K must be greater than J"
msgstr "在 G76，K 必須大於 J"

#: src/emc/rs274ngc/interp_convert.cc:4274
#: src/emc/rs274ngc/interp_convert.cc:4631
msgid ""
"Length of cutter compensation entry move is not greater than the tool radius"
msgstr "刀具長度補償 進入移動 不大於刀具半徑"

#: src/emc/rs274ngc/interp_convert.cc:4493
#: src/emc/rs274ngc/interp_convert.cc:4850
msgid "Zero degree inside corner is invalid for cutter compensation"
msgstr "零度內角 是無效的刀具補償"

#: src/emc/rs274ngc/interp_convert.cc:4531
#: src/emc/rs274ngc/interp_convert.cc:4539
#: src/emc/rs274ngc/interp_convert.cc:4888
#: src/emc/rs274ngc/interp_convert.cc:4896
msgid ""
"Arc to straight motion makes a corner the compensated tool can't fit in "
"without gouging"
msgstr "弧到直線運動做的角,補償工具不適合會做成刨削槽"

#: src/emc/rs274ngc/interp_convert.cc:4623
#: src/emc/rs274ngc/interp_convert.cc:4980
msgid "Cannot change tools with cutter radius compensation on"
msgstr "不能更改工具，刀具半徑補償在使用"

#: src/emc/rs274ngc/interp_convert.cc:4743
#: src/emc/rs274ngc/interp_convert.cc:5101
msgid "Cannot change tool offset with cutter radius compensation on"
msgstr "不能改變刀具補償當刀具半徑補償在使用"

#: src/emc/rs274ngc/interp_queue.cc:539 src/emc/rs274ngc/interp_queue.cc:590
#, c-format
msgid ""
"BUG: cutter compensation has generated an invalid arc with mismatched radii "
"r1 %f r2 %f\n"
msgstr "BUG: 刀具補償產生了一個無效的圓弧半徑不匹配的 r1 %f r2 %f\n"

#: src/emc/rs274ngc/interp_queue.cc:561 src/emc/rs274ngc/interp_queue.cc:612
msgid "BUG: Unsupported plane in cutter compensation"
msgstr "BUG: 不支持的平面刀具補償"

#: src/emc/rs274ngc/interp_queue.cc:571 src/emc/rs274ngc/interp_queue.cc:622
msgid ""
"Straight traverse in concave corner cannot be reached by the tool without "
"gouging"
msgstr "直導線在凹角不能達到,會做成刨削槽"

#: src/emc/rs274ngc/interp_queue.cc:599 src/emc/rs274ngc/interp_queue.cc:650
#, c-format
msgid "BUG: Unsupported plane [%d] in cutter compensation"
msgstr "BUG: 不支持的平面 [%d] 中的刀具補償"

#: src/emc/rs274ngc/interp_queue.cc:610 src/emc/rs274ngc/interp_queue.cc:661
msgid ""
"Straight feed in concave corner cannot be reached by the tool without gouging"
msgstr "在凹角直進給不能達到,會做成刨削槽"

#: src/emc/rs274ngc/interp_cycles.cc:628
msgid "Cannot feed with zero feed rate"
msgstr "不能進給當進給速率為零"

#: src/emc/rs274ngc/interp_cycles.cc:629
msgid "Cannot use inverse time feed with canned cycles"
msgstr "不能用反時限進給 當使用固定循環"

#: src/emc/rs274ngc/interp_cycles.cc:630
msgid "Cannot use canned cycles with cutter compensation on"
msgstr "不能用固定循環當刀具補償在使用中"

#: src/emc/rs274ngc/interp_cycles.cc:818
msgid "G17 canned cycle is not possible on a machine without Z axis"
msgstr "G17 固定循環是不可能的,機器上沒有 Z 軸"

#: src/emc/rs274ngc/interp_cycles.cc:1001
#: src/emc/rs274ngc/interp_cycles.cc:1004
msgid "G17.1 canned cycle is not possible on a machine without W axis"
msgstr "G17.1 固定循環是不可能的機器上沒有 W 軸"

#: src/emc/rs274ngc/interp_cycles.cc:1217
#: src/emc/rs274ngc/interp_cycles.cc:1220
msgid "G19 canned cycle is not possible on a machine without X axis"
msgstr "G19 固定循環是不可能的機器上沒有 X 軸"

#: src/emc/rs274ngc/interp_cycles.cc:1385
#: src/emc/rs274ngc/interp_cycles.cc:1388
msgid "G19.1 canned cycle is not possible on a machine without U axis"
msgstr "G19.1 固定循環是不可能的機器上沒有 U 軸"

#: src/emc/rs274ngc/interp_cycles.cc:1610
#: src/emc/rs274ngc/interp_cycles.cc:1613
msgid "G18 canned cycle is not possible on a machine without Y axis"
msgstr "G18 固定循環是不可能的機器上沒有 Y 軸"

#: src/emc/rs274ngc/interp_cycles.cc:1777
#: src/emc/rs274ngc/interp_cycles.cc:1780
msgid "G18.1 canned cycle is not possible on a machine without V axis"
msgstr "G18.1 固定循環是不可能的機器上沒有 V 軸"

#: src/emc/rs274ngc/interp_find.cc:170
msgid "Cannot use polar coordinates with G53"
msgstr "不能用極坐標使用 G53"

#: src/emc/rs274ngc/interp_find.cc:266 src/emc/rs274ngc/interp_find.cc:271
#: src/emc/rs274ngc/interp_find.cc:278 src/emc/rs274ngc/interp_find.cc:337
#: src/emc/rs274ngc/interp_find.cc:347
msgid "Cannot specify X or Y words with polar coordinate"
msgstr "無法指定X或Y字當使用極坐標"

#: src/emc/rs274ngc/interp_find.cc:272
msgid "Must specify angle in polar coordinate if at the origin"
msgstr "必須指定角度在極坐標如過在原點"

#: src/emc/rs274ngc/interp_find.cc:338
msgid ""
"Incremental motion with polar coordinates is indeterminate when at the origin"
msgstr "增量運動使用極坐標是不確定的，當在原點"

#: src/emc/rs274ngc/interp_find.cc:348
msgid "G91 motion with polar coordinates is indeterminate when at the origin"
msgstr "G91運動使用極坐標是不確定的，當在原點"

#: src/emc/rs274ngc/interp_find.cc:720
#, c-format
msgid "Requested tool %d not found in the tool table"
msgstr "請求工具 %d 刀具表找不到"

#: src/emc/rs274ngc/interp_internal.cc:151
#: src/emc/rs274ngc/interp_internal.cc:154
msgid "Cannot use polar coordinate on a machine lacking X or Y axes"
msgstr "不能用極坐標的機器上沒有 X或Y軸"

#: src/emc/rs274ngc/interp_internal.cc:152
#: src/emc/rs274ngc/interp_internal.cc:155
msgid "Cannot use polar coordinate except in G17 plane"
msgstr "不能使用極坐標除在G17平面"

#: src/emc/rs274ngc/interp_internal.cc:153
#: src/emc/rs274ngc/interp_internal.cc:156
msgid "Cannot specify both polar coordinate and X word"
msgstr "不能同時指定極坐標和 X 字"

#: src/emc/rs274ngc/interp_internal.cc:154
#: src/emc/rs274ngc/interp_internal.cc:157
msgid "Cannot specify both polar coordinate and Y word"
msgstr "不能同時指定極坐標和 Y 字"

#: src/emc/rs274ngc/interp_internal.cc:175
#: src/emc/rs274ngc/interp_internal.cc:187
#: src/emc/rs274ngc/interp_internal.cc:200
#: src/emc/rs274ngc/interp_internal.cc:178
#: src/emc/rs274ngc/interp_internal.cc:190
#: src/emc/rs274ngc/interp_internal.cc:203
msgid "Polar coordinates can only be used for motion"
msgstr "極坐標只能用於運動"

#: src/emc/rs274ngc/interp_read.cc:1112 src/emc/rs274ngc/interp_read.cc:1116
#: src/emc/rs274ngc/interp_read.cc:1143 src/emc/rs274ngc/interp_read.cc:1147
#, c-format
msgid "Bad character '\\%03o' used"
msgstr ""

#: src/emc/rs274ngc/interp_read.cc:1116 src/emc/rs274ngc/interp_read.cc:1147
#, c-format
msgid "Bad character '%c' used"
msgstr ""

#: src/emc/rs274ngc/interp_read.cc:1623 src/emc/rs274ngc/interp_read.cc:1671
msgid "Left bracket missing after 'while'"
msgstr "'while' 後丟失左括號"

#: src/emc/rs274ngc/interp_read.cc:1638 src/emc/rs274ngc/interp_read.cc:1686
msgid "Left bracket missing after 'repeat'"
msgstr "'repeat' 後丟失左括號"

#: src/emc/rs274ngc/interp_read.cc:1653 src/emc/rs274ngc/interp_read.cc:1701
msgid "Left bracket missing after 'if'"
msgstr "'if' 後丟失左括號"

#: src/emc/rs274ngc/interp_read.cc:1668 src/emc/rs274ngc/interp_read.cc:1716
msgid "Left bracket missing after 'elseif'"
msgstr "'elseif' 後丟失左括號"

#: src/emc/rs274ngc/interp_read.cc:1858
#, c-format
msgid "Cannot change #<%s>"
msgstr ""

#: src/emc/rs274ngc/interp_read.cc:1889 src/emc/rs274ngc/interp_read.cc:1932
#: src/emc/rs274ngc/interp_namedparams.cc:370
#, c-format
msgid "Internal error: Could not assign #<%s>"
msgstr "內部錯誤：無法指派 #<%S>"

#: src/emc/rs274ngc/interp_read.cc:1906
#, c-format
msgid "init_named_parameter must be global #<%s>"
msgstr ""

#: src/emc/rs274ngc/interp_read.cc:2093
#: src/emc/rs274ngc/interp_namedparams.cc:161
#, c-format
msgid "Named parameter #<%s> not defined"
msgstr "命名參數 #<%s> 沒有定義"

#: src/emc/rs274ngc/interp_read.cc:2174 src/emc/rs274ngc/interp_read.cc:1919
msgid "Cannot read current position with cutter radius compensation on"
msgstr ""

#: src/emc/rs274ngc/interp_read.cc:2189 src/emc/rs274ngc/interp_read.cc:1934
msgid "Expected # reading parameter"
msgstr "預計 # 讀參數"

#: src/emc/rs274ngc/interp_read.cc:2191 src/emc/rs274ngc/interp_read.cc:1936
msgid "Expected ] reading bracketed parameter"
msgstr "預期 ] 讀方括號內的參數"

#: src/emc/rs274ngc/interp_read.cc:2881 src/emc/rs274ngc/interp_read.cc:2608
#, c-format
msgid "bad number format (conversion failed) parsing '%s'"
msgstr "不良數字格式 (轉換失敗) 解析 '%s'"

#: src/emc/rs274ngc/interp_read.cc:2882 src/emc/rs274ngc/interp_read.cc:2609
#, c-format
msgid "bad number format (trailing characters) parsing '%s'"
msgstr "不良數字格式 (尾隨字符) 解析 '%s'"

#: src/emc/rs274ngc/interp_read.cc:2972 src/emc/rs274ngc/interp_read.cc:2699
msgid "Calculation resulted in 'not a number'"
msgstr "計算結果 'not a number'"

#: src/emc/rs274ngc/interp_read.cc:2974 src/emc/rs274ngc/interp_read.cc:2701
msgid "Calculation resulted in 'infinity'"
msgstr "計算結果 'infinity'"

#: src/emc/rs274ngc/interp_read.cc:3268 src/emc/rs274ngc/interp_read.cc:2994
#, c-format
msgid "EOF in file:%s seeking o-word: o<%s> from line: %d"
msgstr ""

#: src/emc/rs274ngc/interp_read.cc:3391 src/emc/rs274ngc/interp_read.cc:3106
msgid "Multiple U words on one line"
msgstr "多個 U 字在一行"

#: src/emc/rs274ngc/interp_read.cc:3407 src/emc/rs274ngc/interp_read.cc:3122
msgid "Multiple V words on one line"
msgstr "多個 V 字在一行"

#: src/emc/rs274ngc/interp_read.cc:3423 src/emc/rs274ngc/interp_read.cc:3138
msgid "Multiple W words on one line"
msgstr "多個 W 字在一行"

#: src/emc/rs274ngc/interp_o_word.cc:104 src/emc/rs274ngc/interp_o_word.cc:95
#, c-format
msgid "File:%s line:%d redefining sub: o|%s| already defined in file:%s"
msgstr ""

#: src/emc/rs274ngc/rs274ngc_pre.cc:897 src/emc/rs274ngc/rs274ngc_pre.cc:1269
#: src/emc/rs274ngc/rs274ngc_pre.cc:1344
msgid "Queue is not empty after tool change"
msgstr "換刀後隊列不空"

#: src/emc/rs274ngc/rs274ngc_pre.cc:1145 src/emc/rs274ngc/rs274ngc_pre.cc:1648
#, c-format
msgid "Unable to open parameter file: '%s'"
msgstr "無法打開參數文件: '%s'"

#: src/emc/rs274ngc/rs274ngc_return.hh:4
msgid "A file is already open"
msgstr "一個文件已經打開"

#: src/emc/rs274ngc/rs274ngc_return.hh:5
msgid "All axes missing with g92"
msgstr "所有軸缺少使用 G92"

#: src/emc/rs274ngc/rs274ngc_return.hh:6
msgid "All axes missing with motion code"
msgstr "所有軸缺少運動代碼"

#: src/emc/rs274ngc/rs274ngc_return.hh:7
msgid "Arc radius too small to reach end point"
msgstr "圓弧半徑太小，無法達到終點"

#: src/emc/rs274ngc/rs274ngc_return.hh:8
msgid "Argument to acos out of range"
msgstr "acos 參數超出範圍"

#: src/emc/rs274ngc/rs274ngc_return.hh:9
msgid "Argument to asin out of range"
msgstr "asin 參數超出範圍"

#: src/emc/rs274ngc/rs274ngc_return.hh:10
msgid "Attempt to divide by zero"
msgstr "嘗試除以零"

#: src/emc/rs274ngc/rs274ngc_return.hh:11
msgid "Attempt to raise negative to non integer power"
msgstr "試圖提高負對非整數冪"

#: src/emc/rs274ngc/rs274ngc_return.hh:12
msgid "Bad format unsigned integer"
msgstr "壞格式無符號整數"

#: src/emc/rs274ngc/rs274ngc_return.hh:13
msgid "Bad number format"
msgstr "錯誤的數字格式"

#: src/emc/rs274ngc/rs274ngc_return.hh:14
msgid "Bug bad g code modal group 0"
msgstr "錯誤: 不良 g 代碼模式組 0"

#: src/emc/rs274ngc/rs274ngc_return.hh:15
msgid "Bug code not g0 or g1"
msgstr "錯誤: 代碼不 g0 或 g1"

#: src/emc/rs274ngc/rs274ngc_return.hh:16
msgid "Bug code not g17 g18 or g19"
msgstr "錯誤: 代碼不是 g17 g18或 g19"

#: src/emc/rs274ngc/rs274ngc_return.hh:17
msgid "Bug code not g20 or g21"
msgstr "錯誤: 代碼不是 g20 或 g21"

#: src/emc/rs274ngc/rs274ngc_return.hh:18
msgid "Bug code not g28 or g30"
msgstr "錯誤: 代碼不是 g28 或g30"

#: src/emc/rs274ngc/rs274ngc_return.hh:19
msgid "Bug code not g2 or g3"
msgstr "錯誤: 代碼不是 g2 或 g3"

#: src/emc/rs274ngc/rs274ngc_return.hh:20
msgid "Bug code not g4 g10 g28 g30 g53 or g92 series"
msgstr "錯誤: 代碼 g10 g28 g30 不是 g4 g53 或 g92系列"

#: src/emc/rs274ngc/rs274ngc_return.hh:21
msgid "Bug code not g61 g61.1 or g64"
msgstr "錯誤: 代碼不是 g61或 g64 g61.1"

#: src/emc/rs274ngc/rs274ngc_return.hh:22
msgid "Bug code not g90 or g91"
msgstr ""

#: src/emc/rs274ngc/rs274ngc_return.hh:23
msgid "Bug code not g98 or g99"
msgstr ""

#: src/emc/rs274ngc/rs274ngc_return.hh:24
msgid "Bug code not in g92 series"
msgstr ""

#: src/emc/rs274ngc/rs274ngc_return.hh:25
msgid "Bug code not in range g54 to g593"
msgstr ""

#: src/emc/rs274ngc/rs274ngc_return.hh:26
msgid "Bug code not m0 m1 m2 m30 m60"
msgstr ""

#: src/emc/rs274ngc/rs274ngc_return.hh:27
msgid "Bug distance mode not g90 or g91"
msgstr ""

#: src/emc/rs274ngc/rs274ngc_return.hh:28
msgid "Bug function should not have been called"
msgstr ""

#: src/emc/rs274ngc/rs274ngc_return.hh:29
msgid "Bug in tool radius comp"
msgstr ""

#: src/emc/rs274ngc/rs274ngc_return.hh:30
msgid "Bug plane not xy yz or xz"
msgstr ""

#: src/emc/rs274ngc/rs274ngc_return.hh:31
msgid "Bug side not right or left"
msgstr ""

#: src/emc/rs274ngc/rs274ngc_return.hh:32
msgid "Bug unknown motion code"
msgstr ""

#: src/emc/rs274ngc/rs274ngc_return.hh:33
msgid "Bug unknown operation"
msgstr ""

#: src/emc/rs274ngc/rs274ngc_return.hh:34
msgid "Cannot change axis offsets with cutter radius comp"
msgstr "軸向的偏置"

#: src/emc/rs274ngc/rs274ngc_return.hh:35
msgid "Cannot create backup file"
msgstr ""

#: src/emc/rs274ngc/rs274ngc_return.hh:36
msgid "Cannot do g1 with zero feed rate"
msgstr ""

#: src/emc/rs274ngc/rs274ngc_return.hh:37
msgid "Cannot do zero repeats of cycle"
msgstr ""

#: src/emc/rs274ngc/rs274ngc_return.hh:38
msgid "Cannot make arc with zero feed rate"
msgstr ""

#: src/emc/rs274ngc/rs274ngc_return.hh:39
msgid "Cannot open backup file"
msgstr ""

#: src/emc/rs274ngc/rs274ngc_return.hh:40
msgid "Cannot open variable file"
msgstr ""

#: src/emc/rs274ngc/rs274ngc_return.hh:41
msgid "Cannot probe with cutter radius comp on"
msgstr ""

#: src/emc/rs274ngc/rs274ngc_return.hh:42
msgid "Cannot probe with zero feed rate"
msgstr ""

#: src/emc/rs274ngc/rs274ngc_return.hh:43
msgid "Cannot put a b in canned cycle"
msgstr ""

#: src/emc/rs274ngc/rs274ngc_return.hh:44
msgid "Cannot put a c in canned cycle"
msgstr ""

#: src/emc/rs274ngc/rs274ngc_return.hh:45
msgid "Cannot put an a in canned cycle"
msgstr ""

#: src/emc/rs274ngc/rs274ngc_return.hh:46
msgid "Cannot turn cutter radius comp on when on"
msgstr ""

#: src/emc/rs274ngc/rs274ngc_return.hh:47
msgid "Cannot use axis values with g80"
msgstr ""

#: src/emc/rs274ngc/rs274ngc_return.hh:48
msgid "Cannot use axis values without a g code that uses them"
msgstr ""

#: src/emc/rs274ngc/rs274ngc_return.hh:49
msgid "Cannot use g28 or g30 with cutter radius comp"
msgstr ""

#: src/emc/rs274ngc/rs274ngc_return.hh:50
msgid "Cannot use g53 incremental"
msgstr ""

#: src/emc/rs274ngc/rs274ngc_return.hh:51
msgid "Cannot use g53 with cutter radius comp"
msgstr ""

#: src/emc/rs274ngc/rs274ngc_return.hh:52
msgid "Cannot use two g codes that both use axis values"
msgstr ""

#: src/emc/rs274ngc/rs274ngc_return.hh:53
msgid "Command too long"
msgstr ""

#: src/emc/rs274ngc/rs274ngc_return.hh:54
msgid "Current point same as end point of arc"
msgstr ""

#: src/emc/rs274ngc/rs274ngc_return.hh:55
msgid "Dwell time missing with g4"
msgstr "停留時間缺少使用 G4 "

#: src/emc/rs274ngc/rs274ngc_return.hh:56
msgid "Dwell time p word missing with g82"
msgstr "停留時間 P字樣缺少使用 G82"

#: src/emc/rs274ngc/rs274ngc_return.hh:57
msgid "Dwell time p word missing with g86"
msgstr "停留時間 P字樣缺少使用 G86"

#: src/emc/rs274ngc/rs274ngc_return.hh:58
msgid "Dwell time p word missing with g88"
msgstr "停留時間 P字樣缺少使用 G88"

#: src/emc/rs274ngc/rs274ngc_return.hh:59
msgid "Dwell time p word missing with g89"
msgstr "停留時間 P字樣缺少使用 G89"

#: src/emc/rs274ngc/rs274ngc_return.hh:60
msgid "Equal sign missing in parameter setting"
msgstr "參數 設置 缺少 等號"

#: src/emc/rs274ngc/rs274ngc_return.hh:61
msgid "F word missing with inverse time arc move"
msgstr "反時限 圓弧 移動 缺少 F字"

#: src/emc/rs274ngc/rs274ngc_return.hh:62
msgid "F word missing with inverse time g1 move"
msgstr "反時限 G1 移動 缺少 F字"

#: src/emc/rs274ngc/rs274ngc_return.hh:63
msgid "File ended with no percent sign"
msgstr "文件結束時沒有%符號"

#: src/emc/rs274ngc/rs274ngc_return.hh:64
msgid "File ended with no percent sign or program end"
msgstr "文件結束時沒有%或程序結束"

#: src/emc/rs274ngc/rs274ngc_return.hh:65
msgid "File name too long"
msgstr "文件名太長"

#: src/emc/rs274ngc/rs274ngc_return.hh:66
msgid "G code out of range"
msgstr "G代碼超出範圍"

#: src/emc/rs274ngc/rs274ngc_return.hh:67
msgid "I word given for arc in yz plane"
msgstr "I字給予弧YZ平面"

#: src/emc/rs274ngc/rs274ngc_return.hh:68
msgid "I word missing with g87"
msgstr "G87 缺少 I字"

#: src/emc/rs274ngc/rs274ngc_return.hh:69
#, fuzzy
msgid "J word given for arc in xz plane"
msgstr "I字給予弧YZ平面"

#: src/emc/rs274ngc/rs274ngc_return.hh:70
msgid "J word missing with g87"
msgstr "J字缺少使用 G87"

#: src/emc/rs274ngc/rs274ngc_return.hh:71
msgid "K word given for arc in xy plane"
msgstr "K字給予弧XY平面"

#: src/emc/rs274ngc/rs274ngc_return.hh:72
msgid "K word missing with g87"
msgstr "K字缺少使用 G87"

#: src/emc/rs274ngc/rs274ngc_return.hh:73
msgid "Left bracket missing after slash with atan"
msgstr "左括號後丟失斜線使用 atan"

#: src/emc/rs274ngc/rs274ngc_return.hh:74
msgid "Left bracket missing after unary operation name"
msgstr "左括號後丟失一元運算操作的名稱"

#: src/emc/rs274ngc/rs274ngc_return.hh:75
msgid "M code greater than 199"
msgstr "M代碼大於199"

#: src/emc/rs274ngc/rs274ngc_return.hh:76
msgid "Mixed radius ijk format for arc"
msgstr "混合半徑 ijk 格式圓弧"

#: src/emc/rs274ngc/rs274ngc_return.hh:77
msgid "Multiple a words on one line"
msgstr "多個 a字在一行"

#: src/emc/rs274ngc/rs274ngc_return.hh:78
msgid "Multiple b words on one line"
msgstr "多個 b字在一行"

#: src/emc/rs274ngc/rs274ngc_return.hh:79
msgid "Multiple c words on one line"
msgstr "多個 c字在一行"

#: src/emc/rs274ngc/rs274ngc_return.hh:80
msgid "Multiple d words on one line"
msgstr "多個 d字在一行"

#: src/emc/rs274ngc/rs274ngc_return.hh:81
msgid "Multiple f words on one line"
msgstr "多個 f字在一行"

#: src/emc/rs274ngc/rs274ngc_return.hh:82
msgid "Multiple h words on one line"
msgstr "多個 h字在一行"

#: src/emc/rs274ngc/rs274ngc_return.hh:83
msgid "Multiple i words on one line"
msgstr "多個 i字在一行"

#: src/emc/rs274ngc/rs274ngc_return.hh:84
msgid "Multiple j words on one line"
msgstr "多個 j字在一行"

#: src/emc/rs274ngc/rs274ngc_return.hh:85
msgid "Multiple k words on one line"
msgstr ""

#: src/emc/rs274ngc/rs274ngc_return.hh:86
msgid "Multiple l words on one line"
msgstr "多個 l字在一行"

#: src/emc/rs274ngc/rs274ngc_return.hh:87
msgid "Multiple p words on one line"
msgstr "多個 p字在一行"

#: src/emc/rs274ngc/rs274ngc_return.hh:88
msgid "Multiple q words on one line"
msgstr "多個 q字在一行"

#: src/emc/rs274ngc/rs274ngc_return.hh:89
msgid "Multiple r words on one line"
msgstr "多個 r字在一行"

#: src/emc/rs274ngc/rs274ngc_return.hh:90
msgid "Multiple s words on one line"
msgstr "多個 s字在一行"

#: src/emc/rs274ngc/rs274ngc_return.hh:91
msgid "Multiple t words on one line"
msgstr "多個 t字在一行"

#: src/emc/rs274ngc/rs274ngc_return.hh:92
msgid "Multiple x words on one line"
msgstr "多個 x字在一行"

#: src/emc/rs274ngc/rs274ngc_return.hh:93
msgid "Multiple y words on one line"
msgstr "多個 y字在一行"

#: src/emc/rs274ngc/rs274ngc_return.hh:94
msgid "Multiple z words on one line"
msgstr "多個 z字在一行"

#: src/emc/rs274ngc/rs274ngc_return.hh:95
msgid "Must use g0 or g1 with g53"
msgstr "必須使用G0或G1使用 G53"

#: src/emc/rs274ngc/rs274ngc_return.hh:96
msgid "Negative argument to sqrt"
msgstr "負值參數 sqrt"

#: src/emc/rs274ngc/rs274ngc_return.hh:97
msgid "Negative d word tool radius index used"
msgstr "負值 D字刀具半徑在使用指數"

#: src/emc/rs274ngc/rs274ngc_return.hh:98
msgid "Negative f word used"
msgstr "代碼中使用負值"

#: src/emc/rs274ngc/rs274ngc_return.hh:99
msgid "Negative g code used"
msgstr "代碼中使用負值g"

#: src/emc/rs274ngc/rs274ngc_return.hh:100
msgid "Negative h word used"
msgstr "代碼中使用負值h"

#: src/emc/rs274ngc/rs274ngc_return.hh:101
msgid "Negative l word used"
msgstr "代碼中使用負值l"

#: src/emc/rs274ngc/rs274ngc_return.hh:102
msgid "Negative m code used"
msgstr "代碼中使用負值m"

#: src/emc/rs274ngc/rs274ngc_return.hh:103
msgid "Negative or zero q value used"
msgstr "負值或零在使用q值"

#: src/emc/rs274ngc/rs274ngc_return.hh:104
msgid "Negative p word used"
msgstr "負 P 字在使用"

#: src/emc/rs274ngc/rs274ngc_return.hh:105
msgid "Negative spindle speed used"
msgstr "在使用主軸轉速負值"

#: src/emc/rs274ngc/rs274ngc_return.hh:106
msgid "Negative tool id used"
msgstr "負ID的刀具"

#: src/emc/rs274ngc/rs274ngc_return.hh:107
msgid "Nested comment found"
msgstr "找到巢狀評論"

#: src/emc/rs274ngc/rs274ngc_return.hh:108
msgid "No characters found in reading real value"
msgstr "無字找到在閱讀真正的價值"

#: src/emc/rs274ngc/rs274ngc_return.hh:109
msgid "Non integer value for integer"
msgstr "非整數值對整數"

#: src/emc/rs274ngc/rs274ngc_return.hh:110
msgid "Null missing after newline"
msgstr "空後丟失換行符"

#: src/emc/rs274ngc/rs274ngc_return.hh:111
msgid "Parameter file out of order"
msgstr "參數文件不按順序"

#: src/emc/rs274ngc/rs274ngc_return.hh:112
msgid "Parameter number out of range"
msgstr "參數號超出範圍"

#: src/emc/rs274ngc/rs274ngc_return.hh:113
msgid "Parameter is readonly"
msgstr "參數是只讀"

#: src/emc/rs274ngc/rs274ngc_return.hh:114
msgid "Q word missing with g83"
msgstr "Q缺少字使用 G83"

#: src/emc/rs274ngc/rs274ngc_return.hh:115
msgid "Queue is not empty after probing"
msgstr "隊列不是空的在探測後"

#: src/emc/rs274ngc/rs274ngc_return.hh:116
msgid "R clearance plane unspecified in cycle"
msgstr "R間隙平面未指定的週期"

#: src/emc/rs274ngc/rs274ngc_return.hh:117
msgid "R i j k words all missing for arc"
msgstr "R i j k 字 都缺少的弧"

#: src/emc/rs274ngc/rs274ngc_return.hh:118
msgid "R less than x in cycle in yz plane"
msgstr "R小於 x的週期在 XZ平面"

#: src/emc/rs274ngc/rs274ngc_return.hh:119
msgid "R less than y in cycle in xz plane"
msgstr "R小於 Y的週期在 XZ平面"

#: src/emc/rs274ngc/rs274ngc_return.hh:120
msgid "R less than z in cycle in xy plane"
msgstr "R小於 z的週期在xy平面"

#: src/emc/rs274ngc/rs274ngc_return.hh:121
msgid "R word with no g code that uses it"
msgstr "R字沒有G代碼使用它的"

#: src/emc/rs274ngc/rs274ngc_return.hh:122
msgid "Slash missing after first atan argument"
msgstr "反斜杠缺少在首次atan說法"

#: src/emc/rs274ngc/rs274ngc_return.hh:123
msgid "Spindle not turning clockwise in g84"
msgstr "主軸不轉順時針 G84"

#: src/emc/rs274ngc/rs274ngc_return.hh:124
msgid "Spindle not turning in g86"
msgstr "在G86主軸不轉"

#: src/emc/rs274ngc/rs274ngc_return.hh:125
msgid "Spindle not turning in g87"
msgstr "在G87主軸不轉"

#: src/emc/rs274ngc/rs274ngc_return.hh:126
msgid "Spindle not turning in g88"
msgstr "在G88主軸不轉"

#: src/emc/rs274ngc/rs274ngc_return.hh:127
msgid "Sscanf failed"
msgstr "sscanf函數失敗"

#: src/emc/rs274ngc/rs274ngc_return.hh:128
msgid "Start point too close to probe point"
msgstr "起點過於接近探測點"

#: src/emc/rs274ngc/rs274ngc_return.hh:129
msgid "Too many m codes on line"
msgstr "太多的M代碼在線"

#: src/emc/rs274ngc/rs274ngc_return.hh:130
msgid "Pocket max too large"
msgstr "型腔最大值過大"

#: src/emc/rs274ngc/rs274ngc_return.hh:131
msgid "Tool radius not less than arc radius with comp"
msgstr "刀具半徑不小於圓弧半徑使用補償"

#: src/emc/rs274ngc/rs274ngc_return.hh:132
msgid "Two g codes used from same modal group"
msgstr "兩個 G 代碼用於從同一模式組"

#: src/emc/rs274ngc/rs274ngc_return.hh:133
msgid "Two m codes used from same modal group"
msgstr "兩個 M 代碼在使用同一 模式組"

#: src/emc/rs274ngc/rs274ngc_return.hh:134
#, c-format
msgid "Unable to open file <%s>"
msgstr "無法打開文件 <%s>"

#: src/emc/rs274ngc/rs274ngc_return.hh:135
msgid "Unclosed comment found"
msgstr "未封閉的評論發現"

#: src/emc/rs274ngc/rs274ngc_return.hh:136
msgid "Unclosed expression"
msgstr "未封閉表達式"

#: src/emc/rs274ngc/rs274ngc_return.hh:137
msgid "Unknown g code used"
msgstr "未知的G代碼在使用"

#: src/emc/rs274ngc/rs274ngc_return.hh:138
msgid "Unknown m code used"
msgstr "未知的M代碼在使用"

#: src/emc/rs274ngc/rs274ngc_return.hh:139
msgid "Unknown operation"
msgstr "未知操作"

#: src/emc/rs274ngc/rs274ngc_return.hh:140
msgid "Unknown operation name starting with a"
msgstr "未知操作名稱開始帶 a"

#: src/emc/rs274ngc/rs274ngc_return.hh:141
msgid "Unknown operation name starting with m"
msgstr "未知操作名稱開始帶 m"

#: src/emc/rs274ngc/rs274ngc_return.hh:142
msgid "Unknown operation name starting with o"
msgstr "未知操作名稱開始帶 o"

#: src/emc/rs274ngc/rs274ngc_return.hh:143
msgid "Unknown operation name starting with x"
msgstr "未知操作名稱開始帶 x"

#: src/emc/rs274ngc/rs274ngc_return.hh:144
msgid "Unknown word starting with a"
msgstr "未知字開始帶 a"

#: src/emc/rs274ngc/rs274ngc_return.hh:145
msgid "Unknown word starting with c"
msgstr "未知字開始帶 c"

#: src/emc/rs274ngc/rs274ngc_return.hh:146
msgid "Unknown word starting with e"
msgstr "未知字開始帶 "

#: src/emc/rs274ngc/rs274ngc_return.hh:147
msgid "Unknown word starting with f"
msgstr "未知字開始帶 f"

#: src/emc/rs274ngc/rs274ngc_return.hh:148
msgid "Unknown word starting with l"
msgstr "未知字開始帶 l"

#: src/emc/rs274ngc/rs274ngc_return.hh:149
msgid "Unknown word starting with r"
msgstr "未知字開始帶 r"

#: src/emc/rs274ngc/rs274ngc_return.hh:150
msgid "Unknown word starting with s"
msgstr "未知字開始帶 s"

#: src/emc/rs274ngc/rs274ngc_return.hh:151
msgid "Unknown word starting with t"
msgstr "未知字開始帶 t"

#: src/emc/rs274ngc/rs274ngc_return.hh:152
msgid "Unknown word where unary operation could be"
msgstr "未知的字可在一元運算"

#: src/emc/rs274ngc/rs274ngc_return.hh:153
msgid "X and y words missing for arc in xy plane"
msgstr "X和Y字缺少的弧XY平面"

#: src/emc/rs274ngc/rs274ngc_return.hh:154
msgid "X and z words missing for arc in xz plane"
msgstr "X和Z字缺少的弧XZ平面"

#: src/emc/rs274ngc/rs274ngc_return.hh:155
msgid "X value unspecified in yz plane canned cycle"
msgstr "X值未指定在yz平面固定循環"

#: src/emc/rs274ngc/rs274ngc_return.hh:156
msgid "Y and z words missing for arc in yz plane"
msgstr "Y和Z字缺少的弧的YZ平面"

#: src/emc/rs274ngc/rs274ngc_return.hh:157
msgid "Y value unspecified in xz plane canned cycle"
msgstr "Y值未指定的在XZ平面固定循環"

#: src/emc/rs274ngc/rs274ngc_return.hh:158
msgid "Z value unspecified in xy plane canned cycle"
msgstr "Z值未指定在XY平面固定循環"

#: src/emc/rs274ngc/rs274ngc_return.hh:159
msgid "Zero or negative argument to ln"
msgstr "零或負參數 ln"

#: src/emc/rs274ngc/rs274ngc_return.hh:161
msgid "K word missing with g33/g33.1"
msgstr "K字缺少用 g33/g33.1"

#: src/emc/rs274ngc/rs274ngc_return.hh:162
msgid "F word used with a g33/g33.1"
msgstr "F字用了g33/g33.1"

#: src/emc/rs274ngc/rs274ngc_return.hh:163
msgid "Unknown operation name starting with e"
msgstr "未知操作名稱開始與 e"

#: src/emc/rs274ngc/rs274ngc_return.hh:164
msgid "Unknown operation name starting with n"
msgstr "未知操作名稱開始與 n"

#: src/emc/rs274ngc/rs274ngc_return.hh:165
msgid "Unknown operation name starting with g"
msgstr "未知操作名稱開始與 g"

#: src/emc/rs274ngc/rs274ngc_return.hh:166
msgid "Unknown operation name starting with l"
msgstr "未知操作名稱開始與 l"

#: src/emc/rs274ngc/rs274ngc_return.hh:167
msgid "Too many subroutine parameters"
msgstr "太多的子程序參數"

#: src/emc/rs274ngc/rs274ngc_return.hh:168
msgid "Too many subroutine levels"
msgstr "太多的子程序層面"

#: src/emc/rs274ngc/rs274ngc_return.hh:169
#: src/emc/rs274ngc/rs274ngc_return.hh:170
msgid "Unknown control command in o word"
msgstr "未知控制命令在O字"

#: src/emc/rs274ngc/rs274ngc_return.hh:170
#: src/emc/rs274ngc/rs274ngc_return.hh:171
msgid "Too many oword labels"
msgstr "太多oword標籤"

#: src/emc/rs274ngc/rs274ngc_return.hh:171
#: src/emc/rs274ngc/rs274ngc_return.hh:172
msgid "Unknown oword number"
msgstr "未知oword號"

#: src/emc/rs274ngc/rs274ngc_return.hh:172
#: src/emc/rs274ngc/rs274ngc_return.hh:173
msgid "Nested subroutine definition"
msgstr "巢狀子程序定義"

#: src/emc/rs274ngc/rs274ngc_return.hh:173
#: src/emc/rs274ngc/rs274ngc_return.hh:174
msgid "Not in subroutine definition"
msgstr "未在子程序定義"

#: src/emc/rs274ngc/rs274ngc_return.hh:174
#: src/emc/rs274ngc/rs274ngc_return.hh:175
msgid "File not open"
msgstr "文件未打開"

#: src/emc/rs274ngc/rs274ngc_return.hh:175
#: src/emc/rs274ngc/rs274ngc_return.hh:176
msgid "Need tool prepared -Txx- for toolchange"
msgstr "需要準備刀具 -TXX- 供換刀"

#: src/emc/rs274ngc/rs274ngc_return.hh:176
#: src/emc/rs274ngc/rs274ngc_return.hh:177
msgid "Cannot change planes with cutter radius compensation on"
msgstr "無法改變平面用了刀具半徑補償"

#: src/emc/rs274ngc/rs274ngc_return.hh:177
#: src/emc/rs274ngc/rs274ngc_return.hh:178
msgid "Cutter radius compensation allowed only in XY, XZ planes"
msgstr "刀具半徑補償只允許在XY，XZ平面"

#: src/emc/rs274ngc/rs274ngc_return.hh:178
#: src/emc/rs274ngc/rs274ngc_return.hh:179
msgid "P word missing with G76"
msgstr "P字缺少的 G76"

#: src/emc/rs274ngc/rs274ngc_return.hh:179
#: src/emc/rs274ngc/rs274ngc_return.hh:180
msgid "I J or K words missing with G76"
msgstr "I J或K字缺失的 G76"

#: src/emc/rs274ngc/rs274ngc_return.hh:180
#: src/emc/rs274ngc/rs274ngc_return.hh:181
msgid "Cannot move rotary axes with G76"
msgstr "無法移動旋轉軸使用 G76"

#: src/emc/rs274ngc/rs274ngc_return.hh:181
#: src/emc/rs274ngc/rs274ngc_return.hh:182
msgid "Multiple e words on one line"
msgstr "多個 e字在一行"

#: src/emc/rs274ngc/rs274ngc_return.hh:182
#: src/emc/rs274ngc/rs274ngc_return.hh:183
msgid "Named parameter not terminated"
msgstr "命名參數沒有端接"

#: src/emc/rs274ngc/rs274ngc_return.hh:183
#: src/emc/rs274ngc/rs274ngc_return.hh:184
msgid "Out of memory"
msgstr "內存不足"

#: src/emc/rs274ngc/rs274ngc_return.hh:184
#: src/emc/rs274ngc/rs274ngc_return.hh:185
msgid "S word missing with G96"
msgstr "S字缺少的 G96"

#: src/emc/rs274ngc/rs274ngc_return.hh:185
#: src/emc/rs274ngc/rs274ngc_return.hh:186
msgid "Queue is not empty after external input"
msgstr "外部輸入後隊列不為空"

#: src/emc/rs274ngc/rs274ngc_return.hh:186
#: src/emc/rs274ngc/rs274ngc_return.hh:187
msgid "Can't select analog input with wait type != immediate return"
msgstr "無法選擇模擬輸入的等待類型！=立即返回"

#: src/emc/rs274ngc/rs274ngc_return.hh:187
#: src/emc/rs274ngc/rs274ngc_return.hh:188
msgid "Zero timeout with wait type != immediate return"
msgstr "零超時的等待類型！=立即返回"

#: src/emc/rs274ngc/rs274ngc_return.hh:188
#: src/emc/rs274ngc/rs274ngc_return.hh:189
msgid "Invalid to select both a digital and an analog input with M66"
msgstr "無效的同時選擇一個數字和模擬輸入用 M66"

#: src/emc/rs274ngc/rs274ngc_return.hh:189
#: src/emc/rs274ngc/rs274ngc_return.hh:190
msgid "Need to have either a valid P or a valid E word with M66"
msgstr "需要有一張有效的P或一個有效的E字與 M66"

#: src/emc/rs274ngc/rs274ngc_return.hh:190
#: src/emc/rs274ngc/rs274ngc_return.hh:191
msgid "Q word missing with g73"
msgstr "Q缺少字與 G73"

#: src/emc/rs274ngc/rs274ngc_return.hh:191
#: src/emc/rs274ngc/rs274ngc_return.hh:192
msgid "Digital input selected out of bounds"
msgstr "數字輸入選擇超出界限"

#: src/emc/rs274ngc/rs274ngc_return.hh:192
#: src/emc/rs274ngc/rs274ngc_return.hh:193
msgid "Analog input selected out of bounds"
msgstr "模擬輸入選擇超出界限"

#: src/emc/rs274ngc/rs274ngc_return.hh:193
#: src/emc/rs274ngc/rs274ngc_return.hh:194
msgid "W value unspecified in UV plane canned cycle"
msgstr "W值不明在UV平面固定循環"

#: src/emc/rs274ngc/rs274ngc_return.hh:194
#: src/emc/rs274ngc/rs274ngc_return.hh:195
msgid "U value unspecified in VW plane canned cycle"
msgstr "U值不確定的VW平面固定循環"

#: src/emc/rs274ngc/rs274ngc_return.hh:195
#: src/emc/rs274ngc/rs274ngc_return.hh:196
msgid "V value unspecified in UW plane canned cycle"
msgstr "V值未指定在UW平面固定循環"

#: src/emc/rs274ngc/rs274ngc_return.hh:196
#: src/emc/rs274ngc/rs274ngc_return.hh:197
msgid "R less than W in cycle in UV plane"
msgstr "R小於 W在週期 UV平面"

#: src/emc/rs274ngc/rs274ngc_return.hh:197
#: src/emc/rs274ngc/rs274ngc_return.hh:198
msgid "R less than U in cycle in VW plane"
msgstr "R小於 U在週期VW平面"

#: src/emc/rs274ngc/rs274ngc_return.hh:198
#: src/emc/rs274ngc/rs274ngc_return.hh:199
msgid "R less than V in cycle in UW plane"
msgstr "R小於 V的週期在UW平面"

<<<<<<< HEAD
#: src/emc/motion/control.c:578
#, c-format
msgid "fault %d during orient in progress"
msgstr "故障 %d 在進行取向時"

#: src/emc/rs274ngc/interp_namedparams.cc:191
#, fuzzy, c-format
msgid "cant open ini file '%s'"
msgstr "不能打開 %s"

#: src/emc/rs274ngc/interp_namedparams.cc:208
#, fuzzy, c-format
msgid "Named ini parameter #<%s> not found in inifile '%s': error=0x%x"
msgstr "命名參數 #<%s> 沒有定義"

#: src/emc/rs274ngc/interp_check.cc:314
=======
#: share/axis/tcl/axis.tcl:1711
msgid ""
"LinuxCNC/AXIS version $version\n"
"\n"
"Copyright (C) 2004, 2005, 2006, 2007, 2008, 2009 Jeff Epler and Chris "
"Radek.\n"
"\n"
"This is free software, and you are welcome to redistribute it under certain "
"conditions.  See the file COPYING, included with LinuxCNC.\n"
"\n"
"Visit the LinuxCNC web site: "
msgstr ""

>>>>>>> cbe6de77
#, fuzzy
msgid "P value not an integer with M19 G2 or G3"
msgstr "P值不是整數使用 G2或G3"

#: src/emc/rs274ngc/interp_check.cc:316
msgid "P value must be 0,1,or 2 with M19"
msgstr ""

#: src/emc/rs274ngc/interp_check.cc:326
#, fuzzy
msgid ""
"Q word with no G5, G10, G64, G73, G76, G83, M19, M66, M67, M68 or user M "
"code that uses it"
msgstr ""
"Q字，沒有 G5，G10，G64，G73，G76，G83，M66，M67，M68或用戶 M代碼 使用它"

#: src/emc/rs274ngc/interp_check.cc:336
msgid "R value must be within 0..360 with M19"
msgstr ""

#: src/emc/rs274ngc/interp_convert.cc:2786
#, c-format
msgid ""
"BUG: cannot restore from a lower call level (%d) to a higher call level (%d)"
msgstr ""

#: src/emc/rs274ngc/interp_convert.cc:2787
#, c-format
msgid "BUG: restore from level %d !?"
msgstr ""

#: src/emc/rs274ngc/interp_convert.cc:2788
#, c-format
msgid "BUG: restore to level %d !?"
msgstr ""

#: src/emc/rs274ngc/interp_convert.cc:2807
#, c-format
msgid "M7x: restore_settings G20/G21 failed: '%s'"
msgstr ""

#: src/emc/rs274ngc/interp_convert.cc:2819
#, c-format
msgid "M7x: restore_settings failed executing: '%s': %s"
msgstr ""

#: src/emc/rs274ngc/interp_convert.cc:3012
#, fuzzy
msgid "Need non-negative Q-word to specify tool number with M61"
msgstr "需要正的 Q-字 指定刀具號 當使用M61"

#: src/emc/rs274ngc/interp_convert.cc:3087
msgid "Q word with M19 requires a value > 0"
msgstr ""

#: src/emc/rs274ngc/interp_convert.cc:3115
msgid "Cannot restore context from invalid stack frame - missing M70/M73?"
msgstr ""

#: src/emc/rs274ngc/interp_namedparams.cc:232
#, c-format
msgid "fetch_hal_param: hal_init(%s): %d"
msgstr ""

#: src/emc/rs274ngc/interp_namedparams.cc:233
#, c-format
msgid "fetch_hal_param: hal_ready(): %d"
msgstr ""

#: src/emc/rs274ngc/interp_namedparams.cc:378
#, c-format
msgid "Cannot assign to read-only parameter #<%s>"
msgstr ""

#: src/emc/rs274ngc/interp_namedparams.cc:682
#, c-format
msgid "BUG: lookup_named_param(%s): unhandled index=%fn"
msgstr ""

#: src/emc/rs274ngc/rs274ngc_return.hh:169
msgid "Bug: call stack underrun"
msgstr ""

#~ msgid "About TkEmc"
#~ msgstr "關於 TkEmc"

#~ msgid "degrees / rev"
#~ msgstr "度 / 轉"

#~ msgid "degrees / min"
#~ msgstr "度 / 分鐘"

#~ msgid "degrees / sec²"
#~ msgstr "度 / 秒²"

#~ msgid "degree / Step"
#~ msgstr "度 / 步"

#~ msgid "Steps / degree"
#~ msgstr "步 / 度"

#~ msgid "degrees / encoder pulse"
#~ msgstr "度 / 編碼器脈衝"

#~ msgid "Encoder pulses / degree"
#~ msgstr "編碼器脈衝 / 度"

#~ msgid "(mm / rev)"
#~ msgstr "（毫米/轉）"

#~ msgid "(rev / inch)"
#~ msgstr "（轉 /英寸）"

#~ msgid "inches / min"
#~ msgstr "英寸 / 分鐘"

#~ msgid "inches / sec²"
#~ msgstr "英寸 / 秒²"

#~ msgid "inches / Step"
#~ msgstr "英寸 / 步"

#~ msgid "inches / encoder pulse"
#~ msgstr "英寸 / 編碼器脈衝"

#~ msgid "Encoder pulses / inch"
#~ msgstr "編碼器  脈衝 / 英寸 "

#~ msgid ""
#~ "You edited a ladder program and have selected a different program to "
#~ "copy                     to your configuration file.\n"
#~ "The edited program will be lost.\n"
#~ "\n"
#~ "Are you sure?  "
#~ msgstr ""
#~ "您編輯梯形圖程序，並選擇了不同的程序複製到您的 配置文件.\n"
#~ "該編輯程序 將會丟失.\n"
#~ "\n"
#~ "你確定嗎？  "

#~ msgid "Spindle speed/tool position display  "
#~ msgstr "主軸  轉速 / 工具  位置顯示   "

#~ msgid "Embed Gladevcp "
#~ msgstr "嵌入　Gladevcp"

#~ msgid "Num of GPIO:"
#~ msgstr "GPIO 的數目:"

#~ msgid "Pin"
#~ msgstr "腳"

#~ msgid "Num of tppwm generators:"
#~ msgstr "產生器"

#~ msgid "Dac Output Offset:"
#~ msgstr "DAC 輸出 偏移:"

#~ msgid "J字缺少使用 G87"
#~ msgstr "J字缺少使用 G87"<|MERGE_RESOLUTION|>--- conflicted
+++ resolved
@@ -67,7 +67,6 @@
 msgstr " 關閉(_C) "
 
 #: src/hal/utils/scope.c:126
-#, fuzzy
 msgid ""
 "Usage:\n"
 "  halscope [-h] [-i infile] [-o outfile] [num_samples]\n"
@@ -554,7 +553,7 @@
 msgstr "意外的實時延遲：檢查 dmesg 的詳細信息."
 
 #: src/emc/motion/control.c:263
-#, fuzzy, c-format
+#, c-format
 msgid ""
 "\n"
 "In recent history there were\n"
@@ -810,7 +809,7 @@
 msgid "joint %d: compensation values must increase"
 msgstr "joint %d: 補償值必須增加"
 
-#: src/emc/motion/command.c:1591 src/emc/motion/command.c:1640
+#: src/emc/motion/command.c:1591
 #, c-format
 msgid "unrecognized command %d"
 msgstr "無法識別的命令 %d"
@@ -13445,7 +13444,6 @@
 msgid "R less than V in cycle in UW plane"
 msgstr "R小於 V的週期在UW平面"
 
-<<<<<<< HEAD
 #: src/emc/motion/control.c:578
 #, c-format
 msgid "fault %d during orient in progress"
@@ -13462,7 +13460,89 @@
 msgstr "命名參數 #<%s> 沒有定義"
 
 #: src/emc/rs274ngc/interp_check.cc:314
-=======
+#, fuzzy
+msgid "P value not an integer with M19 G2 or G3"
+msgstr "P值不是整數使用 G2或G3"
+
+#: src/emc/rs274ngc/interp_check.cc:316
+msgid "P value must be 0,1,or 2 with M19"
+msgstr ""
+
+#: src/emc/rs274ngc/interp_check.cc:326
+#, fuzzy
+msgid ""
+"Q word with no G5, G10, G64, G73, G76, G83, M19, M66, M67, M68 or user M "
+"code that uses it"
+msgstr ""
+"Q字，沒有 G5，G10，G64，G73，G76，G83，M66，M67，M68或用戶 M代碼 使用它"
+
+#: src/emc/rs274ngc/interp_check.cc:336
+msgid "R value must be within 0..360 with M19"
+msgstr ""
+
+#: src/emc/rs274ngc/interp_convert.cc:2786
+#, c-format
+msgid ""
+"BUG: cannot restore from a lower call level (%d) to a higher call level (%d)"
+msgstr ""
+
+#: src/emc/rs274ngc/interp_convert.cc:2787
+#, c-format
+msgid "BUG: restore from level %d !?"
+msgstr ""
+
+#: src/emc/rs274ngc/interp_convert.cc:2788
+#, c-format
+msgid "BUG: restore to level %d !?"
+msgstr ""
+
+#: src/emc/rs274ngc/interp_convert.cc:2807
+#, c-format
+msgid "M7x: restore_settings G20/G21 failed: '%s'"
+msgstr ""
+
+#: src/emc/rs274ngc/interp_convert.cc:2819
+#, c-format
+msgid "M7x: restore_settings failed executing: '%s': %s"
+msgstr ""
+
+#: src/emc/rs274ngc/interp_convert.cc:3012
+#, fuzzy
+msgid "Need non-negative Q-word to specify tool number with M61"
+msgstr "需要正的 Q-字 指定刀具號 當使用M61"
+
+#: src/emc/rs274ngc/interp_convert.cc:3087
+msgid "Q word with M19 requires a value > 0"
+msgstr ""
+
+#: src/emc/rs274ngc/interp_convert.cc:3115
+msgid "Cannot restore context from invalid stack frame - missing M70/M73?"
+msgstr ""
+
+#: src/emc/rs274ngc/interp_namedparams.cc:232
+#, c-format
+msgid "fetch_hal_param: hal_init(%s): %d"
+msgstr ""
+
+#: src/emc/rs274ngc/interp_namedparams.cc:233
+#, c-format
+msgid "fetch_hal_param: hal_ready(): %d"
+msgstr ""
+
+#: src/emc/rs274ngc/interp_namedparams.cc:378
+#, c-format
+msgid "Cannot assign to read-only parameter #<%s>"
+msgstr ""
+
+#: src/emc/rs274ngc/interp_namedparams.cc:682
+#, c-format
+msgid "BUG: lookup_named_param(%s): unhandled index=%fn"
+msgstr ""
+
+#: src/emc/rs274ngc/rs274ngc_return.hh:169
+msgid "Bug: call stack underrun"
+msgstr ""
+
 #: share/axis/tcl/axis.tcl:1711
 msgid ""
 "LinuxCNC/AXIS version $version\n"
@@ -13474,90 +13554,6 @@
 "conditions.  See the file COPYING, included with LinuxCNC.\n"
 "\n"
 "Visit the LinuxCNC web site: "
-msgstr ""
-
->>>>>>> cbe6de77
-#, fuzzy
-msgid "P value not an integer with M19 G2 or G3"
-msgstr "P值不是整數使用 G2或G3"
-
-#: src/emc/rs274ngc/interp_check.cc:316
-msgid "P value must be 0,1,or 2 with M19"
-msgstr ""
-
-#: src/emc/rs274ngc/interp_check.cc:326
-#, fuzzy
-msgid ""
-"Q word with no G5, G10, G64, G73, G76, G83, M19, M66, M67, M68 or user M "
-"code that uses it"
-msgstr ""
-"Q字，沒有 G5，G10，G64，G73，G76，G83，M66，M67，M68或用戶 M代碼 使用它"
-
-#: src/emc/rs274ngc/interp_check.cc:336
-msgid "R value must be within 0..360 with M19"
-msgstr ""
-
-#: src/emc/rs274ngc/interp_convert.cc:2786
-#, c-format
-msgid ""
-"BUG: cannot restore from a lower call level (%d) to a higher call level (%d)"
-msgstr ""
-
-#: src/emc/rs274ngc/interp_convert.cc:2787
-#, c-format
-msgid "BUG: restore from level %d !?"
-msgstr ""
-
-#: src/emc/rs274ngc/interp_convert.cc:2788
-#, c-format
-msgid "BUG: restore to level %d !?"
-msgstr ""
-
-#: src/emc/rs274ngc/interp_convert.cc:2807
-#, c-format
-msgid "M7x: restore_settings G20/G21 failed: '%s'"
-msgstr ""
-
-#: src/emc/rs274ngc/interp_convert.cc:2819
-#, c-format
-msgid "M7x: restore_settings failed executing: '%s': %s"
-msgstr ""
-
-#: src/emc/rs274ngc/interp_convert.cc:3012
-#, fuzzy
-msgid "Need non-negative Q-word to specify tool number with M61"
-msgstr "需要正的 Q-字 指定刀具號 當使用M61"
-
-#: src/emc/rs274ngc/interp_convert.cc:3087
-msgid "Q word with M19 requires a value > 0"
-msgstr ""
-
-#: src/emc/rs274ngc/interp_convert.cc:3115
-msgid "Cannot restore context from invalid stack frame - missing M70/M73?"
-msgstr ""
-
-#: src/emc/rs274ngc/interp_namedparams.cc:232
-#, c-format
-msgid "fetch_hal_param: hal_init(%s): %d"
-msgstr ""
-
-#: src/emc/rs274ngc/interp_namedparams.cc:233
-#, c-format
-msgid "fetch_hal_param: hal_ready(): %d"
-msgstr ""
-
-#: src/emc/rs274ngc/interp_namedparams.cc:378
-#, c-format
-msgid "Cannot assign to read-only parameter #<%s>"
-msgstr ""
-
-#: src/emc/rs274ngc/interp_namedparams.cc:682
-#, c-format
-msgid "BUG: lookup_named_param(%s): unhandled index=%fn"
-msgstr ""
-
-#: src/emc/rs274ngc/rs274ngc_return.hh:169
-msgid "Bug: call stack underrun"
 msgstr ""
 
 #~ msgid "About TkEmc"
